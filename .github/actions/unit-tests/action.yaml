--- conflicted
+++ resolved
@@ -47,21 +47,6 @@
         coverageFile: coverage.xml
         token: ${{ inputs.github-token }}
 
-<<<<<<< HEAD
-    # FIXME(inishchith): Uncomment when fixed @junaidrahim
-    # - name: Upload Coverage Report to S3
-    #   uses: atlanhq/kryptonite/upload@v1
-    #   with:
-    #     source: ./htmlcov
-    #     target: coverage/application-sdk/${{ steps.get_branch.outputs.branch }}
-
-    # - name: Comment Coverage Report URL on PR
-    #   uses: mshick/add-pr-comment@v2
-    #   with:
-    #     message-id: "coverage"
-    #     message: |
-    #       Coverage Report available at: https://k.atlan.dev/coverage/application-sdk/${{ steps.get_branch.outputs.branch }}
-=======
     - name: Setup AWS Credentials
       uses: aws-actions/configure-aws-credentials@v4
       with:
@@ -80,5 +65,4 @@
       with:
         message-id: "coverage"
         message: |
-          🛠 Full Test Coverage Report: https://k.atlan.dev/coverage/application-sdk/pr/${{ github.event.number }}
->>>>>>> 64c2da0f
+          🛠 Full Test Coverage Report: https://k.atlan.dev/coverage/application-sdk/pr/${{ github.event.number }}