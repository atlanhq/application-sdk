--- conflicted
+++ resolved
@@ -70,11 +70,7 @@
       #----------------------------------------------
       - name: Install dependencies
         if: steps.cached-poetry-dependencies.outputs.cache-hit != 'true'
-<<<<<<< HEAD
-        run: poetry install --no-interaction --no-root --extras "workflows dashboard iceberg daft"
-=======
         run: poetry install --no-interaction --no-root --extras "iceberg workflows"
->>>>>>> bdd153b0
 
       - name: Run Unit and Integration Tests with Coverage
         run: |
