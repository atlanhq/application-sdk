--- conflicted
+++ resolved
@@ -81,11 +81,7 @@
         with:
           message-id: "docs"
           message: |
-<<<<<<< HEAD
-            🛠 Library Docs available at: https://k.atlan.dev/application-sdk/${{ github.head_ref }}
-=======
             🛠 Library Docs available at: https://k.atlan.dev/application-sdk/${{ github.head_ref }}
             
             📝 Packages Diagram: https://k.atlan.dev/application-sdk/${{ github.head_ref }}/packages.html
-            📝 Classes Diagram: https://k.atlan.dev/application-sdk/${{ github.head_ref }}/packages.html
->>>>>>> d7994fb7
+            📝 Classes Diagram: https://k.atlan.dev/application-sdk/${{ github.head_ref }}/packages.html