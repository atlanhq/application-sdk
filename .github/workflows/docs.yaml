--- conflicted
+++ resolved
@@ -49,13 +49,8 @@
         run: |
           export POETRY_VIRTUALENVS_IN_PROJECT=1
           export POETRY_VIRTUALENVS_CREATE=1
-<<<<<<< HEAD
-          git config --global url."https://${{ secrets.GITHUB_TOKEN }}".insteadOf "ssh://git";
-          poetry install --with dev --all-extras
-=======
           git config --global url."https://${{ secrets.ORG_PAT_GITHUB }}".insteadOf "ssh://git";
           poetry install
->>>>>>> 46c37875
           source .venv/bin/activate
           make sphinx_docs
           pyreverse -o html application_sdk
