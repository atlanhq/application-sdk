name: Atlan Application Python Pre-commit Checks
on:
  push:
  pull_request:
    types: [opened, synchronize, labeled, reopened]

jobs:
  pre-commit:
    concurrency:
      group: ${{ github.workflow }}-${{ github.ref }}
      cancel-in-progress: ${{ startsWith(github.ref, 'refs/pull/') }}
    runs-on: ubuntu-latest
    timeout-minutes: 10
    steps:
<<<<<<< HEAD
      - uses: actions/checkout@v4
      #----------------------------------------------
      #  -----  install & configure poetry  -----
      #----------------------------------------------
      - name: Install Poetry
        uses: snok/install-poetry@v1
        with:
          version: 2.1.3
          virtualenvs-create: true
          virtualenvs-in-project: true
          virtualenvs-path: .venv
          installer-parallel: true
      - uses: actions/setup-python@v5
        with:
          python-version: "3.11"
      - name: Install dependencies
        run: |
          poetry config virtualenvs.in-project true
          poetry install --no-root --without dev,test --extras "workflows"
      - uses: pre-commit/action@v3.0.1
=======
    - uses: actions/checkout@v4
    #----------------------------------------------
    #  -----  install & configure poetry  -----
    #----------------------------------------------
    - name: Install Poetry
      uses: snok/install-poetry@v1
      with:
        version: 2.1.3
        virtualenvs-create: true
        virtualenvs-in-project: true
        virtualenvs-path: .venv
        installer-parallel: true
    - uses: actions/setup-python@v5
      with:
        python-version: '3.11'
    - name: Install dependencies
      run: |
        poetry config virtualenvs.in-project true
        poetry install --no-root --without dev,test --extras "workflows"
    - uses: pre-commit/action@v3.0.1
>>>>>>> f51eb8fd
<|MERGE_RESOLUTION|>--- conflicted
+++ resolved
@@ -12,28 +12,6 @@
     runs-on: ubuntu-latest
     timeout-minutes: 10
     steps:
-<<<<<<< HEAD
-      - uses: actions/checkout@v4
-      #----------------------------------------------
-      #  -----  install & configure poetry  -----
-      #----------------------------------------------
-      - name: Install Poetry
-        uses: snok/install-poetry@v1
-        with:
-          version: 2.1.3
-          virtualenvs-create: true
-          virtualenvs-in-project: true
-          virtualenvs-path: .venv
-          installer-parallel: true
-      - uses: actions/setup-python@v5
-        with:
-          python-version: "3.11"
-      - name: Install dependencies
-        run: |
-          poetry config virtualenvs.in-project true
-          poetry install --no-root --without dev,test --extras "workflows"
-      - uses: pre-commit/action@v3.0.1
-=======
     - uses: actions/checkout@v4
     #----------------------------------------------
     #  -----  install & configure poetry  -----
@@ -53,5 +31,4 @@
       run: |
         poetry config virtualenvs.in-project true
         poetry install --no-root --without dev,test --extras "workflows"
-    - uses: pre-commit/action@v3.0.1
->>>>>>> f51eb8fd
+    - uses: pre-commit/action@v3.0.1