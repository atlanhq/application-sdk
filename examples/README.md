--- conflicted
+++ resolved
@@ -43,46 +43,5 @@
 - Update the `.vscode/launch.json` file with the appropriate program and environment variables.
 - Run the configurations available in the `.vscode/launch.json` file.
 
-<<<<<<< HEAD
-```json
-{
-  "version": "0.2.0",
-  "configurations": [
-    {
-      "name": "Run SQL Connector",
-      "type": "debugpy",
-      "request": "launch",
-      "program": "${workspaceFolder}/examples/application_sql.py",
-      "cwd": "${workspaceFolder}",
-      "justMyCode": false,
-      "env": {
-        "PYTHONPATH": "${workspaceFolder}",
-        "POSTGRES_HOST": "host",
-        "POSTGRES_PORT": "5432",
-        "POSTGRES_USER": "postgres",
-        "POSTGRES_PASSWORD": "password",
-        "POSTGRES_DATABASE": "postgres"
-      }
-    },
-    {
-      "name": "Python: Debug Tests",
-      "type": "debugpy",
-      "request": "launch",
-      "program": "${workspaceFolder}/.venv/bin/pytest",
-      "args": ["-v"],
-      "cwd": "${workspaceFolder}/tests/unit/paas",
-      "env": {
-        "PYTHONPATH": "${workspaceFolder}"
-      }
-    }
-  ]
-}
-```
-
-- You can navigate to the Run and Debug section in the IDE to run the configurations of your choice.
-
-> **Need help?** If you encounter any issues during setup, reach out to us at connect@atlan.com.
-=======
 > [!NOTE]
-> The `PYTHONPATH` is set to the `.venv/bin/python` path. If you are using a different Python path, you can update the `PYTHONPATH` environment variable in the `.vscode/launch.json` file.
->>>>>>> 49d51f24
+> The `PYTHONPATH` is set to the `.venv/bin/python` path. If you are using a different Python path, you can update the `PYTHONPATH` environment variable in the `.vscode/launch.json` file.