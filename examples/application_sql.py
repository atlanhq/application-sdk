--- conflicted
+++ resolved
@@ -203,7 +203,6 @@
     # wait for the worker to start
     time.sleep(3)
 
-<<<<<<< HEAD
     await builder.worker_controller.start_workflow(
         {
             "application_name": APPLICATION_NAME,
@@ -212,7 +211,7 @@
                 "port": os.getenv("POSTGRES_PORT", "5432"),
                 "user": os.getenv("POSTGRES_USER", "postgres"),
                 "password": os.getenv("POSTGRES_PASSWORD", "password"),
-                "database": os.getenv("POSTGRES_DATABASE", "assets_100k"),
+                "database": os.getenv("POSTGRES_DATABASE", "postgres"),
             },
             "connection": {"connection": "dev"},
             "metadata": {
@@ -229,37 +228,8 @@
     )
 
     # wait for the workflow to finish
-    time.sleep(300)
+    time.sleep(120)
 
 
 if __name__ == "__main__":
-    asyncio.run(main())
-=======
-    asyncio.run(
-        builder.worker_interface.start_workflow(
-            {
-                "credentials": {
-                    "host": os.getenv("POSTGRES_HOST", "localhost"),
-                    "port": os.getenv("POSTGRES_PORT", "5432"),
-                    "user": os.getenv("POSTGRES_USER", "postgres"),
-                    "password": os.getenv("POSTGRES_PASSWORD", "password"),
-                    "database": os.getenv("POSTGRES_DATABASE", "postgres"),
-                },
-                "connection": {"connection": "dev"},
-                "metadata": {
-                    "exclude-filter": "{}",
-                    "include-filter": "{}",
-                    "temp-table-regex": "",
-                    "advanced-config-strategy": "default",
-                    "use-source-schema-filtering": "false",
-                    "use-jdbc-internal-methods": "true",
-                    "authentication": "BASIC",
-                    "extraction-method": "direct",
-                },
-            }
-        )
-    )
-
-    # wait for the workflow to finish
-    time.sleep(120)
->>>>>>> 606ce40c
+    asyncio.run(main())