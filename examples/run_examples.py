--- conflicted
+++ resolved
@@ -37,28 +37,7 @@
     failed_examples: list[str] = []
 
     for example in examples:
-<<<<<<< HEAD
         status, time_taken = await run_and_monitor_workflow(example, temporal_resource)
-=======
-        start_time = time.time()
-        workflow_response = await example()
-
-        workflow_handle = temporal_resource.client.get_workflow_handle(
-            workflow_id=workflow_response["workflow_id"],
-            run_id=workflow_response["run_id"],
-        )
-
-        status = await monitor_workflow_execution_and_write_status(
-            workflow_handle,
-            polling_interval=5,
-            timeout=120,
-        )
-        if status == "FAILED 🔴":
-            failed_examples.append(example.__name__)
-
-        end_time = time.time()
-        time_taken = end_time - start_time
->>>>>>> cd4ea751
         time_taken_formatted = f"{time_taken:.2f} seconds"
 
         with open("workflow_status.md", "a") as f:
