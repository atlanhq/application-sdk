[tool.poetry]
<<<<<<< HEAD
name = "application-sdk"
version = "0.1.0"
=======
name = "atlan-application-sdk"
version = "0.1.1rc2"
>>>>>>> 64c2da0f
description = "Python Application SDK is a Python library for developing applications on the Atlan Platform"
license = "Apache LICENSE 2.0"
authors = ["Atlan App Team <connect@atlan.com>"]
readme = "README.md"
repository = "https://github.com/atlanhq/application-sdk"
documentation = "https://github.com/atlanhq/application-sdk/README.md"
keywords = ["atlan", "sdk", "platform", "app", "development"]
classifiers = [
    "Intended Audience :: Developers",
    "License :: OSI Approved :: Apache Software License",
    "Programming Language :: Python :: 3",
    "Programming Language :: Python :: 3.11",
    "Programming Language :: Python :: 3.12",
    "Programming Language :: Python :: 3.13",
    "Operating System :: OS Independent",
    "Development Status :: 4 - Beta",
]
packages = [
    { include = "application_sdk" }
]

[tool.poetry.dependencies]
python = "^3.11"
opentelemetry-exporter-otlp = "^1.27.0"
psutil = "^7.0.0"  # Being used in fastapi-server and scalene-tests for retrieving cpu and memory usage, info on running processes.
fastapi = {extras = ["standard"], version = "^0.115.0"}
sqlalchemy = {extras = ["asyncio"], version = "^2.0.36", optional = true}
pyatlan = "6.0.6"
orjson = {version = "^3.10.18", optional = true}   # Being used in parquet.py
pyarrow = {version = "^20.0.0", optional = true}  # Being used in parquet.py
pyyaml = {version = "^6.0.2", optional = true}
pandas = {version = "^2.2.3", optional = true}
dapr = {version = "^1.14.0", optional = true}
faker = {version = "^37.1.0", optional = true}
numpy = {version = ">=1.23.5,<3.0.0", optional = true}
duckdb = {version = "^1.1.3", optional = true}
duckdb-engine = {version = "^0.17.0", optional = true}
temporalio = {version = "^1.7.1", optional = true}
getdaft = {extras = ["sql"], version = "^0.4.12", optional = true}
pyiceberg = {version = "^0.8.1", optional = true} # For iceberg input and output support
boto3 = {version = "^1.38.6", optional = true} # For iam auth support
pydantic = "^2.10.6"
loguru = "^0.7.3"
uvloop = "^0.21.0" # in worker module for managing Temporal workers.
pandera = {extras = ["io"], version = "^0.23.1", optional = true}
pytest-order = {version = "^1.3.0", optional = true}
python-dotenv = "^1.1.0"

[tool.poetry.extras]
workflows = [
    "dapr",
    "temporalio",
    "orjson",
]
# daft module to be used when dealing with daft dataframes.
daft = [
    "getdaft"
]
# pyiceberg module to be used when dealing with iceberg tables.
iceberg = [
    "pyiceberg"
]
# sqlalchemy module to be used when dealing with sql clients.
sqlalchemy = [
    "sqlalchemy"
]
# Modules for iam auth support
# contains boto3
iam_auth = [
    "boto3",
]
# Dependencies for the tests framework
tests = [
    "pytest-order",
    "pandera",
    "pandas",
]
# scale_data_generator module to be used when dealing with snowflake app for now
scale_data_generator = [
    "pyyaml",
    "pandas",
    "pyarrow",
    "faker",
    "numpy",
    "duckdb",
    "duckdb-engine"
]


[tool.poetry.group.dev.dependencies]
pre-commit = "^4.2.0"
isort = "^5.13.2"
boto3-stubs = {version = "^1.38.6", optional = true} # For boto related type checking
mkdocs = "^1.6.1"
mkdocs-material = "^9.6.4"
pydoctor = "^24.11.2"
mike = "^2.1.3"

[tool.poetry.group.test.dependencies]
mock = "^5.1.0"
pytest = "^8.3.3"
coverage = "^7.6.1"
pytest-asyncio = "^0.26.0"
hypothesis = "^6.114.0"

[tool.poetry.group.examples.dependencies]
snowflake-sqlalchemy = "^1.7.0"
psycopg = {extras = ["binary"], version = "^3.2.7"}

[build-system]
requires = ["poetry-core"]
build-backend = "poetry.core.masonry.api"

[tool.pyright]
venvPath = "."
venv = ".venv"
typeCheckingMode = "standard"
exclude = [
    "application_sdk/test_utils/**",
    ".github/**",
]
reportUnknownMemberType = "warning"
reportAttributeAccessIssue = "warning"
reportPossiblyUnboundVariable = "information"
reportFunctionMemberAccess = "warning"
reportArgumentType = "warning"
reportGeneralTypeIssues = "warning"

[tool.pytest.ini_options]
asyncio_mode = "auto"

[tool.coverage.run]
omit = [
    "tests/**",
]

[tool.coverage.report]
exclude_lines = [
    "pragma: no cover",
    "def __repr__",
    "if self.debug:",
    "raise NotImplementedError",
    "if __name__ == .__main__.:",
    "pass",
    "raise ImportError",
]
fail_under = 60<|MERGE_RESOLUTION|>--- conflicted
+++ resolved
@@ -1,11 +1,6 @@
 [tool.poetry]
-<<<<<<< HEAD
-name = "application-sdk"
-version = "0.1.0"
-=======
 name = "atlan-application-sdk"
 version = "0.1.1rc2"
->>>>>>> 64c2da0f
 description = "Python Application SDK is a Python library for developing applications on the Atlan Platform"
 license = "Apache LICENSE 2.0"
 authors = ["Atlan App Team <connect@atlan.com>"]
