--- conflicted
+++ resolved
@@ -1,10 +1,6 @@
 [project]
 name = "atlan-application-sdk"
-<<<<<<< HEAD
-version = "0.1.1rc12"
-=======
 version = "0.1.1rc13"
->>>>>>> 85abc0dd
 description = "Atlan Application SDK is a Python library for developing applications on the Atlan Platform"
 license = "Apache-2.0"
 authors = [
