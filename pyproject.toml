--- conflicted
+++ resolved
@@ -21,11 +21,7 @@
 pyiceberg = {version = "^0.8.1", optional = true} # For iceberg input and output support
 boto3 = {version = "^1.31.3", optional = true} # For iam auth support
 pydantic = "^2.10.6"
-<<<<<<< HEAD
 pydantic-settings = "^2.2.1"
-pyyaml = "^6.0.2"
-=======
->>>>>>> ce94a1bf
 loguru = "^0.7.3"
 uvloop = "^0.21.0" # in worker module for managing Temporal workers.
 
