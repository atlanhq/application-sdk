--- conflicted
+++ resolved
@@ -35,11 +35,8 @@
 starlette-context = "^0.3.6"
 pydantic = "^2.10.6"
 pyyaml = "^6.0.2"
-<<<<<<< HEAD
 loguru = "^0.7.3"
-=======
 uvloop = "^0.21.0"
->>>>>>> 45ee41fc
 
 [tool.poetry.extras]
 workflows = [
