--- conflicted
+++ resolved
@@ -28,13 +28,10 @@
 dash-bootstrap-components = {version = "^1.6.0", optional = true}
 pygwalker = {version = "^0.4.9.10", optional = true}
 dash-dangerously-set-inner-html = {version = "^0.0.2", optional = true}
-<<<<<<< HEAD
 pyyaml = {version = "^6.0", optional = true}
 faker = {version = "^8.0.0", optional = true}
 numpy = {version = ">=1.23.5,<2.0.0", optional = true}
-=======
 getdaft = {extras = ["sql"], version = "^0.3.15"}
->>>>>>> e7f07686
 
 [tool.poetry.extras]
 workflows = [
