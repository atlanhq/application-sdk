[tool.poetry]
name = "application-sdk"
version = "0.1.0"
description = ""
authors = ["Nishchith Shetty <inishchith@gmail.com>"]
readme = "README.md"

[tool.poetry.dependencies]
python = "^3.11"
fastapi-sqlalchemy = "^0.2.1"
alembic = "^1.13.3"
opentelemetry-distro = "^0.48b0"
opentelemetry-exporter-otlp = "^1.27.0"
opentelemetry-instrumentation-fastapi = "^0.48b0"
opentelemetry-proto = "^1.27.0"
psutil = "^6.0.0"
fastapi = {extras = ["standard"], version = "^0.115.0"}
aiofiles = "^24.1.0"
sqlalchemy = {extras = ["asyncio"], version = "^2.0.36"}
pyatlan = "4.0.0"
orjson = "^3.10.7"
pyarrow = "^17.0.0"
dapr = {version = "^1.14.0", optional = true}
temporalio = {version = "^1.7.1", optional = true}
dash = {version = "^2.18.1", optional = true}
pandas = {version = "^2.2.3", optional = true}
dash-ag-grid = {version = "^31.2.0", optional = true}
dash-bootstrap-components = {version = "^1.6.0", optional = true}
pygwalker = {version = "^0.4.9.10", optional = true}
dash-dangerously-set-inner-html = {version = "^0.0.2", optional = true}
<<<<<<< HEAD
getdaft = {extras = ["sql"], version = "^0.4.1", optional = true}
=======
getdaft = {extras = ["sql"], version = "^0.3.15"}
pyyaml = {version = "^6.0", optional = true}
faker = {version = "^8.0.0", optional = true}
numpy = {version = ">=1.23.5,<2.0.0", optional = true}
duckdb = {version = "^1.1.3", optional = true}
duckdb-engine = {version = "^0.14.0", optional = true}
>>>>>>> 4d06a48f
pyiceberg = {version = "^0.8.1", optional = true}

[tool.poetry.extras]
workflows = [
    "dapr",
    "temporalio"
]
dashboard = [
    "dash",
    "pandas",
    "dash-ag-grid",
    "dash-bootstrap-components",
    "pygwalker",
    "dash-dangerously-set-inner-html"
]
<<<<<<< HEAD
daft = [
    "getdaft"
=======
scale_data_generator = [
    "pyyaml",
    "pandas",
    "pyarrow",
    "faker",
    "numpy",
    "duckdb",
    "duckdb-engine"
>>>>>>> 4d06a48f
]
iceberg = [
    "pyiceberg"
]


[tool.poetry.group.dev.dependencies]
pre-commit = "^3.8.0"
isort = "^5.13.2"
sphinx = "^8.1.3"
pydata-sphinx-theme = "^0.16.0"
myst-parser = "^4.0.0"

[tool.poetry.group.test.dependencies]
mock = "^5.1.0"
pytest = "^8.3.3"
coverage = "^7.6.1"
pytest-asyncio = "^0.24.0"
hypothesis = "^6.114.0"


[tool.poetry.group.examples.dependencies]
snowflake-sqlalchemy = "^1.7.0"
psycopg = {extras = ["binary"], version = "^3.2.3"}

[build-system]
requires = ["poetry-core"]
build-backend = "poetry.core.masonry.api"

[tool.pyright]
venvPath = "."
venv = ".venv"
typeCheckingMode = "strict"

[tool.pytest.ini_options]
asyncio_mode = "auto"<|MERGE_RESOLUTION|>--- conflicted
+++ resolved
@@ -28,16 +28,12 @@
 dash-bootstrap-components = {version = "^1.6.0", optional = true}
 pygwalker = {version = "^0.4.9.10", optional = true}
 dash-dangerously-set-inner-html = {version = "^0.0.2", optional = true}
-<<<<<<< HEAD
 getdaft = {extras = ["sql"], version = "^0.4.1", optional = true}
-=======
-getdaft = {extras = ["sql"], version = "^0.3.15"}
 pyyaml = {version = "^6.0", optional = true}
 faker = {version = "^8.0.0", optional = true}
 numpy = {version = ">=1.23.5,<2.0.0", optional = true}
 duckdb = {version = "^1.1.3", optional = true}
 duckdb-engine = {version = "^0.14.0", optional = true}
->>>>>>> 4d06a48f
 pyiceberg = {version = "^0.8.1", optional = true}
 
 [tool.poetry.extras]
@@ -53,10 +49,9 @@
     "pygwalker",
     "dash-dangerously-set-inner-html"
 ]
-<<<<<<< HEAD
 daft = [
     "getdaft"
-=======
+]
 scale_data_generator = [
     "pyyaml",
     "pandas",
@@ -65,7 +60,6 @@
     "numpy",
     "duckdb",
     "duckdb-engine"
->>>>>>> 4d06a48f
 ]
 iceberg = [
     "pyiceberg"
