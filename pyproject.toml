[project]
name = "atlan-application-sdk"
<<<<<<< HEAD
version = "0.1.1rc2"
description = "Atlan Application SDK is a Python library for developing applications on the Atlan Platform"
license = "Apache-2.0"
authors = [
    {name = "Atlan App Team", email = "connect@atlan.com"}
]
=======
version = "0.1.1rc3"
description = "Python Application SDK is a Python library for developing applications on the Atlan Platform"
license = "Apache LICENSE 2.0"
authors = ["Atlan App Team <connect@atlan.com>"]
>>>>>>> c35f780e
readme = "README.md"
requires-python = ">=3.11"
classifiers = [
    "Intended Audience :: Developers",
    "License :: OSI Approved :: Apache Software License",
    "Programming Language :: Python :: 3",
    "Programming Language :: Python :: 3.11",
    "Programming Language :: Python :: 3.12",
    "Programming Language :: Python :: 3.13",
    "Operating System :: OS Independent",
    "Development Status :: 4 - Beta",
]
keywords = ["atlan", "sdk", "platform", "app", "development"]
dependencies = [
    "opentelemetry-exporter-otlp>=1.27.0",
    "psutil>=7.0.0",
    "fastapi[standard]>=0.115.0",
    "pyatlan==6.0.6",
    "pydantic>=2.10.6",
    "loguru>=0.7.3",
    "uvloop>=0.21.0",
    "python-dotenv>=1.1.0",
]

[project.urls]
Repository = "https://github.com/atlanhq/application-sdk"
Documentation = "https://github.com/atlanhq/application-sdk/README.md"

[dependency-groups]
workflows = [
    "dapr>=1.14.0",
    "temporalio>=1.7.1",
    "orjson>=3.10.18",
]
daft = [
    "getdaft[sql]>=0.4.12",
]
iceberg = [
    "pyiceberg>=0.8.1",
]
sqlalchemy = [
    "sqlalchemy[asyncio]>=2.0.36",
]
iam_auth = [
    "boto3>=1.38.6",
]
tests = [
    "pytest-order>=1.3.0",
    "pandera[io]>=0.23.1",
    "pandas>=2.2.3",
]
scale_data_generator = [
    "pyyaml>=6.0.2",
    "pandas>=2.2.3",
    "pyarrow>=20.0.0",
    "faker>=37.1.0",
    "numpy>=1.23.5,<3.0.0",
    "duckdb>=1.1.3",
    "duckdb-engine>=0.17.0",
]
dev = [
    "pre-commit>=4.2.0",
    "isort>=5.13.2",
    "boto3-stubs>=1.38.6",
    "mkdocs>=1.6.1",
    "mkdocs-material>=9.6.4",
    "pydoctor>=24.11.2",
    "mike>=2.1.3",
    "poethepoet>=0.34.0",
]
test = [
    "mock>=5.1.0",
    "pytest>=8.3.3",
    "coverage>=7.6.1",
    "pytest-asyncio>=0.26.0",
    "hypothesis>=6.114.0",
]
examples = [
    "snowflake-sqlalchemy>=1.7.0",
    "psycopg[binary]>=3.2.7",
]

[tool.poe.tasks]
download-components.shell = "ls -l components/*.yaml"
# Dapr and Temporal service tasks
start-dapr = "dapr run --enable-api-logging --log-level debug --app-id app --app-port 3000 --dapr-http-port 3500 --dapr-grpc-port 50001 --dapr-http-max-request-size 1024 --resources-path components"
start-temporal = "temporal server start-dev --db-filename /tmp/temporal.db"
start-deps.shell = "poe start-dapr & poe start-temporal &"
stop-deps.shell = "lsof -ti:3000,3500,7233,50001 | xargs kill -9 2>/dev/null || true"

# API docs
generate-apidocs.shell = "cd docs && mkdocs build && pydoctor --html-output=site/api ../application_sdk --docformat=google"

# Define the build system for packaging
[build-system]
requires = ["hatchling"]
build-backend = "hatchling.build"

[tool.hatch.build.targets.wheel]
packages = ["application_sdk"]

[tool.hatch.version]
path = "application_sdk/__init__.py"

[tool.pyright]
venvPath = "."
venv = ".venv"
typeCheckingMode = "standard"
exclude = [
    "application_sdk/test_utils/**",
    ".github/**",
]
reportUnknownMemberType = "warning"
reportAttributeAccessIssue = "warning"
reportPossiblyUnboundVariable = "information"
reportFunctionMemberAccess = "warning"
reportArgumentType = "warning"
reportGeneralTypeIssues = "warning"

[tool.pytest.ini_options]
asyncio_mode = "auto"

[tool.coverage.run]
omit = [
    "tests/**",
]
source = ["application_sdk"]

[tool.coverage.report]
exclude_lines = [
    "pragma: no cover",
    "def __repr__",
    "if self.debug:",
    "raise NotImplementedError",
    "if __name__ == .__main__.:",
    "pass",
    "raise ImportError",
]
fail_under = 50

# Configure uv to include all packages from application_sdk directory
[tool.uv]
default-groups = ["dev", "test"]  # These will be installed by default with `uv sync`


# Uncomment the following section in case you want to publish to testpypi
# [[tool.uv.index]]
# name = "testpypi"
# url = "https://test.pypi.org/simple/"
# publish-url = "https://test.pypi.org/legacy/"
# explicit = true<|MERGE_RESOLUTION|>--- conflicted
+++ resolved
@@ -1,18 +1,11 @@
 [project]
 name = "atlan-application-sdk"
-<<<<<<< HEAD
-version = "0.1.1rc2"
+version = "0.1.1rc3"
 description = "Atlan Application SDK is a Python library for developing applications on the Atlan Platform"
 license = "Apache-2.0"
 authors = [
     {name = "Atlan App Team", email = "connect@atlan.com"}
 ]
-=======
-version = "0.1.1rc3"
-description = "Python Application SDK is a Python library for developing applications on the Atlan Platform"
-license = "Apache LICENSE 2.0"
-authors = ["Atlan App Team <connect@atlan.com>"]
->>>>>>> c35f780e
 readme = "README.md"
 requires-python = ">=3.11"
 classifiers = [
