--- conflicted
+++ resolved
@@ -28,12 +28,8 @@
 dash-bootstrap-components = {version = "^1.6.0", optional = true}
 pygwalker = {version = "^0.4.9.10", optional = true}
 dash-dangerously-set-inner-html = {version = "^0.0.2", optional = true}
-<<<<<<< HEAD
 getdaft = {extras = ["sql"], version = "^0.4.1", optional = true}
-=======
-getdaft = {extras = ["sql"], version = "^0.3.15"}
 pyiceberg = {version = "^0.8.1", optional = true}
->>>>>>> 6ed2eba7
 
 [tool.poetry.extras]
 workflows = [
@@ -48,14 +44,12 @@
     "pygwalker",
     "dash-dangerously-set-inner-html"
 ]
-<<<<<<< HEAD
 decorator = [
     "pandas",
     "getdaft"
-=======
+]
 iceberg = [
     "pyiceberg"
->>>>>>> 6ed2eba7
 ]
 
 
