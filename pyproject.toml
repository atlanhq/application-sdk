[tool.poetry]
name = "application-sdk"
version = "0.1.0"
description = "Python Application SDK is a Python library for developing applications on the Atlan Platform"
authors = ["Atlan App Team <apps@atlan.com>"]
readme = "README.md"

[tool.poetry.dependencies]
python = "^3.11"
opentelemetry-exporter-otlp = "^1.27.0"
psutil = "^6.0.0"
fastapi = {extras = ["standard"], version = "^0.115.0"}
aiofiles = {version = "^24.1.0", optional = true}
sqlalchemy = {extras = ["asyncio"], version = "^2.0.36", optional = true}
pyatlan = "4.1.0"
orjson = "^3.10.7"
pyarrow = {version = "^17.0.0"}
dapr = {version = "^1.14.0", optional = true}
temporalio = {version = "^1.7.1", optional = true}
pandas = {version = "^2.2.3", optional = true}
getdaft = {extras = ["sql"], version = "^0.3.15", optional = true}
faker = {version = "^8.0.0", optional = true}
duckdb = {version = "^1.1.3", optional = true}
duckdb-engine = {version = "^0.14.0", optional = true}
pyiceberg = {version = "^0.8.1", optional = true}
boto3 = {version = "^1.31.3", optional = true}
starlette-context = "^0.3.6"
pydantic = "^2.10.6"
<<<<<<< HEAD
=======
pyyaml = "^6.0.2"
loguru = "^0.7.3"
>>>>>>> 3827ff0d
uvloop = "^0.21.0"

[tool.poetry.extras]
workflows = [
    "dapr",
    "temporalio",
    "pandas",
]
daft = [
    "getdaft"
]
iceberg = [
    "pyiceberg"
]
sqlalchemy = [
    "sqlalchemy"
]
boto3 = [
    "boto3",
    "boto3-stubs"
]



[tool.poetry.group.dev.dependencies]
pre-commit = "^3.8.0"
isort = "^5.13.2"
myst-parser = "^4.0.0"
pydata-sphinx-theme = "^0.16.0"
pylint = "^3.3.3"
sphinx = "^8.1.3"
graphviz = "^0.20.3"
boto3-stubs = {version = "^1.31.3", optional = true}

[tool.poetry.group.test.dependencies]
mock = "^5.1.0"
pytest = "^8.3.3"
coverage = "^7.6.1"
pytest-asyncio = "^0.24.0"
hypothesis = "^6.114.0"
pandas = "^2.2.3"
pyarrow = "^17.0.0"
faker = "^8.0.0"
duckdb = "^1.1.3"
duckdb-engine = "^0.14.0"
pygwalker = {version = "^0.4.9.10", optional = true}
numpy = {version = ">=1.23.5,<2.0.0", optional = true}


[tool.poetry.group.examples.dependencies]
snowflake-sqlalchemy = "^1.7.0"
psycopg = {extras = ["binary"], version = "^3.2.3"}

[build-system]
requires = ["poetry-core"]
build-backend = "poetry.core.masonry.api"

[tool.pyright]
venvPath = "."
venv = ".venv"
typeCheckingMode = "strict"

[tool.pytest.ini_options]
asyncio_mode = "auto"<|MERGE_RESOLUTION|>--- conflicted
+++ resolved
@@ -26,11 +26,8 @@
 boto3 = {version = "^1.31.3", optional = true}
 starlette-context = "^0.3.6"
 pydantic = "^2.10.6"
-<<<<<<< HEAD
-=======
 pyyaml = "^6.0.2"
 loguru = "^0.7.3"
->>>>>>> 3827ff0d
 uvloop = "^0.21.0"
 
 [tool.poetry.extras]
