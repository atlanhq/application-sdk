[tool.poetry]
name = "application-sdk"
version = "0.1.0"
description = ""
authors = ["Nishchith Shetty <inishchith@gmail.com>"]
readme = "README.md"

[tool.poetry.dependencies]
python = "^3.11"
fastapi-sqlalchemy = "^0.2.1"
alembic = "^1.13.3"
opentelemetry-distro = "^0.48b0"
opentelemetry-exporter-otlp = "^1.27.0"
opentelemetry-instrumentation-fastapi = "^0.48b0"
opentelemetry-proto = "^1.27.0"
psutil = "^6.0.0"
fastapi = {extras = ["standard"], version = "^0.115.0"}
aiofiles = "^24.1.0"
sqlalchemy = {extras = ["asyncio"], version = "^2.0.36"}
pyatlan = "^2.6.1"
orjson = "^3.10.7"
pyarrow = "^17.0.0"
dapr = {version = "^1.14.0", optional = true}
temporalio = {version = "^1.7.1", optional = true}
dash = {version = "^2.18.1", optional = true}
pandas = {version = "^2.2.3", optional = true}
dash-ag-grid = {version = "^31.2.0", optional = true}
dash-bootstrap-components = {version = "^1.6.0", optional = true}
pygwalker = {version = "^0.4.9.10", optional = true}
dash-dangerously-set-inner-html = {version = "^0.0.2", optional = true}
getdaft = {extras = ["sql"], version = "^0.3.15"}
<<<<<<< HEAD
pyyaml = {version = "^6.0", optional = true}
faker = {version = "^8.0.0", optional = true}
numpy = {version = ">=1.23.5,<2.0.0", optional = true}
duckdb = {version = "^1.1.3", optional = true}
duckdb-engine = {version = "^0.14.0", optional = true}
=======
pyiceberg = {version = "^0.8.1", optional = true}
>>>>>>> 965bc656

[tool.poetry.extras]
workflows = [
    "dapr",
    "temporalio"
]
dashboard = [
    "dash",
    "pandas",
    "dash-ag-grid",
    "dash-bootstrap-components",
    "pygwalker",
    "dash-dangerously-set-inner-html"
]
<<<<<<< HEAD
scale_data_generator = [
    "pyyaml",
    "pandas",
    "pyarrow",
    "faker",
    "numpy",
    "duckdb",
    "duckdb-engine"
=======
iceberg = [
    "pyiceberg"
>>>>>>> 965bc656
]


[tool.poetry.group.dev.dependencies]
pre-commit = "^3.8.0"
isort = "^5.13.2"

[tool.poetry.group.test.dependencies]
mock = "^5.1.0"
pytest = "^8.3.3"
coverage = "^7.6.1"
pytest-asyncio = "^0.24.0"
hypothesis = "^6.114.0"


[tool.poetry.group.examples.dependencies]
snowflake-sqlalchemy = "^1.7.0"
psycopg = {extras = ["binary"], version = "^3.2.3"}

[build-system]
requires = ["poetry-core"]
build-backend = "poetry.core.masonry.api"

[tool.pyright]
venvPath = "."
venv = ".venv"
typeCheckingMode = "strict"

[tool.pytest.ini_options]
asyncio_mode = "auto"<|MERGE_RESOLUTION|>--- conflicted
+++ resolved
@@ -29,15 +29,12 @@
 pygwalker = {version = "^0.4.9.10", optional = true}
 dash-dangerously-set-inner-html = {version = "^0.0.2", optional = true}
 getdaft = {extras = ["sql"], version = "^0.3.15"}
-<<<<<<< HEAD
 pyyaml = {version = "^6.0", optional = true}
 faker = {version = "^8.0.0", optional = true}
 numpy = {version = ">=1.23.5,<2.0.0", optional = true}
 duckdb = {version = "^1.1.3", optional = true}
 duckdb-engine = {version = "^0.14.0", optional = true}
-=======
 pyiceberg = {version = "^0.8.1", optional = true}
->>>>>>> 965bc656
 
 [tool.poetry.extras]
 workflows = [
@@ -52,7 +49,6 @@
     "pygwalker",
     "dash-dangerously-set-inner-html"
 ]
-<<<<<<< HEAD
 scale_data_generator = [
     "pyyaml",
     "pandas",
@@ -61,10 +57,9 @@
     "numpy",
     "duckdb",
     "duckdb-engine"
-=======
+]
 iceberg = [
     "pyiceberg"
->>>>>>> 965bc656
 ]
 
 
