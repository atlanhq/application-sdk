[tool.poetry]
name = "application-sdk"
version = "0.1.0"
description = "Python Application SDK is a Python library for developing applications on the Atlan Platform"
authors = ["Atlan App Team <apps@atlan.com>"]
readme = "README.md"

[tool.poetry.dependencies]
python = "^3.11"
opentelemetry-exporter-otlp = "^1.27.0"
psutil = "^6.0.0"  # Being used in fastapi-server and scalene-tests for retrieving cpu and memory usage, info on running processes.
fastapi = {extras = ["standard"], version = "^0.115.0"}
sqlalchemy = {extras = ["asyncio"], version = "^2.0.36", optional = true}
pyatlan = "4.1.0"
orjson = {version = "^3.10.7", optional = true}   # Being used in parquet.py
pyarrow = {version = "^17.0.0", optional = true}  # Being used in parquet.py
pyyaml = {version = "^6.0.2", optional = true}
pandas = {version = "^2.2.3", optional = true}
dapr = {version = "^1.14.0", optional = true}
faker = {version = "^8.0.0", optional = true}
numpy = {version = ">=1.23.5,<2.0.0", optional = true}
duckdb = {version = "^1.1.3", optional = true}
duckdb-engine = {version = "^0.14.0", optional = true}
temporalio = {version = "^1.7.1", optional = true}
getdaft = {extras = ["sql"], version = "^0.3.15", optional = true}
pyiceberg = {version = "^0.8.1", optional = true} # For iceberg input and output support
boto3 = {version = "^1.31.3", optional = true} # For iam auth support
pydantic = "^2.10.6"
loguru = "^0.7.3"
uvloop = "^0.21.0" # in worker module for managing Temporal workers.
pandera = {extras = ["io"], version = "^0.22.1", optional = true}
pytest-order = {version = "^1.3.0", optional = true}
mkdocs = "^1.6.1" # Moving it here temporarily so that tests can run on the CI. Will remove it once the fix is merged

[tool.poetry.extras]
workflows = [
    "dapr",
    "temporalio",
    "pandas",
]
# daft module to be used when dealing with daft dataframes.
daft = [
    "getdaft"
]
# pyiceberg module to be used when dealing with iceberg tables.
iceberg = [
    "pyiceberg"
]
# sqlalchemy module to be used when dealing with sql clients.
sqlalchemy = [
    "sqlalchemy"
]
# Modules for iam auth support
# contains boto3
iam_auth = [
    "boto3",
]
<<<<<<< HEAD
# Dependencies for the tests framework
tests = [
    "orjson",
    "pytest-order",
    "pandera"
]
=======
# scale_data_generator module to be used when dealing with snowflake app for now
scale_data_generator = [
    "pyyaml",
    "pandas",
    "pyarrow",
    "faker",
    "numpy",
    "duckdb",
    "duckdb-engine"
]

>>>>>>> 1ec326c0


[tool.poetry.group.dev.dependencies]
pre-commit = "^3.8.0"
isort = "^5.13.2"
myst-parser = "^4.0.0"
pydata-sphinx-theme = "^0.16.0"
pylint = "^3.3.3"
sphinx = "^8.1.3"
graphviz = "^0.20.3"
boto3-stubs = {version = "^1.31.3", optional = true} # For boto related type checking
mkdocs = "^1.6.1"
mkdocs-material = "^9.6.4"

[tool.poetry.group.test.dependencies]
mock = "^5.1.0"
pytest = "^8.3.3"
coverage = "^7.6.1"
pytest-asyncio = "^0.24.0"
hypothesis = "^6.114.0"

[tool.poetry.group.examples.dependencies]
snowflake-sqlalchemy = "^1.7.0"
psycopg = {extras = ["binary"], version = "^3.2.3"}

[build-system]
requires = ["poetry-core"]
build-backend = "poetry.core.masonry.api"

[tool.pyright]
venvPath = "."
venv = ".venv"
typeCheckingMode = "strict"

[tool.pytest.ini_options]
asyncio_mode = "auto"

[tool.coverage.run]
omit = [
    "tests/**",
]

[tool.coverage.report]
exclude_lines = [
    "pragma: no cover",
    "def __repr__",
    "if self.debug:",
    "raise NotImplementedError",
    "if __name__ == .__main__.:",
    "pass",
    "raise ImportError",
]
fail_under = 60<|MERGE_RESOLUTION|>--- conflicted
+++ resolved
@@ -55,14 +55,12 @@
 iam_auth = [
     "boto3",
 ]
-<<<<<<< HEAD
 # Dependencies for the tests framework
 tests = [
     "orjson",
     "pytest-order",
     "pandera"
 ]
-=======
 # scale_data_generator module to be used when dealing with snowflake app for now
 scale_data_generator = [
     "pyyaml",
@@ -74,7 +72,6 @@
     "duckdb-engine"
 ]
 
->>>>>>> 1ec326c0
 
 
 [tool.poetry.group.dev.dependencies]
