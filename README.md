# Atlan Application SDK
[![On-Push Checks](https://github.com/atlanhq/application-sdk/actions/workflows/push.yaml/badge.svg)](https://github.com/atlanhq/application-sdk/actions/workflows/push.yaml) [![CodeQL Advanced](https://github.com/atlanhq/application-sdk/actions/workflows/codeql.yaml/badge.svg)](https://github.com/atlanhq/application-sdk/actions/workflows/codeql.yaml) [![PyPI version](https://img.shields.io/pypi/v/atlan-application-sdk.svg)](https://pypi.org/project/atlan-application-sdk/)

Application SDK is a Python library for developing applications on the Atlan Platform. It provides a comprehensive PaaS (Platform as a Service) system with tools and services to build, test, and manage applications.

## Getting Started

To begin developing with the Application SDK:

1. Clone the repository
2. Follow the setup instructions for your platform:
   - [Windows](./docs/docs/setup/WINDOWS.md)
   - [Mac](./docs/docs/setup/MAC.md)
   - [Linux](./docs/docs/setup/LINUX.md)
3. Run the example application:
   - [Hello World](./examples/application_hello_world.py)
   - [SQL](./examples/application_sql.py)

## Documentation

- Detailed documentation for the application-sdk is available at [k.atlan.dev/application-sdk/main](https://k.atlan.dev/application-sdk/main).
- If you are not able to access the URL, you can check the docs in the [docs](./docs) folder.

## Usage

### Example Applications

- View a production-grade SQL application built using application-sdk [here](https://github.com/atlanhq/atlan-postgres-app)
- View sample apps built using application-sdk [here](https://github.com/atlanhq/atlan-sample-apps)

### Installation

Install `atlan-application-sdk` as a dependency in your project:

- Using pip:
```bash
# pip install the latest version from PyPI
pip install atlan-application-sdk
```

- Using alternative package managers:
```bash
# Using uv to install the latest version from PyPI
<<<<<<< HEAD
uv add atlan-application-sdk
=======
uv pip install atlan-application-sdk
>>>>>>> 6440a147

# using Poetry to install the latest version from PyPI
poetry add atlan-application-sdk
```


## Contributing

We welcome contributions! Please see our [Contributing Guide](./CONTRIBUTING.md) for guidelines.

## Need Help?

Get support through any of these channels:

- Email: **connect@atlan.com**
- Slack: **#pod-app-framework**
- Issues: [GitHub Issues](https://github.com/atlanhq/application-sdk/issues)

## Security

Have you discovered a vulnerability or have concerns about the SDK? Please read our [SECURITY.md](./SECURITY.md) document for guidance on responsible disclosure, or Please e-mail security@atlan.com and we will respond promptly.


## License and Attribution

This project is licensed under the Apache License 2.0 - see the [LICENSE](LICENSE) file for details.

This project includes dependencies with various open-source licenses. See the [NOTICE](NOTICE) file for third-party attributions.<|MERGE_RESOLUTION|>--- conflicted
+++ resolved
@@ -41,11 +41,7 @@
 - Using alternative package managers:
 ```bash
 # Using uv to install the latest version from PyPI
-<<<<<<< HEAD
 uv add atlan-application-sdk
-=======
-uv pip install atlan-application-sdk
->>>>>>> 6440a147
 
 # using Poetry to install the latest version from PyPI
 poetry add atlan-application-sdk
