--- conflicted
+++ resolved
@@ -214,7 +214,7 @@
     assert isinstance(logger1, AtlanLoggerAdapter)
 
 
-<<<<<<< HEAD
+
 @given(st.text(min_size=1))
 def test_get_logger_with_various_names(logger_name: str):
     """Test get_logger function with various logger names."""
@@ -223,7 +223,7 @@
     assert logger1 is logger2
     assert isinstance(logger1, AtlanLoggerAdapter)
     assert logger1.logger_name == logger_name
-=======
+
 def test_process_with_complex_types(logger_adapter: AtlanLoggerAdapter, mock_logger):
     """Test that the logger can handle dictionaries and lists without formatting errors."""
     # Replace the internal logger with our mock for assertion
@@ -252,4 +252,3 @@
     finally:
         # Restore the original logger
         logger_adapter.logger = original_logger
->>>>>>> 94ed09fc
