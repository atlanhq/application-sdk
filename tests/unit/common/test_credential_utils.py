import asyncio
import json
from typing import Any, Dict
<<<<<<< HEAD
from unittest.mock import Mock, patch
=======
from unittest.mock import MagicMock, Mock, patch
>>>>>>> 5a79169b

import pytest
from hypothesis import given
from hypothesis import strategies as st

from application_sdk.inputs.secretstore import SecretStoreInput

# Helper strategy for credentials dictionaries
credential_dict_strategy = st.dictionaries(
    keys=st.text(min_size=1),
    values=st.one_of(st.text(), st.integers(), st.booleans()),
    min_size=1,
)


class TestCredentialUtils:
    """Tests for credential utility functions."""

    @given(
        secret_data=st.dictionaries(
            keys=st.text(min_size=1), values=st.text(), min_size=1, max_size=10
        )
    )
    def test_process_secret_data_dict(self, secret_data: Dict[str, str]):
        """Test processing secret data when it's already a dictionary."""
        result = SecretStoreInput._process_secret_data(secret_data)
        assert result == secret_data

    def test_process_secret_data_json(self):
        """Test processing secret data when it contains JSON string."""
        nested_data = {"username": "test_user", "password": "test_pass"}
        secret_data = {"data": json.dumps(nested_data)}

        result = SecretStoreInput._process_secret_data(secret_data)
        assert result == nested_data

    def test_process_secret_data_invalid_json(self):
        """Test processing secret data with invalid JSON."""
        secret_data = {"data": "invalid json string"}
        result = SecretStoreInput._process_secret_data(secret_data)
        assert result == secret_data  # Should return original if JSON parsing fails

    def test_apply_secret_values_simple(self):
        """Test applying secret values to source credentials with simple case."""
        source_credentials = {
            "username": "db_user_key",
            "password": "db_pass_key",
            "extra": {"database": "db_name_key"},
        }

        secret_data = {
            "db_user_key": "actual_username",
            "db_pass_key": "actual_password",
            "db_name_key": "actual_database",
        }

        result = SecretStoreInput.apply_secret_values(source_credentials, secret_data)

        assert result["username"] == "actual_username"
        assert result["password"] == "actual_password"
        assert result["extra"]["database"] == "actual_database"

    def test_apply_secret_values_no_substitution(self):
        """Test applying secret values when no substitution is needed."""
        source_credentials = {"username": "direct_user", "password": "direct_pass"}

        secret_data = {"some_key": "some_value"}

        result = SecretStoreInput.apply_secret_values(source_credentials, secret_data)

        # Should remain unchanged
        assert result == source_credentials

    @given(
        source_credentials=credential_dict_strategy,
        secret_data=credential_dict_strategy,
    )
    def test_apply_secret_values_property(
        self, source_credentials: Dict[str, Any], secret_data: Dict[str, Any]
    ):
        """Property-based test for apply_secret_values with safe data."""
        # Avoid overlapping keys/values that could cause circular references
        safe_secret_data = {f"secret_{k}": v for k, v in secret_data.items()}

        test_credentials = source_credentials.copy()

        # Only add substitutions for keys that exist in safe_secret_data
        secret_keys = list(safe_secret_data.keys())
        if secret_keys:
            # Add one substitution to test
            key_to_substitute = secret_keys[0]
            test_credentials["test_field"] = key_to_substitute

            # Add extra field
            test_credentials["extra"] = {"extra_field": key_to_substitute}

        result = SecretStoreInput.apply_secret_values(
            test_credentials, safe_secret_data
        )

        # Verify substitutions happened correctly
        if secret_keys and "test_field" in test_credentials:
            expected_value = safe_secret_data[test_credentials["test_field"]]
            assert result["test_field"] == expected_value
            assert result["extra"]["extra_field"] == expected_value

<<<<<<< HEAD
    def test_resolve_credentials_direct(self):
        """Test resolving credentials with direct source."""
        credentials = {
            "credentialSource": "direct",
            "username": "test_user",
            "password": "test_pass",
        }

        result = asyncio.run(resolve_credentials(credentials))
        assert result == credentials

    def test_resolve_credentials_default_direct(self):
        """Test resolving credentials with no credentialSource (defaults to direct)."""
        credentials = {"username": "test_user", "password": "test_pass"}

        result = asyncio.run(resolve_credentials(credentials))
        assert result == credentials

    @patch("application_sdk.inputs.secretstore.SecretStoreInput.get_secret")
    def test_resolve_credentials_with_secret_store(self, mock_get_secret: Mock):
        """Test resolving credentials using a secret store."""
        mock_get_secret.return_value = {
            "pg_username": "db_user",
            "pg_password": "db_pass",
        }

        credentials = {
            "credentialSource": "aws-secrets",
            "username": "pg_username",
            "password": "pg_password",
            "extra": {"secret_key": "postgres/test"},
        }

        result = asyncio.run(resolve_credentials(credentials))

        mock_get_secret.assert_called_once_with(
            secret_key="postgres/test", component_name="aws-secrets"
        )
        assert result["username"] == "db_user"
        assert result["password"] == "db_pass"

    def test_resolve_credentials_missing_secret_key(self):
        """Test resolving credentials with missing secret_key."""
        credentials = {"credentialSource": "aws-secrets", "extra": {}}

        with pytest.raises(CommonError) as exc_info:
            asyncio.run(resolve_credentials(credentials))
        assert "secret_key is required in extra" in str(exc_info.value)

    def test_resolve_credentials_no_extra(self):
        """Test resolving credentials with no extra field."""
        credentials = {"credentialSource": "aws-secrets"}

        with pytest.raises(CommonError) as exc_info:
            asyncio.run(resolve_credentials(credentials))
        assert "secret_key is required in extra" in str(exc_info.value)
=======
    @patch("application_sdk.inputs.objectstore.DaprClient")
    @patch("application_sdk.inputs.statestore.StateStoreInput.get_state")
    @patch("application_sdk.inputs.secretstore.DaprClient")
    def test_fetch_secret_success(
        self, mock_secret_dapr_client, mock_get_state, mock_object_dapr_client
    ):
        """Test successful secret fetching."""
        # Setup mock for secret store
        mock_client = MagicMock()
        mock_secret_dapr_client.return_value.__enter__.return_value = mock_client

        # Mock the secret response
        mock_response = MagicMock()
        mock_response.secret = {"username": "test", "password": "secret"}
        mock_client.get_secret.return_value = mock_response

        # Mock the state store response
        mock_get_state.return_value = {"additional_key": "additional_value"}

        result = SecretStoreInput.get_secret(
            "test-key", component_name="test-component"
        )

        # Verify the result includes both secret and state data
        expected_result = {
            "username": "test",
            "password": "secret",
        }
        assert result == expected_result
        mock_client.get_secret.assert_called_once_with(
            store_name="test-component", key="test-key"
        )

    @patch("application_sdk.inputs.objectstore.DaprClient")
    @patch("application_sdk.inputs.statestore.StateStoreInput.get_state")
    @patch("application_sdk.inputs.secretstore.DaprClient")
    def test_fetch_secret_failure(
        self,
        mock_secret_dapr_client: Mock,
        mock_get_state: Mock,
        mock_object_dapr_client: Mock,
    ):
        """Test failed secret fetching."""
        mock_client = MagicMock()
        mock_secret_dapr_client.return_value.__enter__.return_value = mock_client
        mock_client.get_secret.side_effect = Exception("Connection failed")

        # Mock the state store (though it won't be reached due to the exception)
        mock_get_state.return_value = {}

        with pytest.raises(Exception, match="Connection failed"):
            SecretStoreInput.get_secret("test-key", component_name="test-component")
>>>>>>> 5a79169b
<|MERGE_RESOLUTION|>--- conflicted
+++ resolved
@@ -1,11 +1,6 @@
-import asyncio
 import json
 from typing import Any, Dict
-<<<<<<< HEAD
-from unittest.mock import Mock, patch
-=======
 from unittest.mock import MagicMock, Mock, patch
->>>>>>> 5a79169b
 
 import pytest
 from hypothesis import given
@@ -112,64 +107,6 @@
             assert result["test_field"] == expected_value
             assert result["extra"]["extra_field"] == expected_value
 
-<<<<<<< HEAD
-    def test_resolve_credentials_direct(self):
-        """Test resolving credentials with direct source."""
-        credentials = {
-            "credentialSource": "direct",
-            "username": "test_user",
-            "password": "test_pass",
-        }
-
-        result = asyncio.run(resolve_credentials(credentials))
-        assert result == credentials
-
-    def test_resolve_credentials_default_direct(self):
-        """Test resolving credentials with no credentialSource (defaults to direct)."""
-        credentials = {"username": "test_user", "password": "test_pass"}
-
-        result = asyncio.run(resolve_credentials(credentials))
-        assert result == credentials
-
-    @patch("application_sdk.inputs.secretstore.SecretStoreInput.get_secret")
-    def test_resolve_credentials_with_secret_store(self, mock_get_secret: Mock):
-        """Test resolving credentials using a secret store."""
-        mock_get_secret.return_value = {
-            "pg_username": "db_user",
-            "pg_password": "db_pass",
-        }
-
-        credentials = {
-            "credentialSource": "aws-secrets",
-            "username": "pg_username",
-            "password": "pg_password",
-            "extra": {"secret_key": "postgres/test"},
-        }
-
-        result = asyncio.run(resolve_credentials(credentials))
-
-        mock_get_secret.assert_called_once_with(
-            secret_key="postgres/test", component_name="aws-secrets"
-        )
-        assert result["username"] == "db_user"
-        assert result["password"] == "db_pass"
-
-    def test_resolve_credentials_missing_secret_key(self):
-        """Test resolving credentials with missing secret_key."""
-        credentials = {"credentialSource": "aws-secrets", "extra": {}}
-
-        with pytest.raises(CommonError) as exc_info:
-            asyncio.run(resolve_credentials(credentials))
-        assert "secret_key is required in extra" in str(exc_info.value)
-
-    def test_resolve_credentials_no_extra(self):
-        """Test resolving credentials with no extra field."""
-        credentials = {"credentialSource": "aws-secrets"}
-
-        with pytest.raises(CommonError) as exc_info:
-            asyncio.run(resolve_credentials(credentials))
-        assert "secret_key is required in extra" in str(exc_info.value)
-=======
     @patch("application_sdk.inputs.objectstore.DaprClient")
     @patch("application_sdk.inputs.statestore.StateStoreInput.get_state")
     @patch("application_sdk.inputs.secretstore.DaprClient")
@@ -221,5 +158,4 @@
         mock_get_state.return_value = {}
 
         with pytest.raises(Exception, match="Connection failed"):
-            SecretStoreInput.get_secret("test-key", component_name="test-component")
->>>>>>> 5a79169b
+            SecretStoreInput.get_secret("test-key", component_name="test-component")