import json
from typing import Any, Dict, List
from unittest.mock import AsyncMock, Mock, patch

import pytest
from hypothesis import HealthCheck, given, settings

from application_sdk.clients.sql import SQLClient
from application_sdk.handlers.sql import SQLHandler
from application_sdk.test_utils.hypothesis.strategies.handlers.sql.sql_preflight import (
    metadata_list_strategy,
    mixed_mapping_strategy,
)

# Configure Hypothesis settings at the module level
settings.register_profile(
    "sql_preflight_tests", suppress_health_check=[HealthCheck.function_scoped_fixture]
)
settings.load_profile("sql_preflight_tests")


@pytest.fixture
def mock_sql_client() -> Mock:
    sql_client = Mock(spec=SQLClient)
    return sql_client


@pytest.fixture
def handler(mock_sql_client: Mock) -> SQLHandler:
    handler = SQLHandler(sql_client=mock_sql_client)
    handler.metadata_sql = "SELECT * FROM information_schema.tables"
    handler.tables_check_sql = "SELECT COUNT(*) FROM information_schema.tables"
    return handler


@given(metadata=metadata_list_strategy)
async def test_fetch_metadata(
    handler: SQLHandler, metadata: List[Dict[str, str]]
) -> None:
    handler.prepare_metadata = AsyncMock(return_value=metadata)
    result = await handler.prepare_metadata()

    handler.prepare_metadata.assert_awaited_once()
    assert len(result) == len(metadata)
    for expected, actual in zip(metadata, result):
        assert expected["TABLE_CATALOG"] == actual["TABLE_CATALOG"]
        assert expected["TABLE_SCHEMA"] == actual["TABLE_SCHEMA"]


async def test_fetch_metadata_no_resource() -> None:
    handler = SQLHandler()
    with pytest.raises(ValueError, match="SQL client is not defined"):
        await handler.fetch_metadata()


@given(metadata=metadata_list_strategy, mapping=mixed_mapping_strategy)
async def test_check_schemas_and_databases_success(
    handler: SQLHandler, metadata: List[Dict[str, str]], mapping: Dict[str, Any]
) -> None:
    handler.prepare_metadata = AsyncMock(return_value=metadata)
    # Create a payload with a database and schema that exists in the metadata
    first_entry = metadata[0]
    db_name = first_entry["TABLE_CATALOG"]
    schema_name = first_entry["TABLE_SCHEMA"]

    # Create a valid mapping using the first database and schema
    valid_mapping = {db_name: [schema_name]}
    payload = {"metadata": {"include-filter": json.dumps(valid_mapping)}}

    result = await handler.check_schemas_and_databases(payload)

    assert result["success"] is True
    assert result["successMessage"] == "Schemas and Databases check successful"
    assert result["failureMessage"] == ""


@given(metadata=metadata_list_strategy)
async def test_check_schemas_and_databases_failure(
    handler: SQLHandler, metadata: List[Dict[str, str]]
) -> None:
    handler.prepare_metadata = AsyncMock(return_value=metadata)
    # Create an invalid mapping that doesn't exist in metadata
    invalid_mapping = {"invalid_db": ["invalid_schema"]}
    payload = {"metadata": {"include-filter": json.dumps(invalid_mapping)}}

    result = await handler.check_schemas_and_databases(payload)

    assert result["success"] is False
    assert "invalid_db database" in result["failureMessage"]


@given(metadata=metadata_list_strategy)
async def test_check_schemas_and_databases_with_wildcard_success(
    handler: SQLHandler, metadata: List[Dict[str, str]]
) -> None:
    handler.prepare_metadata = AsyncMock(return_value=metadata)
    # Use the first database from metadata with wildcard schema
    first_db = metadata[0]["TABLE_CATALOG"]
    payload = {"metadata": {"include-filter": json.dumps({f"^{first_db}$": "*"})}}

    result = await handler.check_schemas_and_databases(payload)

    assert result["success"] is True
    assert result["successMessage"] == "Schemas and Databases check successful"
    assert result["failureMessage"] == ""


<<<<<<< HEAD
async def test_preflight_check_success(handler: SQLHandler):
    payload = {"metadata": {"include-filter": json.dumps({"db1": ["schema1"]})}}

    with patch.object(handler, "tables_check") as mock_tables_check, \
         patch.object(handler, "check_client_version") as mock_version_check:
        
        mock_tables_check.return_value = {
            "success": True,
            "successMessage": "Tables check successful",
            "failureMessage": "",
        }
        
        mock_version_check.return_value = {
            "success": True,
            "successMessage": "Version check successful",
            "failureMessage": "",
        }

        result = await handler.preflight_check(payload)

        assert "error" not in result
        assert result["databaseSchemaCheck"]["success"] is True
        assert result["tablesCheck"]["success"] is True
        assert result["versionCheck"]["success"] is True


async def test_preflight_check_with_wildcard_success(handler: SQLHandler):
    payload = {"metadata": {"include-filter": json.dumps({"^db1$": "*"})}}
=======
@given(metadata=metadata_list_strategy)
async def test_preflight_check_success(
    handler: SQLHandler, metadata: List[Dict[str, str]]
) -> None:
    handler.prepare_metadata = AsyncMock(return_value=metadata)
    # Create a valid payload using the first database and schema from metadata
    first_entry = metadata[0]
    valid_mapping = {first_entry["TABLE_CATALOG"]: [first_entry["TABLE_SCHEMA"]]}
    payload = {"metadata": {"include-filter": json.dumps(valid_mapping)}}
>>>>>>> 822a37c9

    with patch.object(handler, "tables_check") as mock_tables_check, \
         patch.object(handler, "check_client_version") as mock_version_check:
        
        mock_tables_check.return_value = {
            "success": True,
            "successMessage": "Tables check successful",
            "failureMessage": "",
        }
        
        mock_version_check.return_value = {
            "success": True,
            "successMessage": "Version check successful",
            "failureMessage": "",
        }

        result = await handler.preflight_check(payload)

        assert "error" not in result
        assert result["databaseSchemaCheck"]["success"] is True
        assert result["tablesCheck"]["success"] is True
        assert result["versionCheck"]["success"] is True


@given(metadata=metadata_list_strategy)
async def test_preflight_check_failure(
    handler: SQLHandler, metadata: List[Dict[str, str]]
) -> None:
    handler.prepare_metadata = AsyncMock(return_value=metadata)
    # Create an invalid payload
    payload = {"metadata": {"include-filter": json.dumps({"invalid_db": ["schema1"]})}}

    result = await handler.preflight_check(payload)

    assert "error" in result
    assert "Preflight check failed" in result["error"]


@pytest.mark.parametrize(
    "client_version,min_version,expected_success",
    [
        ("15.4", "15.0", True),  # Client version higher than minimum
        ("15.0", "15.0", True),  # Client version equal to minimum
        ("14.9", "15.0", False),  # Client version lower than minimum
    ],
)
async def test_check_client_version_comparison(
    handler: SQLHandler, client_version, min_version, expected_success, monkeypatch
):
    # Setup dialect version info
    handler.sql_client.engine.dialect.server_version_info = tuple(
        int(x) for x in client_version.split(".")
    )
    
    # Set minimum version environment variable
    monkeypatch.setenv("ATLAN_SQL_SERVER_MIN_VERSION", min_version)
    
    result = await handler.check_client_version()
    
    assert result["success"] is expected_success
    if expected_success:
        assert f"meets minimum required version" in result["successMessage"]
        assert result["failureMessage"] == ""
    else:
        assert result["successMessage"] == ""
        assert f"does not meet minimum required version" in result["failureMessage"]


async def test_check_client_version_no_minimum_version(handler: SQLHandler, monkeypatch):
    # Setup dialect version info
    handler.sql_client.engine.dialect.server_version_info = (15, 4)
    
    # Ensure environment variable is not set
    monkeypatch.delenv("ATLAN_SQL_SERVER_MIN_VERSION", raising=False)
    
    result = await handler.check_client_version()
    
    assert result["success"] is True
    assert "no minimum version requirement" in result["successMessage"]
    assert result["failureMessage"] == ""


async def test_check_client_version_no_client_version(handler: SQLHandler):
    # Remove server_version_info attribute
    delattr(handler.sql_client.engine.dialect, "server_version_info")
    
    # Ensure get_client_version_sql is not defined
    handler.get_client_version_sql = None
    
    result = await handler.check_client_version()
    
    assert result["success"] is False
    assert "error" in result
    assert "Client version check failed" in result["failureMessage"]


async def test_check_client_version_sql_query(handler: SQLHandler, monkeypatch):
    # Remove server_version_info attribute
    delattr(handler.sql_client.engine.dialect, "server_version_info")
    
    # Set up SQL query for version
    handler.get_client_version_sql = "SELECT version();"
    
    # Mock SQLQueryInput.get_dataframe to return a DataFrame with version
    mock_df = Mock()
    mock_df.to_dict.return_value = {"records": [{"version": "PostgreSQL 15.4 on x86_64-pc-linux-gnu"}]}
    
    with patch("application_sdk.inputs.sql_query.SQLQueryInput", 
               new_callable=AsyncMock) as mock_sql_input:
        # Configure the mock to return our mock dataframe
        mock_instance = mock_sql_input.return_value
        mock_instance.get_dataframe.return_value = mock_df
        
        # Set minimum version environment variable
        monkeypatch.setenv("ATLAN_SQL_SERVER_MIN_VERSION", "15.0")
        
        result = await handler.check_client_version()
        
        assert result["success"] is False
        assert "error" in result


async def test_check_client_version_exception(handler: SQLHandler):
    # Force an exception during version check
    with patch.object(handler.sql_client.engine.dialect, "server_version_info",
                     side_effect=Exception("Test exception")):
        result = await handler.check_client_version()
        
        assert result["success"] is True
        assert "version could not be determined" in result["successMessage"]<|MERGE_RESOLUTION|>--- conflicted
+++ resolved
@@ -1,8 +1,9 @@
 import json
-from typing import Any, Dict, List
+from typing import Any, Dict, List, Optional, Tuple
 from unittest.mock import AsyncMock, Mock, patch
 
 import pytest
+from _pytest.monkeypatch import MonkeyPatch
 from hypothesis import HealthCheck, given, settings
 
 from application_sdk.clients.sql import SQLClient
@@ -10,6 +11,7 @@
 from application_sdk.test_utils.hypothesis.strategies.handlers.sql.sql_preflight import (
     metadata_list_strategy,
     mixed_mapping_strategy,
+    version_comparison_strategy,
 )
 
 # Configure Hypothesis settings at the module level
@@ -22,6 +24,12 @@
 @pytest.fixture
 def mock_sql_client() -> Mock:
     sql_client = Mock(spec=SQLClient)
+    # Add mock engine with dialect to avoid None errors
+    mock_engine = Mock()
+    mock_dialect = Mock()
+    mock_dialect.server_version_info = (12, 0)
+    mock_engine.dialect = mock_dialect
+    sql_client.engine = mock_engine
     return sql_client
 
 
@@ -105,22 +113,27 @@
     assert result["failureMessage"] == ""
 
 
-<<<<<<< HEAD
-async def test_preflight_check_success(handler: SQLHandler):
-    payload = {"metadata": {"include-filter": json.dumps({"db1": ["schema1"]})}}
-
-    with patch.object(handler, "tables_check") as mock_tables_check, \
-         patch.object(handler, "check_client_version") as mock_version_check:
-        
+@given(metadata=metadata_list_strategy)
+async def test_preflight_check_success(
+    handler: SQLHandler, metadata: List[Dict[str, str]]
+) -> None:
+    handler.prepare_metadata = AsyncMock(return_value=metadata)
+    # Create a valid payload using the first database and schema from metadata
+    first_entry = metadata[0]
+    valid_mapping = {first_entry["TABLE_CATALOG"]: [first_entry["TABLE_SCHEMA"]]}
+    payload = {"metadata": {"include-filter": json.dumps(valid_mapping)}}
+
+    with patch.object(handler, "tables_check") as mock_tables_check, patch.object(
+        handler, "check_client_version"
+    ) as mock_client_version:
         mock_tables_check.return_value = {
             "success": True,
             "successMessage": "Tables check successful",
             "failureMessage": "",
         }
-        
-        mock_version_check.return_value = {
+        mock_client_version.return_value = {
             "success": True,
-            "successMessage": "Version check successful",
+            "successMessage": "Client version check successful",
             "failureMessage": "",
         }
 
@@ -132,146 +145,161 @@
         assert result["versionCheck"]["success"] is True
 
 
-async def test_preflight_check_with_wildcard_success(handler: SQLHandler):
-    payload = {"metadata": {"include-filter": json.dumps({"^db1$": "*"})}}
-=======
-@given(metadata=metadata_list_strategy)
-async def test_preflight_check_success(
-    handler: SQLHandler, metadata: List[Dict[str, str]]
-) -> None:
-    handler.prepare_metadata = AsyncMock(return_value=metadata)
-    # Create a valid payload using the first database and schema from metadata
-    first_entry = metadata[0]
-    valid_mapping = {first_entry["TABLE_CATALOG"]: [first_entry["TABLE_SCHEMA"]]}
+@given(metadata=metadata_list_strategy)
+async def test_preflight_check_failure(
+    handler: SQLHandler, metadata: List[Dict[str, str]]
+) -> None:
+    handler.prepare_metadata = AsyncMock(return_value=metadata)
+    # Create an invalid payload
+    payload = {"metadata": {"include-filter": json.dumps({"invalid_db": ["schema1"]})}}
+
+    # Add client version check mock that succeeds (to isolate the failure to schema check)
+    with patch.object(handler, "check_client_version") as mock_client_version:
+        mock_client_version.return_value = {
+            "success": True,
+            "successMessage": "Client version check successful",
+            "failureMessage": "",
+        }
+
+        result = await handler.preflight_check(payload)
+
+        assert "error" in result
+        assert "Preflight check failed" in result["error"]
+
+
+@given(version_data=version_comparison_strategy)
+async def test_check_client_version_comparison(
+    handler: SQLHandler, version_data: Tuple[str, str, bool], monkeypatch: MonkeyPatch
+):
+    client_version, min_version, expected_success = version_data
+
+    # Setup dialect version info
+    handler.sql_client.engine.dialect.server_version_info = tuple(
+        int(x) for x in client_version.split(".")
+    )
+
+    # Set minimum version environment variable
+    monkeypatch.setenv("ATLAN_SQL_SERVER_MIN_VERSION", min_version)
+
+    result = await handler.check_client_version()
+
+    assert result["success"] is expected_success
+    if expected_success:
+        assert "meets minimum required version" in result["successMessage"]
+        assert result["failureMessage"] == ""
+    else:
+        assert result["successMessage"] == ""
+        assert "does not meet minimum required version" in result["failureMessage"]
+
+
+async def test_check_client_version_no_minimum_version(
+    handler: SQLHandler, monkeypatch: MonkeyPatch
+):
+    # Setup dialect version info
+    handler.sql_client.engine.dialect.server_version_info = (15, 4)
+
+    # Ensure environment variable is not set
+    monkeypatch.delenv("ATLAN_SQL_SERVER_MIN_VERSION", raising=False)
+
+    result = await handler.check_client_version()
+
+    assert result["success"] is True
+    assert "no minimum version requirement" in result["successMessage"]
+    assert result["failureMessage"] == ""
+
+
+async def test_check_client_version_no_client_version(handler: SQLHandler):
+    # Remove server_version_info attribute
+    delattr(handler.sql_client.engine.dialect, "server_version_info")
+
+    # Ensure get_client_version_sql is not defined
+    handler.get_client_version_sql = None
+
+    result = await handler.check_client_version()
+
+    assert result["success"] is False
+    assert "error" in result
+    assert "Client version check failed" in result["failureMessage"]
+
+
+async def test_check_client_version_sql_query(
+    handler: SQLHandler, monkeypatch: MonkeyPatch
+):
+    # Remove server_version_info attribute
+    delattr(handler.sql_client.engine.dialect, "server_version_info")
+
+    # Set up SQL query for version
+    handler.get_client_version_sql = "SELECT version();"
+
+    # Mock SQLQueryInput.get_dataframe to return a DataFrame with version
+    mock_df = Mock()
+    mock_df.to_dict.return_value = {
+        "records": [{"version": "PostgreSQL 15.4 on x86_64-pc-linux-gnu"}]
+    }
+
+    with patch(
+        "application_sdk.inputs.sql_query.SQLQueryInput", new_callable=AsyncMock
+    ) as mock_sql_input:
+        # Configure the mock to return our mock dataframe
+        mock_instance = mock_sql_input.return_value
+        mock_instance.get_dataframe.return_value = mock_df
+
+        # Set minimum version environment variable
+        monkeypatch.setenv("ATLAN_SQL_SERVER_MIN_VERSION", "15.0")
+
+        result = await handler.check_client_version()
+
+        assert result["success"] is False
+        assert "error" in result
+
+
+async def test_check_client_version_exception(handler: SQLHandler):
+    # Force an exception during version check
+    with patch.object(
+        handler.sql_client.engine.dialect,
+        "server_version_info",
+        side_effect=Exception("Test exception"),
+    ):
+        result = await handler.check_client_version()
+
+        assert result["success"] is True
+        assert "version could not be determined" in result["successMessage"]
+
+
+async def test_preflight_check_version_failure(
+    handler: SQLHandler, metadata: Optional[List[Dict[str, str]]] = None
+) -> None:
+    """Test that preflight check fails when client version check fails."""
+    if metadata is None:
+        metadata = [{"TABLE_CATALOG": "test_db", "TABLE_SCHEMA": "test_schema"}]
+
+    handler.prepare_metadata = AsyncMock(return_value=metadata)
+    # Create a valid payload for schemas
+    valid_mapping = {metadata[0]["TABLE_CATALOG"]: [metadata[0]["TABLE_SCHEMA"]]}
     payload = {"metadata": {"include-filter": json.dumps(valid_mapping)}}
->>>>>>> 822a37c9
-
-    with patch.object(handler, "tables_check") as mock_tables_check, \
-         patch.object(handler, "check_client_version") as mock_version_check:
-        
+
+    # Tables check succeeds but version check fails
+    with patch.object(handler, "tables_check") as mock_tables_check, patch.object(
+        handler, "check_client_version"
+    ) as mock_client_version:
         mock_tables_check.return_value = {
             "success": True,
             "successMessage": "Tables check successful",
             "failureMessage": "",
         }
-        
-        mock_version_check.return_value = {
-            "success": True,
-            "successMessage": "Version check successful",
-            "failureMessage": "",
+        mock_client_version.return_value = {
+            "success": False,
+            "successMessage": "",
+            "failureMessage": "Client version does not meet minimum required version",
         }
 
         result = await handler.preflight_check(payload)
 
-        assert "error" not in result
-        assert result["databaseSchemaCheck"]["success"] is True
-        assert result["tablesCheck"]["success"] is True
-        assert result["versionCheck"]["success"] is True
-
-
-@given(metadata=metadata_list_strategy)
-async def test_preflight_check_failure(
-    handler: SQLHandler, metadata: List[Dict[str, str]]
-) -> None:
-    handler.prepare_metadata = AsyncMock(return_value=metadata)
-    # Create an invalid payload
-    payload = {"metadata": {"include-filter": json.dumps({"invalid_db": ["schema1"]})}}
-
-    result = await handler.preflight_check(payload)
-
-    assert "error" in result
-    assert "Preflight check failed" in result["error"]
-
-
-@pytest.mark.parametrize(
-    "client_version,min_version,expected_success",
-    [
-        ("15.4", "15.0", True),  # Client version higher than minimum
-        ("15.0", "15.0", True),  # Client version equal to minimum
-        ("14.9", "15.0", False),  # Client version lower than minimum
-    ],
-)
-async def test_check_client_version_comparison(
-    handler: SQLHandler, client_version, min_version, expected_success, monkeypatch
-):
-    # Setup dialect version info
-    handler.sql_client.engine.dialect.server_version_info = tuple(
-        int(x) for x in client_version.split(".")
-    )
-    
-    # Set minimum version environment variable
-    monkeypatch.setenv("ATLAN_SQL_SERVER_MIN_VERSION", min_version)
-    
-    result = await handler.check_client_version()
-    
-    assert result["success"] is expected_success
-    if expected_success:
-        assert f"meets minimum required version" in result["successMessage"]
-        assert result["failureMessage"] == ""
-    else:
-        assert result["successMessage"] == ""
-        assert f"does not meet minimum required version" in result["failureMessage"]
-
-
-async def test_check_client_version_no_minimum_version(handler: SQLHandler, monkeypatch):
-    # Setup dialect version info
-    handler.sql_client.engine.dialect.server_version_info = (15, 4)
-    
-    # Ensure environment variable is not set
-    monkeypatch.delenv("ATLAN_SQL_SERVER_MIN_VERSION", raising=False)
-    
-    result = await handler.check_client_version()
-    
-    assert result["success"] is True
-    assert "no minimum version requirement" in result["successMessage"]
-    assert result["failureMessage"] == ""
-
-
-async def test_check_client_version_no_client_version(handler: SQLHandler):
-    # Remove server_version_info attribute
-    delattr(handler.sql_client.engine.dialect, "server_version_info")
-    
-    # Ensure get_client_version_sql is not defined
-    handler.get_client_version_sql = None
-    
-    result = await handler.check_client_version()
-    
-    assert result["success"] is False
-    assert "error" in result
-    assert "Client version check failed" in result["failureMessage"]
-
-
-async def test_check_client_version_sql_query(handler: SQLHandler, monkeypatch):
-    # Remove server_version_info attribute
-    delattr(handler.sql_client.engine.dialect, "server_version_info")
-    
-    # Set up SQL query for version
-    handler.get_client_version_sql = "SELECT version();"
-    
-    # Mock SQLQueryInput.get_dataframe to return a DataFrame with version
-    mock_df = Mock()
-    mock_df.to_dict.return_value = {"records": [{"version": "PostgreSQL 15.4 on x86_64-pc-linux-gnu"}]}
-    
-    with patch("application_sdk.inputs.sql_query.SQLQueryInput", 
-               new_callable=AsyncMock) as mock_sql_input:
-        # Configure the mock to return our mock dataframe
-        mock_instance = mock_sql_input.return_value
-        mock_instance.get_dataframe.return_value = mock_df
-        
-        # Set minimum version environment variable
-        monkeypatch.setenv("ATLAN_SQL_SERVER_MIN_VERSION", "15.0")
-        
-        result = await handler.check_client_version()
-        
-        assert result["success"] is False
         assert "error" in result
-
-
-async def test_check_client_version_exception(handler: SQLHandler):
-    # Force an exception during version check
-    with patch.object(handler.sql_client.engine.dialect, "server_version_info",
-                     side_effect=Exception("Test exception")):
-        result = await handler.check_client_version()
-        
-        assert result["success"] is True
-        assert "version could not be determined" in result["successMessage"]+        assert "Preflight check failed" in result["error"]
+        assert "versionCheck" in result
+        assert result["versionCheck"]["success"] is False
+        assert (
+            "does not meet minimum required version"
+            in result["versionCheck"]["failureMessage"]
+        )