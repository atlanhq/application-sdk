from typing import Any, Dict, Generic, List, TypeVar
from unittest.mock import AsyncMock, MagicMock

import pytest
from hypothesis import HealthCheck, Phase, given, settings
from hypothesis import strategies as st

from application_sdk.application.fastapi.models import MetadataType
from application_sdk.clients.sql import SQLClient
from application_sdk.handlers.sql import SQLHandler
<<<<<<< HEAD
from application_sdk.test_utils.hypothesis.strategies.sql_metadata import (
=======
from application_sdk.test_utils.hypothesis.strategies.handlers.sql.sql_metadata import (
>>>>>>> 9522adbb
    database_list_strategy,
    database_name_strategy,
    metadata_entry_strategy,
    metadata_list_strategy,
    schema_list_strategy,
    sql_handler_config_strategy,
)

T = TypeVar("T")

# Configure Hypothesis settings at the module level
settings.register_profile(
    "sql_metadata",
<<<<<<< HEAD
=======
    max_examples=5,  # Reduce number of examples to minimize state issues
>>>>>>> 9522adbb
    suppress_health_check=[
        HealthCheck.function_scoped_fixture,
        HealthCheck.too_slow,
        HealthCheck.filter_too_much,
    ],
    phases=[Phase.explicit, Phase.reuse, Phase.generate],
    deadline=None,
)
settings.load_profile("sql_metadata")


class AsyncIteratorMock(Generic[T]):
    """Helper class to mock async iterators"""

    def __init__(self, items: List[T]) -> None:
        self.items = items.copy()  # Create a copy to avoid modifying original list

    def __aiter__(self) -> "AsyncIteratorMock[T]":
        return self

    async def __anext__(self) -> T:
        try:
            return self.items.pop(0)
        except IndexError:
            raise StopAsyncIteration


@pytest.fixture
def mock_sql_client() -> MagicMock:
    client = MagicMock(spec=SQLClient)
    client.run_query = MagicMock()  # Use regular MagicMock instead of AsyncMock
    return client


@pytest.fixture
def handler(mock_sql_client: Any) -> SQLHandler:
    handler = SQLHandler(sql_client=mock_sql_client)
    handler.prepare_metadata = AsyncMock()
    return handler


def setup_handler_config(handler: SQLHandler, config: Dict[str, str]) -> None:
    """Helper function to set up handler configuration"""
    handler.metadata_sql = config["metadata_sql"]
    handler.fetch_databases_sql = config["fetch_databases_sql"]
    handler.fetch_schemas_sql = config["fetch_schemas_sql"]
    handler.database_result_key = config["database_result_key"]
    handler.schema_result_key = config["schema_result_key"]
    handler.database_alias_key = config["database_alias_key"]
    handler.schema_alias_key = config["schema_alias_key"]


class TestSQLWorkflowHandler:
    @pytest.mark.asyncio
<<<<<<< HEAD
=======
    @settings(max_examples=5)
>>>>>>> 9522adbb
    @given(config=sql_handler_config_strategy, metadata=metadata_list_strategy)
    async def test_fetch_metadata_flat_mode(
        self,
        handler: MagicMock,
        mock_sql_client: MagicMock,
        config: Dict[str, str],
        metadata: List[Dict[str, str]],
    ) -> None:
        """Test fetch_metadata when hierarchical fetching is disabled (MetadataType.ALL)"""
        # Reset mocks and setup handler
        mock_sql_client.run_query.reset_mock()
        handler.prepare_metadata.reset_mock()
        setup_handler_config(handler, config)

        # Setup mock return value
        handler.prepare_metadata.return_value = metadata

        # Execute with MetadataType.ALL
        result = await handler.fetch_metadata(metadata_type=MetadataType.ALL)

        # Assert
        assert result == metadata
        handler.prepare_metadata.assert_called_once()
        mock_sql_client.run_query.assert_not_called()

    @pytest.mark.asyncio
<<<<<<< HEAD
=======
    @settings(max_examples=5)
>>>>>>> 9522adbb
    @given(
        config=sql_handler_config_strategy,
        databases=database_list_strategy,
        schemas=schema_list_strategy,
    )
    async def test_fetch_metadata_hierarchical_mode(
        self,
        handler: MagicMock,
        mock_sql_client: MagicMock,
        config: Dict[str, str],
        databases: List[Dict[str, str]],
        schemas: List[Dict[str, str]],
    ) -> None:
        """Test fetch_metadata when hierarchical fetching is enabled"""
        # Reset mocks and setup handler
        mock_sql_client.run_query.reset_mock()
        handler.prepare_metadata.reset_mock()
        setup_handler_config(handler, config)

        # Mock database and schema query results
        mock_sql_client.run_query.side_effect = [
            AsyncIteratorMock([databases]),
            AsyncIteratorMock([schemas]),
            AsyncIteratorMock([schemas[:1]]),  # Different schemas for second database
        ]

        # First fetch databases directly
        result_dbs = await handler.fetch_databases()
        assert result_dbs == databases

        # Then fetch schemas for each database
        if databases:
            first_db = databases[0]["TABLE_CATALOG"]
            result_schemas = await handler.fetch_schemas(first_db)
            expected_schemas = [
                {"TABLE_CATALOG": first_db, "TABLE_SCHEMA": s["TABLE_SCHEMA"]}
                for s in schemas
            ]
            assert result_schemas == expected_schemas

    @pytest.mark.asyncio
<<<<<<< HEAD
=======
    @settings(max_examples=5)
>>>>>>> 9522adbb
    @given(config=sql_handler_config_strategy, databases=database_list_strategy)
    async def test_fetch_metadata_database_type(
        self,
        handler: MagicMock,
        mock_sql_client: MagicMock,
        config: Dict[str, str],
        databases: List[Dict[str, str]],
    ) -> None:
        """Test fetching only databases using MetadataType.DATABASE"""
        # Reset mocks and setup handler
        mock_sql_client.run_query.reset_mock()
        handler.prepare_metadata.reset_mock()
        setup_handler_config(handler, config)

        mock_sql_client.run_query.return_value = AsyncIteratorMock([databases])

        # Execute with MetadataType.DATABASE
        result = await handler.fetch_metadata(metadata_type=MetadataType.DATABASE)

        # Assert
        assert result == databases
        mock_sql_client.run_query.assert_called_once_with(handler.fetch_databases_sql)

    @pytest.mark.asyncio
<<<<<<< HEAD
=======
    @settings(max_examples=5)
>>>>>>> 9522adbb
    @given(
        config=sql_handler_config_strategy,
        schemas=st.lists(metadata_entry_strategy, min_size=1, max_size=5),
        database=database_name_strategy,
    )
    async def test_fetch_metadata_schema_type(
        self,
        handler: MagicMock,
        mock_sql_client: MagicMock,
        config: Dict[str, str],
        schemas: List[Dict[str, str]],
        database: str,
    ) -> None:
        """Test fetching schemas using MetadataType.SCHEMA"""
        # Reset mocks and setup handler
        mock_sql_client.run_query.reset_mock()
        handler.prepare_metadata.reset_mock()
        setup_handler_config(handler, config)

        mock_sql_client.run_query.return_value = AsyncIteratorMock([schemas])

        # Execute with MetadataType.SCHEMA
        result = await handler.fetch_metadata(
            metadata_type=MetadataType.SCHEMA, database=database
        )

        # Assert
        expected_schemas = [
            {"TABLE_CATALOG": database, "TABLE_SCHEMA": s["TABLE_SCHEMA"]}
            for s in schemas
        ]
        assert result == expected_schemas
        expected_query = handler.fetch_schemas_sql.format(database_name=database)
        mock_sql_client.run_query.assert_called_once_with(expected_query)

    @pytest.mark.asyncio
<<<<<<< HEAD
=======
    @settings(max_examples=5)
>>>>>>> 9522adbb
    @given(config=sql_handler_config_strategy)
    async def test_fetch_metadata_empty_databases(
        self, handler: MagicMock, mock_sql_client: MagicMock, config: Dict[str, str]
    ) -> None:
        """Test fetching empty databases using MetadataType.DATABASE"""
        # Reset mocks and setup handler
        mock_sql_client.run_query.reset_mock()
        handler.prepare_metadata.reset_mock()
        setup_handler_config(handler, config)

        mock_sql_client.run_query.return_value = AsyncIteratorMock([[]])

        result = await handler.fetch_metadata(metadata_type=MetadataType.DATABASE)
        assert result == []
        mock_sql_client.run_query.assert_called_once_with(handler.fetch_databases_sql)

    @pytest.mark.asyncio
<<<<<<< HEAD
=======
    @settings(max_examples=5)
>>>>>>> 9522adbb
    @given(config=sql_handler_config_strategy, database=database_name_strategy)
    async def test_fetch_metadata_empty_schemas(
        self,
        handler: MagicMock,
        mock_sql_client: MagicMock,
        config: Dict[str, str],
        database: str,
    ) -> None:
        """Test fetching empty schemas using MetadataType.SCHEMA"""
        # Reset mocks and setup handler
        mock_sql_client.run_query.reset_mock()
        handler.prepare_metadata.reset_mock()
        setup_handler_config(handler, config)

        mock_sql_client.run_query.return_value = AsyncIteratorMock([[]])

        result = await handler.fetch_metadata(
            metadata_type=MetadataType.SCHEMA, database=database
        )
        assert result == []
        expected_query = handler.fetch_schemas_sql.format(database_name=database)
        mock_sql_client.run_query.assert_called_once_with(expected_query)

    @pytest.mark.asyncio
<<<<<<< HEAD
=======
    @settings(max_examples=5)
>>>>>>> 9522adbb
    @given(config=sql_handler_config_strategy)
    async def test_fetch_metadata_error_handling(
        self, handler: MagicMock, mock_sql_client: MagicMock, config: Dict[str, str]
    ) -> None:
        """Test error handling in metadata fetching"""
        # Reset mocks and setup handler
        mock_sql_client.run_query.reset_mock()
        handler.prepare_metadata.reset_mock()
        setup_handler_config(handler, config)

        class ErrorAsyncIterator:
            def __aiter__(self):
                return self

            async def __anext__(self):
                raise Exception("Database query failed")

        mock_sql_client.run_query.return_value = ErrorAsyncIterator()

        with pytest.raises(Exception) as exc_info:
            await handler.fetch_metadata(metadata_type=MetadataType.DATABASE)
        assert str(exc_info.value) == "Database query failed"
        mock_sql_client.run_query.assert_called_once_with(handler.fetch_databases_sql)

    @pytest.mark.asyncio
    async def test_fetch_metadata_flat_mode_without_database(
        self, handler: MagicMock, mock_sql_client: MagicMock
    ) -> None:
        """Test fetch_metadata with MetadataType.ALL and no database"""
        # Setup
        handler.metadata_sql = "SELECT * FROM test"
        handler.database_alias_key = "db_alias"
        handler.schema_alias_key = "schema_alias"
        handler.database_result_key = "TABLE_CATALOG"
        handler.schema_result_key = "TABLE_SCHEMA"

        expected_result: List[Dict[str, str]] = [
            {"TABLE_CATALOG": "db1", "TABLE_SCHEMA": "schema1"}
        ]
        handler.prepare_metadata.return_value = expected_result

        # Execute with MetadataType.ALL and no database
        result = await handler.fetch_metadata(metadata_type=MetadataType.ALL)

        # Assert
        assert result == expected_result
        handler.prepare_metadata.assert_called_once()
        mock_sql_client.run_query.assert_not_called()

    @pytest.mark.asyncio
    async def test_fetch_metadata_flat_mode_with_database(
        self, handler: MagicMock, mock_sql_client: MagicMock
    ) -> None:
        """Test fetch_metadata with MetadataType.ALL and database (should ignore database)"""
        # Setup
        handler.metadata_sql = "SELECT * FROM test"
        handler.database_alias_key = "db_alias"
        handler.schema_alias_key = "schema_alias"
        handler.database_result_key = "TABLE_CATALOG"
        handler.schema_result_key = "TABLE_SCHEMA"

        expected_result: List[Dict[str, str]] = [
            {"TABLE_CATALOG": "db1", "TABLE_SCHEMA": "schema1"}
        ]
        handler.prepare_metadata.return_value = expected_result

        # Execute with MetadataType.ALL and database (should ignore database)
        result = await handler.fetch_metadata(
            metadata_type=MetadataType.ALL, database="test_db"
        )

        # Assert
        assert result == expected_result
        handler.prepare_metadata.assert_called_once()
        mock_sql_client.run_query.assert_not_called()

    @pytest.mark.asyncio
    async def test_fetch_metadata_database_type_without_database(
        self, handler: MagicMock, mock_sql_client: MagicMock
    ) -> None:
        """Test fetching databases with MetadataType.DATABASE and no database"""
        handler.fetch_databases_sql = "SELECT database_name FROM databases"
        handler.database_result_key = "TABLE_CATALOG"

        # Mock database query results
        mock_sql_client.run_query.return_value = AsyncIteratorMock(
            [[{"TABLE_CATALOG": "db1"}, {"TABLE_CATALOG": "db2"}]]
        )

        # Execute with MetadataType.DATABASE and no database
        result = await handler.fetch_metadata(metadata_type=MetadataType.DATABASE)

        # Assert
        assert result == [{"TABLE_CATALOG": "db1"}, {"TABLE_CATALOG": "db2"}]
        # Verify run_query was called with fetch_databases_sql
        mock_sql_client.run_query.assert_called_once_with(handler.fetch_databases_sql)
        assert mock_sql_client.run_query.call_count == 1
        handler.prepare_metadata.assert_not_called()

    @pytest.mark.asyncio
    async def test_fetch_metadata_database_type_with_database(
        self, handler: MagicMock, mock_sql_client: MagicMock
    ) -> None:
        """Test fetching databases with MetadataType.DATABASE and database (should ignore database)"""
        # Setup
        handler.fetch_databases_sql = "SELECT database_name FROM databases"
        handler.database_result_key = "TABLE_CATALOG"

        # Mock database query results
        mock_sql_client.run_query.return_value = AsyncIteratorMock(
            [[{"TABLE_CATALOG": "db1"}, {"TABLE_CATALOG": "db2"}]]
        )

        # Execute with MetadataType.DATABASE and database (should ignore database)
        result = await handler.fetch_metadata(
            metadata_type=MetadataType.DATABASE, database="test_db"
        )

        # Assert
        assert result == [{"TABLE_CATALOG": "db1"}, {"TABLE_CATALOG": "db2"}]
        # Verify run_query was called with fetch_databases_sql (ignoring database parameter)
        mock_sql_client.run_query.assert_called_once_with(handler.fetch_databases_sql)
        assert mock_sql_client.run_query.call_count == 1
        handler.prepare_metadata.assert_not_called()

    @pytest.mark.asyncio
    async def test_fetch_metadata_schema_type_without_database(
        self, handler: MagicMock, mock_sql_client: MagicMock
    ) -> None:
        """Test fetching schemas with MetadataType.SCHEMA and no database (should error)"""
        # Setup
        handler.fetch_schemas_sql = (
            "SELECT schema_name FROM schemas WHERE database = '{database_name}'"
        )

        # Execute and Assert with MetadataType.SCHEMA but no database
        with pytest.raises(
            ValueError, match="Database must be specified when fetching schemas"
        ):
            await handler.fetch_metadata(metadata_type=MetadataType.SCHEMA)

        # Verify neither method was called
        mock_sql_client.run_query.assert_not_called()
        handler.prepare_metadata.assert_not_called()

    @pytest.mark.asyncio
    async def test_fetch_metadata_schema_type_with_database(
        self, handler: MagicMock, mock_sql_client: MagicMock
    ) -> None:
        """Test fetching schemas with MetadataType.SCHEMA and database"""
        # Setup
        test_database = "test_db"
        handler.fetch_schemas_sql = (
            "SELECT schema_name FROM schemas WHERE database = '{database_name}'"
        )
        handler.database_result_key = "TABLE_CATALOG"
        handler.schema_result_key = "TABLE_SCHEMA"

        # Mock schema query results
        mock_sql_client.run_query.return_value = AsyncIteratorMock(
            [[{"TABLE_SCHEMA": "schema1"}, {"TABLE_SCHEMA": "schema2"}]]
        )

        # Execute with MetadataType.SCHEMA and database
        result = await handler.fetch_metadata(
            metadata_type=MetadataType.SCHEMA, database=test_database
        )

        # Assert
        assert result == [
            {"TABLE_CATALOG": test_database, "TABLE_SCHEMA": "schema1"},
            {"TABLE_CATALOG": test_database, "TABLE_SCHEMA": "schema2"},
        ]
        # Verify run_query was called with fetch_schemas_sql formatted with database
        expected_query = handler.fetch_schemas_sql.format(database_name=test_database)
        mock_sql_client.run_query.assert_called_once_with(expected_query)
        assert mock_sql_client.run_query.call_count == 1
        handler.prepare_metadata.assert_not_called()

    @pytest.mark.asyncio
    async def test_fetch_metadata_none_type_without_database(
        self, handler: MagicMock, mock_sql_client: MagicMock
    ) -> None:
        """Test fetch_metadata with None type and no database (should error)"""
        # Execute and Assert with None type and no database
        with pytest.raises(ValueError, match="Invalid metadata type: None"):
            await handler.fetch_metadata()

        # Verify neither method was called
        mock_sql_client.run_query.assert_not_called()
        handler.prepare_metadata.assert_not_called()

    @pytest.mark.asyncio
    async def test_fetch_metadata_none_type_with_database(
        self, handler: MagicMock, mock_sql_client: MagicMock
    ) -> None:
        """Test fetch_metadata with None type and database (should error)"""
        # Execute and Assert with None type and database
        with pytest.raises(ValueError, match="Invalid metadata type: None"):
            await handler.fetch_metadata(database="test_db")

        # Verify neither method was called
        mock_sql_client.run_query.assert_not_called()
        handler.prepare_metadata.assert_not_called()<|MERGE_RESOLUTION|>--- conflicted
+++ resolved
@@ -8,11 +8,7 @@
 from application_sdk.application.fastapi.models import MetadataType
 from application_sdk.clients.sql import SQLClient
 from application_sdk.handlers.sql import SQLHandler
-<<<<<<< HEAD
-from application_sdk.test_utils.hypothesis.strategies.sql_metadata import (
-=======
 from application_sdk.test_utils.hypothesis.strategies.handlers.sql.sql_metadata import (
->>>>>>> 9522adbb
     database_list_strategy,
     database_name_strategy,
     metadata_entry_strategy,
@@ -26,10 +22,6 @@
 # Configure Hypothesis settings at the module level
 settings.register_profile(
     "sql_metadata",
-<<<<<<< HEAD
-=======
-    max_examples=5,  # Reduce number of examples to minimize state issues
->>>>>>> 9522adbb
     suppress_health_check=[
         HealthCheck.function_scoped_fixture,
         HealthCheck.too_slow,
@@ -84,10 +76,6 @@
 
 class TestSQLWorkflowHandler:
     @pytest.mark.asyncio
-<<<<<<< HEAD
-=======
-    @settings(max_examples=5)
->>>>>>> 9522adbb
     @given(config=sql_handler_config_strategy, metadata=metadata_list_strategy)
     async def test_fetch_metadata_flat_mode(
         self,
@@ -114,10 +102,6 @@
         mock_sql_client.run_query.assert_not_called()
 
     @pytest.mark.asyncio
-<<<<<<< HEAD
-=======
-    @settings(max_examples=5)
->>>>>>> 9522adbb
     @given(
         config=sql_handler_config_strategy,
         databases=database_list_strategy,
@@ -159,10 +143,6 @@
             assert result_schemas == expected_schemas
 
     @pytest.mark.asyncio
-<<<<<<< HEAD
-=======
-    @settings(max_examples=5)
->>>>>>> 9522adbb
     @given(config=sql_handler_config_strategy, databases=database_list_strategy)
     async def test_fetch_metadata_database_type(
         self,
@@ -187,10 +167,6 @@
         mock_sql_client.run_query.assert_called_once_with(handler.fetch_databases_sql)
 
     @pytest.mark.asyncio
-<<<<<<< HEAD
-=======
-    @settings(max_examples=5)
->>>>>>> 9522adbb
     @given(
         config=sql_handler_config_strategy,
         schemas=st.lists(metadata_entry_strategy, min_size=1, max_size=5),
@@ -227,10 +203,6 @@
         mock_sql_client.run_query.assert_called_once_with(expected_query)
 
     @pytest.mark.asyncio
-<<<<<<< HEAD
-=======
-    @settings(max_examples=5)
->>>>>>> 9522adbb
     @given(config=sql_handler_config_strategy)
     async def test_fetch_metadata_empty_databases(
         self, handler: MagicMock, mock_sql_client: MagicMock, config: Dict[str, str]
@@ -248,10 +220,6 @@
         mock_sql_client.run_query.assert_called_once_with(handler.fetch_databases_sql)
 
     @pytest.mark.asyncio
-<<<<<<< HEAD
-=======
-    @settings(max_examples=5)
->>>>>>> 9522adbb
     @given(config=sql_handler_config_strategy, database=database_name_strategy)
     async def test_fetch_metadata_empty_schemas(
         self,
@@ -276,10 +244,6 @@
         mock_sql_client.run_query.assert_called_once_with(expected_query)
 
     @pytest.mark.asyncio
-<<<<<<< HEAD
-=======
-    @settings(max_examples=5)
->>>>>>> 9522adbb
     @given(config=sql_handler_config_strategy)
     async def test_fetch_metadata_error_handling(
         self, handler: MagicMock, mock_sql_client: MagicMock, config: Dict[str, str]
