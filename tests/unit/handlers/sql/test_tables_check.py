from typing import Any, Optional, Type
from unittest.mock import AsyncMock, MagicMock, patch

import daft
import pytest
from sqlalchemy.engine import Engine

from application_sdk.clients.sql import SQLClient
from application_sdk.handlers.sql import SQLHandler


class MockSQLClient(SQLClient):
    def __init__(self):
        super().__init__()
        self.run_query = AsyncMock()
        self.connect = AsyncMock()
        self.disconnect = AsyncMock()
        self.engine: Engine = MagicMock(spec=Engine)
        self.engine.connect = MagicMock()
        self.engine.connect.return_value.__enter__ = MagicMock()
        self.engine.connect.return_value.__exit__ = MagicMock()
        self.engine.connect.return_value.connection = MagicMock()

    async def __aenter__(self) -> "MockSQLClient":
        return self

    async def __aexit__(
        self,
        exc_type: Optional[Type[BaseException]],
        exc_val: Optional[BaseException],
        exc_tb: Any,
    ) -> None:
        pass


@pytest.fixture
def sql_handler() -> SQLHandler:
    sql_client = MockSQLClient()
    handler = SQLHandler(sql_client)
    handler.tables_check_sql = "SELECT COUNT(*) as count FROM tables"
    return handler


async def test_tables_check_success(sql_handler: SQLHandler) -> None:
    """Test tables check with successful response."""
    # Create a mock DataFrame with table count
<<<<<<< HEAD
    mock_df = pd.DataFrame([{"count": 5}])
    if sql_handler.sql_client.engine is not None:
        sql_handler.sql_client.engine.connect.return_value.__enter__.return_value = (
            MagicMock()
        )
    with patch("pandas.read_sql_query", return_value=mock_df):
        result = await sql_handler.tables_check()
=======
    mock_df = daft.from_pylist([{"count": 5}])
    sql_handler.sql_client.engine.connect.return_value.__enter__.return_value = (
        MagicMock()
    )  # type: ignore
    with patch("daft.read_sql", return_value=mock_df):
        result = await sql_handler.tables_check(payload={})
>>>>>>> 79867b11
        assert result["success"] is True
        assert "Table count: 5" in result["successMessage"]


async def test_tables_check_empty(sql_handler: SQLHandler) -> None:
    """Test tables check with empty response."""
    # Create a mock DataFrame with zero count
<<<<<<< HEAD
    mock_df = pd.DataFrame([{"count": 0}])
    if sql_handler.sql_client.engine is not None:
        sql_handler.sql_client.engine.connect.return_value.__enter__.return_value = (
            MagicMock()
        )  # type: ignore
    with patch("pandas.read_sql_query", return_value=mock_df):
        result = await sql_handler.tables_check()
=======
    mock_df = daft.from_pylist([{"count": 0}])
    sql_handler.sql_client.engine.connect.return_value.__enter__.return_value = (
        MagicMock()
    )  # type: ignore
    with patch("daft.read_sql", return_value=mock_df):
        result = await sql_handler.tables_check(payload={})
>>>>>>> 79867b11
        assert result["success"] is True
        assert "Table count: 0" in result["successMessage"]


async def test_tables_check_failure(sql_handler: SQLHandler) -> None:
    """Test tables check with failure response."""
    # Create a DataFrame with invalid data that will cause an error
<<<<<<< HEAD
    mock_df = pd.DataFrame([{"wrong_column": "invalid"}])  # Missing 'count' column
    if sql_handler.sql_client.engine is not None:
        sql_handler.sql_client.engine.connect.return_value.__enter__.return_value = (
            MagicMock()
        )
    with patch("pandas.read_sql_query", return_value=mock_df):
        result = await sql_handler.tables_check()
=======
    mock_df = daft.from_pylist([{"wrong_column": "invalid"}])  # Missing 'count' column
    sql_handler.sql_client.engine.connect.return_value.__enter__.return_value = (
        MagicMock()
    )  # type: ignore
    with patch("daft.read_sql", return_value=mock_df):
        result = await sql_handler.tables_check(payload={})
>>>>>>> 79867b11
        assert result["success"] is False
        assert "Tables check failed" in result["failureMessage"]
        assert (
            "'count'" in result["error"]
        )  # KeyError's string representation includes quotes<|MERGE_RESOLUTION|>--- conflicted
+++ resolved
@@ -44,22 +44,14 @@
 async def test_tables_check_success(sql_handler: SQLHandler) -> None:
     """Test tables check with successful response."""
     # Create a mock DataFrame with table count
-<<<<<<< HEAD
-    mock_df = pd.DataFrame([{"count": 5}])
-    if sql_handler.sql_client.engine is not None:
-        sql_handler.sql_client.engine.connect.return_value.__enter__.return_value = (
-            MagicMock()
-        )
-    with patch("pandas.read_sql_query", return_value=mock_df):
-        result = await sql_handler.tables_check()
-=======
+    if not sql_handler.sql_client.engine:
+        raise ValueError("Engine is not initialized")
     mock_df = daft.from_pylist([{"count": 5}])
     sql_handler.sql_client.engine.connect.return_value.__enter__.return_value = (
         MagicMock()
     )  # type: ignore
     with patch("daft.read_sql", return_value=mock_df):
         result = await sql_handler.tables_check(payload={})
->>>>>>> 79867b11
         assert result["success"] is True
         assert "Table count: 5" in result["successMessage"]
 
@@ -67,22 +59,14 @@
 async def test_tables_check_empty(sql_handler: SQLHandler) -> None:
     """Test tables check with empty response."""
     # Create a mock DataFrame with zero count
-<<<<<<< HEAD
-    mock_df = pd.DataFrame([{"count": 0}])
-    if sql_handler.sql_client.engine is not None:
-        sql_handler.sql_client.engine.connect.return_value.__enter__.return_value = (
-            MagicMock()
-        )  # type: ignore
-    with patch("pandas.read_sql_query", return_value=mock_df):
-        result = await sql_handler.tables_check()
-=======
+    if not sql_handler.sql_client.engine:
+        raise ValueError("Engine is not initialized")
     mock_df = daft.from_pylist([{"count": 0}])
     sql_handler.sql_client.engine.connect.return_value.__enter__.return_value = (
         MagicMock()
     )  # type: ignore
     with patch("daft.read_sql", return_value=mock_df):
         result = await sql_handler.tables_check(payload={})
->>>>>>> 79867b11
         assert result["success"] is True
         assert "Table count: 0" in result["successMessage"]
 
@@ -90,22 +74,14 @@
 async def test_tables_check_failure(sql_handler: SQLHandler) -> None:
     """Test tables check with failure response."""
     # Create a DataFrame with invalid data that will cause an error
-<<<<<<< HEAD
-    mock_df = pd.DataFrame([{"wrong_column": "invalid"}])  # Missing 'count' column
-    if sql_handler.sql_client.engine is not None:
-        sql_handler.sql_client.engine.connect.return_value.__enter__.return_value = (
-            MagicMock()
-        )
-    with patch("pandas.read_sql_query", return_value=mock_df):
-        result = await sql_handler.tables_check()
-=======
+    if not sql_handler.sql_client.engine:
+        raise ValueError("Engine is not initialized")
     mock_df = daft.from_pylist([{"wrong_column": "invalid"}])  # Missing 'count' column
     sql_handler.sql_client.engine.connect.return_value.__enter__.return_value = (
         MagicMock()
     )  # type: ignore
     with patch("daft.read_sql", return_value=mock_df):
         result = await sql_handler.tables_check(payload={})
->>>>>>> 79867b11
         assert result["success"] is False
         assert "Tables check failed" in result["failureMessage"]
         assert (
