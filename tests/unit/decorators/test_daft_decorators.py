import os
from concurrent.futures import Future
from types import TracebackType
from typing import Any, Callable, Iterator, List
from unittest.mock import patch

import daft
import sqlalchemy
from hypothesis import given, settings
from hypothesis import strategies as st
from sqlalchemy.sql import text

from application_sdk.decorators import transform_daft
from application_sdk.inputs.json import JsonInput
from application_sdk.inputs.sql_query import SQLQueryInput
from application_sdk.outputs.json import JsonOutput


def add_1(dataframe: daft.DataFrame) -> daft.DataFrame:
    dataframe = dataframe.select(daft.col("value") + 1)
    return dataframe


class MockSingleThreadExecutor:
    def __enter__(self) -> "MockSingleThreadExecutor":
        return self

    def __exit__(
        self,
        exc_type: type[BaseException] | None,
        exc_val: BaseException | None,
        exc_tb: TracebackType | None,
    ) -> None:
        pass

    def submit(self, fn: Callable[..., Any], *args: Any, **kwargs: Any) -> Future[Any]:
        future: Future[Any] = Future()
        try:
            # Execute the function synchronously
            result = fn(*args, **kwargs)
            future.set_result(result)
        except Exception as e:
            future.set_exception(e)
        return future


class TestDaftDecorators:
    @classmethod
    def teardown_class(cls):
        """
        Clean up the test clients
        """
        os.remove("/tmp/test_connectorx.db")

<<<<<<< HEAD
    @given(value=st.integers())
=======
    @given(
        value=st.integers(
            min_value=-(2**31), max_value=2**31 - 1
        )  # SQLite INTEGER limits
    )
>>>>>>> 9522adbb
    @patch(
        "concurrent.futures.ThreadPoolExecutor",
        side_effect=MockSingleThreadExecutor,
    )
    @settings(deadline=None)
    async def test_query_batch_basic(self, _, value: int) -> None:
        """
        Basic test to read the SQL data with hypothesis-generated values
        """
        engine = sqlalchemy.create_engine("sqlite:///:memory:")
        with engine.connect() as conn:
            conn.execute(text("CREATE TABLE IF NOT EXISTS test_table (value INTEGER)"))
            conn.execute(
                text("INSERT INTO test_table (value) VALUES (:value)"), {"value": value}
            )
            conn.commit()

        @transform_daft(
            batch_input=SQLQueryInput(
                engine=engine, query="SELECT value FROM test_table"
            )
        )
        async def func(batch_input: Iterator[daft.DataFrame], **kwargs: Any) -> None:
            async for chunk in batch_input:
                assert chunk.count_rows() == 1
                assert chunk.select("value").to_pandas().iloc[0, 0] == value

        await func()

    @given(
        values=st.lists(
<<<<<<< HEAD
            st.integers(),
=======
            st.integers(
                min_value=-(2**31), max_value=2**31 - 1
            ),  # SQLite INTEGER limits
            min_size=1,
            max_size=100,
>>>>>>> 9522adbb
        )
    )
    @patch(
        "concurrent.futures.ThreadPoolExecutor",
        side_effect=MockSingleThreadExecutor,
    )
    @settings(deadline=None)
    async def test_query_batch_single_chunk(self, _, values: List[int]) -> None:
        """
        Test to read the SQL data in a single chunk with hypothesis-generated data
        """
        sqlite_db_url = "sqlite:////tmp/test_query_batch_single_chunk.db"
        engine = sqlalchemy.create_engine(sqlite_db_url)
        with engine.connect() as conn:
            conn.execute(text("CREATE TABLE IF NOT EXISTS numbers (value INTEGER)"))
            conn.execute(text("DELETE FROM numbers"))
            # Insert hypothesis-generated values
            for value in values:
                conn.execute(
                    text("INSERT INTO numbers (value) VALUES (:value)"),
                    {"value": value},
                )
            conn.commit()

        @transform_daft(
            batch_input=SQLQueryInput(
                engine=engine, query="SELECT * FROM numbers", chunk_size=None
            )
        )
        async def func(batch_input: daft.DataFrame, **kwargs):
            assert batch_input.count_rows() == len(values)
            # Verify all values are present
            result_values = batch_input.select("value").to_pandas()["value"].tolist()
            assert sorted(result_values) == sorted(values)

        await func()

    @given(
        values=st.lists(
<<<<<<< HEAD
            st.integers(),
        ),
        chunk_size=st.integers(),
=======
            st.integers(
                min_value=-(2**31), max_value=2**31 - 1
            ),  # SQLite INTEGER limits
            min_size=1,
            max_size=100,
        ),
        chunk_size=st.integers(min_value=1, max_value=10),
>>>>>>> 9522adbb
    )
    @patch(
        "concurrent.futures.ThreadPoolExecutor",
        side_effect=MockSingleThreadExecutor,
    )
    @settings(deadline=None)
    async def test_query_batch_multiple_chunks(
        self, _, values: List[int], chunk_size: int
    ) -> None:
        """
        Test to read the SQL data in multiple chunks with hypothesis-generated data and chunk sizes
        """
        engine = sqlalchemy.create_engine("sqlite:///:memory:")
        with engine.connect() as conn:
            conn.execute(text("CREATE TABLE IF NOT EXISTS numbers (value INTEGER)"))
            conn.execute(text("DELETE FROM numbers"))
            for value in values:
                conn.execute(
                    text("INSERT INTO numbers (value) VALUES (:value)"),
                    {"value": value},
                )
            conn.commit()

        # Calculate expected chunk sizes
        total_rows = len(values)
        expected_chunks = []
        for i in range(0, total_rows, chunk_size):
            chunk_length = min(chunk_size, total_rows - i)
            expected_chunks.append(chunk_length)

        @transform_daft(
            batch_input=SQLQueryInput(
                engine=engine, query="SELECT * FROM numbers", chunk_size=chunk_size
            )
        )
        async def func(batch_input: Iterator[daft.DataFrame], **kwargs: Any) -> None:
            all_values = []
            chunks_seen = 0
            async for chunk in batch_input:
                chunks_seen += 1
                assert chunk.count_rows() == expected_chunks[chunks_seen - 1]
                all_values.extend(chunk.select("value").to_pandas()["value"].tolist())

            assert chunks_seen == len(expected_chunks)
            assert sorted(all_values) == sorted(values)

        await func()

    @patch(
        "concurrent.futures.ThreadPoolExecutor",
        side_effect=MockSingleThreadExecutor,
    )
    async def test_query_batch_multiple_chunks_url(self, _):
        """
        Test to read the SQL data in multiple chunks using URL to enable ConnectorX processing
        """
        sqlite_db_url = "sqlite:////tmp/test_connectorx.db"
        engine = sqlalchemy.create_engine(sqlite_db_url)
        with engine.connect() as conn:
            conn.execute(text("CREATE TABLE IF NOT EXISTS numbers (value INTEGER)"))
            conn.execute(text("DELETE FROM numbers"))
            conn.execute(
                text(
                    "INSERT INTO numbers (value) VALUES (0), (1), (2), (3), (4), (5), (6), (7), (8), (9)"
                )
            )
            conn.commit()

        @transform_daft(
            batch_input=SQLQueryInput(
                engine=sqlite_db_url, query="SELECT * FROM numbers", chunk_size=None
            )
        )
        async def func(batch_input: daft.DataFrame, **kwargs):
            assert batch_input.count_rows() == 10

        await func()

    async def test_json_input(self) -> None:
        # Create a sample JSON file for input
        input_file_path = "/tmp/tests/test_daft_decorator/raw/schema/1.json"
        os.makedirs(os.path.dirname(input_file_path), exist_ok=True)
        with open(input_file_path, "w") as f:
            f.write('{"value":1}\n{"value":2}\n')

        @transform_daft(
            batch_input=JsonInput(
                path="/tmp/tests/test_daft_decorator/raw/",
                file_names=["schema/1.json"],
                download_file_prefix="raw",
            ),
            out1=JsonOutput(
                output_path="/tmp/tests/test_daft_decorator/",
                output_suffix="transformed/schema",
            ),
        )
        async def func(
            batch_input: Iterator[daft.DataFrame], out1: JsonOutput, **kwargs: Any
        ) -> None:
            async for chunk in batch_input:
                await out1.write_daft_dataframe(chunk.transform(add_1))

        await func()
        # Check files generated
        with open("/tmp/tests/test_daft_decorator/raw/schema/1.json") as f:
            assert f.read().strip() == '{"value":1}\n{"value":2}'
        with open("/tmp/tests/test_daft_decorator/transformed/schema/1.json") as f:
            assert f.read().strip() == '{"value":2}\n{"value":3}'<|MERGE_RESOLUTION|>--- conflicted
+++ resolved
@@ -52,15 +52,11 @@
         """
         os.remove("/tmp/test_connectorx.db")
 
-<<<<<<< HEAD
-    @given(value=st.integers())
-=======
     @given(
         value=st.integers(
             min_value=-(2**31), max_value=2**31 - 1
         )  # SQLite INTEGER limits
     )
->>>>>>> 9522adbb
     @patch(
         "concurrent.futures.ThreadPoolExecutor",
         side_effect=MockSingleThreadExecutor,
@@ -92,15 +88,11 @@
 
     @given(
         values=st.lists(
-<<<<<<< HEAD
-            st.integers(),
-=======
             st.integers(
                 min_value=-(2**31), max_value=2**31 - 1
             ),  # SQLite INTEGER limits
             min_size=1,
             max_size=100,
->>>>>>> 9522adbb
         )
     )
     @patch(
@@ -140,19 +132,13 @@
 
     @given(
         values=st.lists(
-<<<<<<< HEAD
-            st.integers(),
-        ),
-        chunk_size=st.integers(),
-=======
             st.integers(
                 min_value=-(2**31), max_value=2**31 - 1
             ),  # SQLite INTEGER limits
             min_size=1,
             max_size=100,
         ),
-        chunk_size=st.integers(min_value=1, max_value=10),
->>>>>>> 9522adbb
+        chunk_size=st.integers(),
     )
     @patch(
         "concurrent.futures.ThreadPoolExecutor",
