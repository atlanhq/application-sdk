--- conflicted
+++ resolved
@@ -27,27 +27,15 @@
 @pytest.mark.asyncio
 async def test_init(base_output_path: str, config: Dict[str, Any]) -> None:
     # Create a safe output path by joining base_output_path with config's output_path
-<<<<<<< HEAD
-    # Ensure we have a simple, safe path
-    safe_path = str(Path(base_output_path) / (config["output_path"] or "default"))
-
-    # Create a clean output suffix that's safe
-    output_suffix = config["output_suffix"] if config["output_suffix"] else "/default"
-    if not output_suffix.startswith("/"):
-        output_suffix = "/" + output_suffix
-
-    json_output = JsonOutput.re_init(  # type: ignore
-=======
     safe_path = str(Path(base_output_path) / config["output_path"])
     json_output = JsonOutput(  # type: ignore
->>>>>>> 79867b11
         output_path=safe_path,
-        output_suffix=output_suffix,
+        output_suffix=config["output_suffix"],
         output_prefix=config["output_prefix"] or "test",
         chunk_size=max(1, config["chunk_size"]),
     )
     assert json_output.output_path is not None
-    assert json_output.output_path.endswith(output_suffix)
+    assert json_output.output_path.endswith(config["output_suffix"])
     assert json_output.output_prefix == (config["output_prefix"] or "test")
     assert json_output.chunk_size == max(1, config["chunk_size"])
     assert os.path.exists(str(json_output.output_path))
@@ -72,25 +60,16 @@
 
 
 @settings(suppress_health_check=[HealthCheck.function_scoped_fixture])
-@given(df=dataframe_strategy())  # type: ignore
+@given(df=dataframe_strategy(), chunk_size=chunk_size_strategy)  # type: ignore
 @pytest.mark.asyncio
 async def test_write_dataframe_single_chunk(
-    base_output_path: str, df: pd.DataFrame
+    base_output_path: str, df: pd.DataFrame, chunk_size: int
 ) -> None:
     with patch(
         "application_sdk.outputs.objectstore.ObjectStoreOutput.push_file_to_object_store"
     ) as mock_push:
-<<<<<<< HEAD
-        chunk_size = (
-            len(df) + 1
-        )  # Ensure single chunk by making chunk size larger than df
-
-        json_output = JsonOutput.re_init(  # type: ignore
-            output_suffix="/tests/raw",
-=======
         json_output = JsonOutput(  # type: ignore
             output_suffix="tests/raw",
->>>>>>> 79867b11
             output_path=base_output_path,
             output_prefix="test_prefix",
             chunk_size=max(1, chunk_size),  # Ensure chunk size is positive
@@ -165,13 +144,8 @@
 
 @pytest.mark.asyncio
 async def test_write_dataframe_error(base_output_path: str) -> None:
-<<<<<<< HEAD
-    json_output = JsonOutput.re_init(
-        output_suffix="/tests/raw",
-=======
     json_output = JsonOutput(  # type: ignore
         output_suffix="tests/raw",
->>>>>>> 79867b11
         output_path=base_output_path,
         output_prefix="test_prefix",
         chunk_size=100000,
