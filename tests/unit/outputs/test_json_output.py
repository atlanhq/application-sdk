import os
from pathlib import Path
from typing import Any, Dict
from unittest.mock import patch

import pytest
from hypothesis import HealthCheck, given, settings

from application_sdk.outputs.json import JsonOutput
from application_sdk.test_utils.hypothesis.strategies.outputs.json_output import (
    chunk_size_strategy,
    dataframe_strategy,
    json_output_config_strategy,
)


@pytest.fixture(scope="module")
def base_output_path(tmp_path_factory: pytest.TempPathFactory) -> str:
    """Create a module-scoped temporary directory for tests."""
    tmp_path = tmp_path_factory.mktemp("json_output")
    return str(tmp_path / "test_output")


@pytest.mark.skip(
    reason="Failing due to hypothesis error: Invalid size min_size=-16824 < 0"
)
@settings(suppress_health_check=[HealthCheck.function_scoped_fixture])
@given(config=json_output_config_strategy)
@pytest.mark.asyncio
async def test_init(base_output_path: str, config: Dict[str, Any]) -> None:
    # Create a safe output path by joining base_output_path with config's output_path
    safe_path = str(Path(base_output_path) / config["output_path"])
    json_output = JsonOutput.re_init(  # type: ignore
        output_path=safe_path,
        output_suffix=config["output_suffix"],
        output_prefix=config["output_prefix"],
        chunk_size=config["chunk_size"],
    )

    assert json_output.output_path.endswith(config["output_suffix"])
    assert json_output.output_prefix == config["output_prefix"]
    assert json_output.chunk_size == config["chunk_size"]
    assert os.path.exists(json_output.output_path)


@pytest.mark.asyncio
<<<<<<< HEAD
async def test_write_dataframe_empty(json_output):
    import pandas as pd

=======
async def test_write_dataframe_empty(base_output_path: str) -> None:
    json_output = JsonOutput.re_init(  # type: ignore
        output_suffix="/tests/raw",
        output_path=base_output_path,
        output_prefix="test_prefix",
        chunk_size=100000,
        typename=None,
        chunk_count=0,
        total_record_count=0,
        chunk_start=None,
    )
>>>>>>> c52dc932
    dataframe = pd.DataFrame()
    await json_output.write_dataframe(dataframe)
    assert json_output.chunk_count == 0
    assert json_output.total_record_count == 0


@pytest.mark.skip(
    reason="Failing due to hypothesis error: Invalid size min_size=-8432831563820742370 < 0"
)
<<<<<<< HEAD
async def test_write_dataframe_single_chunk(mock_push, json_output):
    import pandas as pd

    dataframe = pd.DataFrame({"col1": range(10), "col2": range(10)})
    await json_output.write_dataframe(dataframe)

    assert json_output.chunk_count == 1
    assert json_output.total_record_count == 10
    assert os.path.exists(f"{json_output.output_path}/1.json")
    mock_push.assert_called_once()


=======
@settings(suppress_health_check=[HealthCheck.function_scoped_fixture])
@given(df=dataframe_strategy())
>>>>>>> c52dc932
@pytest.mark.asyncio
async def test_write_dataframe_single_chunk(
    base_output_path: str, df: pd.DataFrame
) -> None:
    with patch(
        "application_sdk.outputs.objectstore.ObjectStoreOutput.push_file_to_object_store"
    ) as mock_push:
        json_output = JsonOutput.re_init(  # type: ignore
            output_suffix="/tests/raw",
            output_path=base_output_path,
            output_prefix="test_prefix",
            chunk_size=len(df)
            + 1,  # Ensure single chunk by making chunk size larger than df
            typename=None,
            chunk_count=0,
            total_record_count=0,
            chunk_start=None,
        )
        await json_output.write_dataframe(df)

        assert json_output.chunk_count == (1 if not df.empty else 0)
        assert json_output.total_record_count == len(df)
        if not df.empty:
            assert os.path.exists(f"{json_output.output_path}/1.json")
            mock_push.assert_called_once()
        else:
            mock_push.assert_not_called()


@pytest.mark.skip(
    reason="Failing due to hypothesis error: Invalid size min_size=-16824 < 0"
)
<<<<<<< HEAD
async def test_write_dataframe_multiple_chunks(mock_push, json_output):
    json_output.chunk_size = 3
    import pandas as pd

    dataframe = pd.DataFrame({"col1": range(10), "col2": range(10)})
    await json_output.write_dataframe(dataframe)

    # Check if the files are created on the path json_output.output_path
    assert os.path.exists(f"{json_output.output_path}/1.json")
    assert os.path.exists(f"{json_output.output_path}/2.json")
    assert os.path.exists(f"{json_output.output_path}/3.json")
    assert os.path.exists(f"{json_output.output_path}/4.json")

    assert json_output.chunk_count == 4  # 10 rows with chunk_size 3 = 4 chunks
    assert json_output.total_record_count == 10
    assert mock_push.call_count == 4
=======
@settings(suppress_health_check=[HealthCheck.function_scoped_fixture])
@given(df=dataframe_strategy(), chunk_size=chunk_size_strategy)
@pytest.mark.asyncio
async def test_write_dataframe_multiple_chunks(
    base_output_path: str, df: pd.DataFrame, chunk_size: int
) -> None:
    with patch(
        "application_sdk.outputs.objectstore.ObjectStoreOutput.push_file_to_object_store"
    ) as mock_push:
        json_output = JsonOutput.re_init(  # type: ignore
            output_suffix="/tests/raw",
            output_path=base_output_path,
            output_prefix="test_prefix",
            chunk_size=chunk_size,
            typename=None,
            chunk_count=0,
            total_record_count=0,
            chunk_start=None,
        )
        await json_output.write_dataframe(df)

        expected_chunks = (
            (len(df) + chunk_size - 1) // chunk_size if not df.empty else 0
        )

        # Check if the files are created on the path json_output.output_path
        for i in range(1, expected_chunks + 1):
            assert os.path.exists(f"{json_output.output_path}/{i}.json")

        assert json_output.chunk_count == expected_chunks
        assert json_output.total_record_count == len(df)
        assert mock_push.call_count == expected_chunks
>>>>>>> c52dc932


@pytest.mark.asyncio
async def test_write_dataframe_error(base_output_path: str) -> None:
    json_output = JsonOutput.re_init(  # type: ignore
        output_suffix="/tests/raw",
        output_path=base_output_path,
        output_prefix="test_prefix",
        chunk_size=100000,
        typename=None,
        chunk_count=0,
        total_record_count=0,
        chunk_start=None,
    )
    invalid_df = "not_a_dataframe"
    await json_output.write_dataframe(invalid_df)  # type: ignore
    assert json_output.chunk_count == 0
    assert json_output.total_record_count == 0<|MERGE_RESOLUTION|>--- conflicted
+++ resolved
@@ -3,6 +3,7 @@
 from typing import Any, Dict
 from unittest.mock import patch
 
+import pandas as pd
 import pytest
 from hypothesis import HealthCheck, given, settings
 
@@ -44,11 +45,6 @@
 
 
 @pytest.mark.asyncio
-<<<<<<< HEAD
-async def test_write_dataframe_empty(json_output):
-    import pandas as pd
-
-=======
 async def test_write_dataframe_empty(base_output_path: str) -> None:
     json_output = JsonOutput.re_init(  # type: ignore
         output_suffix="/tests/raw",
@@ -60,7 +56,6 @@
         total_record_count=0,
         chunk_start=None,
     )
->>>>>>> c52dc932
     dataframe = pd.DataFrame()
     await json_output.write_dataframe(dataframe)
     assert json_output.chunk_count == 0
@@ -70,23 +65,8 @@
 @pytest.mark.skip(
     reason="Failing due to hypothesis error: Invalid size min_size=-8432831563820742370 < 0"
 )
-<<<<<<< HEAD
-async def test_write_dataframe_single_chunk(mock_push, json_output):
-    import pandas as pd
-
-    dataframe = pd.DataFrame({"col1": range(10), "col2": range(10)})
-    await json_output.write_dataframe(dataframe)
-
-    assert json_output.chunk_count == 1
-    assert json_output.total_record_count == 10
-    assert os.path.exists(f"{json_output.output_path}/1.json")
-    mock_push.assert_called_once()
-
-
-=======
 @settings(suppress_health_check=[HealthCheck.function_scoped_fixture])
 @given(df=dataframe_strategy())
->>>>>>> c52dc932
 @pytest.mark.asyncio
 async def test_write_dataframe_single_chunk(
     base_output_path: str, df: pd.DataFrame
@@ -119,24 +99,6 @@
 @pytest.mark.skip(
     reason="Failing due to hypothesis error: Invalid size min_size=-16824 < 0"
 )
-<<<<<<< HEAD
-async def test_write_dataframe_multiple_chunks(mock_push, json_output):
-    json_output.chunk_size = 3
-    import pandas as pd
-
-    dataframe = pd.DataFrame({"col1": range(10), "col2": range(10)})
-    await json_output.write_dataframe(dataframe)
-
-    # Check if the files are created on the path json_output.output_path
-    assert os.path.exists(f"{json_output.output_path}/1.json")
-    assert os.path.exists(f"{json_output.output_path}/2.json")
-    assert os.path.exists(f"{json_output.output_path}/3.json")
-    assert os.path.exists(f"{json_output.output_path}/4.json")
-
-    assert json_output.chunk_count == 4  # 10 rows with chunk_size 3 = 4 chunks
-    assert json_output.total_record_count == 10
-    assert mock_push.call_count == 4
-=======
 @settings(suppress_health_check=[HealthCheck.function_scoped_fixture])
 @given(df=dataframe_strategy(), chunk_size=chunk_size_strategy)
 @pytest.mark.asyncio
@@ -169,7 +131,6 @@
         assert json_output.chunk_count == expected_chunks
         assert json_output.total_record_count == len(df)
         assert mock_push.call_count == expected_chunks
->>>>>>> c52dc932
 
 
 @pytest.mark.asyncio
