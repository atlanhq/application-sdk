from typing import Any, Dict
from unittest.mock import AsyncMock, Mock

import pytest
from hypothesis import HealthCheck, given, settings

from application_sdk.application.fastapi import (
    EventWorkflowTrigger,
    FastAPIApplication,
    PreflightCheckRequest,
    PreflightCheckResponse,
)
from application_sdk.handlers import HandlerInterface
from application_sdk.outputs.eventstore import AtlanEvent, WorkflowEndEvent
<<<<<<< HEAD
from application_sdk.test_utils.hypothesis.strategies.fastapi import (
=======
from application_sdk.test_utils.hypothesis.strategies.application.fastapi.fastapi import (
>>>>>>> 9522adbb
    event_data_strategy,
    payload_strategy,
)
from application_sdk.workflows import WorkflowInterface


class SampleWorkflow(WorkflowInterface):
    pass


class TestFastAPIApplication:
    @pytest.fixture(autouse=True)
    def setup_method(self):
        """Setup method that runs before each test method"""
        self.mock_handler = Mock(spec=HandlerInterface)
        self.mock_handler.preflight_check = AsyncMock()
        self.app = FastAPIApplication(handler=self.mock_handler)

    @pytest.mark.asyncio
    @given(payload=payload_strategy)
<<<<<<< HEAD
    @settings(suppress_health_check=[HealthCheck.function_scoped_fixture])
=======
    @settings(
        max_examples=10, suppress_health_check=[HealthCheck.function_scoped_fixture]
    )
>>>>>>> 9522adbb
    async def test_preflight_check_success(
        self,
        payload: Dict[str, Any],
    ) -> None:
        """Test successful preflight check response with hypothesis generated payloads"""

        self.mock_handler.preflight_check.reset_mock()  # Resets call history for preflight_check so that assert_called_once_with works correctly ( since hypothesis will create multiple calls, one for each example)

        # Arrange
        expected_data: Dict[str, Any] = {
            "example": {
                "success": True,
                "data": {
                    "successMessage": "Successfully checked",
                    "failureMessage": "",
                },
            }
        }
        self.mock_handler.preflight_check.return_value = expected_data

        # Create request object and call the function
        request = PreflightCheckRequest(**payload)
        response = await self.app.preflight_check(request)

        # Assert
        assert isinstance(request, PreflightCheckRequest)
        assert isinstance(response, PreflightCheckResponse)
        assert response.success is True
        assert response.data == expected_data

        # Verify handler was called with correct arguments
        self.mock_handler.preflight_check.assert_called_once_with(payload)

    @pytest.mark.asyncio
    @given(payload=payload_strategy)
<<<<<<< HEAD
    @settings(suppress_health_check=[HealthCheck.function_scoped_fixture])
=======
    @settings(
        max_examples=10, suppress_health_check=[HealthCheck.function_scoped_fixture]
    )
>>>>>>> 9522adbb
    async def test_preflight_check_failure(
        self,
        payload: Dict[str, Any],
    ) -> None:
        """Test preflight check with failed handler response using hypothesis generated payloads"""
        # Reset mock for each example
        self.mock_handler.preflight_check.reset_mock()

        # Arrange
        self.mock_handler.preflight_check.side_effect = Exception(
            "Failed to fetch metadata"
        )

        # Create request object
        request = PreflightCheckRequest(**payload)

        # Act & Assert
        with pytest.raises(Exception) as exc_info:
            await self.app.preflight_check(request)

        assert str(exc_info.value) == "Failed to fetch metadata"
        self.mock_handler.preflight_check.assert_called_once_with(payload)

    @pytest.mark.asyncio
    @given(event_data=event_data_strategy)
<<<<<<< HEAD
    @settings(suppress_health_check=[HealthCheck.function_scoped_fixture])
=======
    @settings(
        max_examples=10, suppress_health_check=[HealthCheck.function_scoped_fixture]
    )
>>>>>>> 9522adbb
    async def test_event_trigger_success(self, event_data: Dict[str, Any]):
        """Test event trigger with hypothesis generated event data"""

        def should_trigger_workflow(event: AtlanEvent):
            if event.data.event_type == "workflow_end":
                return True
            return False

        temporal_client = AsyncMock()
        temporal_client.start_workflow = AsyncMock()

        self.app.temporal_client = temporal_client
        self.app.event_triggers = []

        self.app.register_workflow(
            SampleWorkflow,
            triggers=[
                EventWorkflowTrigger(
                    should_trigger_workflow=should_trigger_workflow,
                    workflow_class=SampleWorkflow,
                )
            ],
        )

        # Act
        await self.app.on_event(event_data)

        # Assert
        temporal_client.start_workflow.assert_called_once_with(
            workflow_args=event_data,
            workflow_class=SampleWorkflow,
        )

    @pytest.mark.asyncio
    @given(event_data=event_data_strategy)
<<<<<<< HEAD
    @settings(suppress_health_check=[HealthCheck.function_scoped_fixture])
=======
    @settings(
        max_examples=10, suppress_health_check=[HealthCheck.function_scoped_fixture]
    )
>>>>>>> 9522adbb
    async def test_event_trigger_conditions(self, event_data: Dict[str, Any]):
        """Test event trigger conditions with hypothesis generated event data"""
        temporal_client = AsyncMock()
        temporal_client.start_workflow = AsyncMock()

        self.app.event_triggers = []
        self.app.temporal_client = temporal_client

        def trigger_workflow_on_start(event: AtlanEvent):
            if event.data.event_type == "workflow_start":
                return True
            return False

        def trigger_workflow_name(event: AtlanEvent):
            if isinstance(event.data, WorkflowEndEvent):
                return event.data.workflow_name == "test_workflow"
            return False

        self.app.register_workflow(
            SampleWorkflow,
            triggers=[
                EventWorkflowTrigger(
                    should_trigger_workflow=trigger_workflow_on_start,
                    workflow_class=SampleWorkflow,
                ),
                EventWorkflowTrigger(
                    should_trigger_workflow=trigger_workflow_name,
                    workflow_class=SampleWorkflow,
                ),
            ],
        )

        # Act
        await self.app.on_event(event_data)

        # Assert
        assert temporal_client.start_workflow.call_count <= 1
        if temporal_client.start_workflow.called:
            temporal_client.start_workflow.assert_called_with(
                workflow_args=event_data,
                workflow_class=SampleWorkflow,
            )<|MERGE_RESOLUTION|>--- conflicted
+++ resolved
@@ -12,11 +12,7 @@
 )
 from application_sdk.handlers import HandlerInterface
 from application_sdk.outputs.eventstore import AtlanEvent, WorkflowEndEvent
-<<<<<<< HEAD
-from application_sdk.test_utils.hypothesis.strategies.fastapi import (
-=======
 from application_sdk.test_utils.hypothesis.strategies.application.fastapi.fastapi import (
->>>>>>> 9522adbb
     event_data_strategy,
     payload_strategy,
 )
@@ -37,13 +33,7 @@
 
     @pytest.mark.asyncio
     @given(payload=payload_strategy)
-<<<<<<< HEAD
     @settings(suppress_health_check=[HealthCheck.function_scoped_fixture])
-=======
-    @settings(
-        max_examples=10, suppress_health_check=[HealthCheck.function_scoped_fixture]
-    )
->>>>>>> 9522adbb
     async def test_preflight_check_success(
         self,
         payload: Dict[str, Any],
@@ -79,13 +69,7 @@
 
     @pytest.mark.asyncio
     @given(payload=payload_strategy)
-<<<<<<< HEAD
     @settings(suppress_health_check=[HealthCheck.function_scoped_fixture])
-=======
-    @settings(
-        max_examples=10, suppress_health_check=[HealthCheck.function_scoped_fixture]
-    )
->>>>>>> 9522adbb
     async def test_preflight_check_failure(
         self,
         payload: Dict[str, Any],
@@ -111,13 +95,7 @@
 
     @pytest.mark.asyncio
     @given(event_data=event_data_strategy)
-<<<<<<< HEAD
     @settings(suppress_health_check=[HealthCheck.function_scoped_fixture])
-=======
-    @settings(
-        max_examples=10, suppress_health_check=[HealthCheck.function_scoped_fixture]
-    )
->>>>>>> 9522adbb
     async def test_event_trigger_success(self, event_data: Dict[str, Any]):
         """Test event trigger with hypothesis generated event data"""
 
@@ -153,13 +131,7 @@
 
     @pytest.mark.asyncio
     @given(event_data=event_data_strategy)
-<<<<<<< HEAD
     @settings(suppress_health_check=[HealthCheck.function_scoped_fixture])
-=======
-    @settings(
-        max_examples=10, suppress_health_check=[HealthCheck.function_scoped_fixture]
-    )
->>>>>>> 9522adbb
     async def test_event_trigger_conditions(self, event_data: Dict[str, Any]):
         """Test event trigger conditions with hypothesis generated event data"""
         temporal_client = AsyncMock()
