import asyncio
<<<<<<< HEAD
from typing import Any, Dict, List
=======
from typing import Any, Dict
>>>>>>> 9522adbb
from unittest.mock import AsyncMock, MagicMock, patch

import pandas as pd
import pytest
from hypothesis import HealthCheck, given, settings

from application_sdk.clients.sql import SQLClient
from application_sdk.handlers.sql import SQLHandler
<<<<<<< HEAD
from application_sdk.test_utils.hypothesis.strategies.sql import (
=======
from application_sdk.test_utils.hypothesis.strategies.clients.sql import (
>>>>>>> 9522adbb
    metadata_args_strategy,
    sql_credentials_strategy,
    sql_data_strategy,
    sqlalchemy_connect_args_strategy,
)
<<<<<<< HEAD
from application_sdk.test_utils.hypothesis.strategies.sql_client import (
    mock_sql_query_result_strategy,
    sql_connection_string_strategy,
    sql_error_strategy,
)
=======
>>>>>>> 9522adbb


@pytest.fixture
def sql_client():
    client = SQLClient()
    client.get_sqlalchemy_connection_string = lambda: "test_connection_string"
    return client


@pytest.fixture
def handler(sql_client: Any) -> SQLHandler:
    handler = SQLHandler(sql_client)
    handler.database_alias_key = "TABLE_CATALOG"
    handler.schema_alias_key = "TABLE_SCHEMA"
    return handler


@patch("application_sdk.clients.sql.create_engine")
def test_load(mock_create_engine: Any, sql_client: SQLClient):
    """Test basic loading functionality with fixed configuration"""
    # Mock the engine and connection
    mock_engine = MagicMock()
    mock_connection = MagicMock()
    credentials = {"username": "test_user", "password": "test_password"}
    mock_create_engine.return_value = mock_engine
    mock_engine.connect.return_value = mock_connection

    # Run the load function
    asyncio.run(sql_client.load(credentials))

    # Assertions to verify behavior
    mock_create_engine.assert_called_once_with(
        sql_client.get_sqlalchemy_connection_string(),
        connect_args=sql_client.sql_alchemy_connect_args,
        pool_pre_ping=True,
    )
    assert sql_client.engine == mock_engine
    assert sql_client.connection == mock_connection


@given(
    credentials=sql_credentials_strategy, connect_args=sqlalchemy_connect_args_strategy
)
@settings(max_examples=10, suppress_health_check=[HealthCheck.function_scoped_fixture])
def test_load_property_based(
    sql_client: SQLClient,
    credentials: Dict[str, Any],
    connect_args: Dict[str, Any],
):
    """Property-based test for loading with various credentials and connection arguments"""
    with patch("application_sdk.clients.sql.create_engine") as mock_create_engine:
        # Mock the engine and connection
        mock_engine = MagicMock()
        mock_connection = MagicMock()
        mock_create_engine.return_value = mock_engine
        mock_engine.connect.return_value = mock_connection

        # Set the connection arguments
        sql_client.sql_alchemy_connect_args = connect_args

        # Run the load function
        asyncio.run(sql_client.load(credentials))

        # Assertions to verify behavior
        mock_create_engine.assert_called_once_with(
            sql_client.get_sqlalchemy_connection_string(),
            connect_args=connect_args,
            pool_pre_ping=True,
        )
        assert sql_client.engine == mock_engine
        assert sql_client.connection == mock_connection


@patch("application_sdk.inputs.sql_query.SQLQueryInput.get_dataframe")
async def test_fetch_metadata(mock_run_query: Any, handler: SQLHandler):
    """Test basic metadata fetching with fixed configuration"""
    data = [{"TABLE_CATALOG": "test_db", "TABLE_SCHEMA": "test_schema"}]
    mock_run_query.return_value = pd.DataFrame(data)

    # Sample SQL query
    metadata_sql = "SELECT * FROM information_schema.tables"

    # Run fetch_metadata
    args = {
        "metadata_sql": metadata_sql,
    }
    result = await handler.prepare_metadata(args)

    # Assertions
    assert result == [{"TABLE_CATALOG": "test_db", "TABLE_SCHEMA": "test_schema"}]
    mock_run_query.assert_called_once_with()


@given(args=metadata_args_strategy, data=sql_data_strategy)
@settings(max_examples=10, suppress_health_check=[HealthCheck.function_scoped_fixture])
async def test_fetch_metadata_property_based(
    handler: SQLHandler,
    args: Dict[str, Any],
<<<<<<< HEAD
    data: List[Dict[str, Any]],
=======
    data: list[Dict[str, Any]],
>>>>>>> 9522adbb
):
    """Property-based test for fetching metadata with various arguments and data"""
    with patch(
        "application_sdk.inputs.sql_query.SQLQueryInput.get_dataframe"
    ) as mock_run_query:
        # Update handler with the test arguments
        if "database_alias_key" in args:
            handler.database_alias_key = args["database_alias_key"]
        if "schema_alias_key" in args:
            handler.schema_alias_key = args["schema_alias_key"]
        if "database_result_key" in args:
            handler.database_result_key = args["database_result_key"]
        if "schema_result_key" in args:
            handler.schema_result_key = args["schema_result_key"]

        # Create test data with the required keys
<<<<<<< HEAD
        test_data: List[Dict[str, str]] = []
=======
        test_data = []
>>>>>>> 9522adbb
        for row in data:
            test_row = {
                handler.database_alias_key: row.get("database", "test_db"),
                handler.schema_alias_key: row.get("schema", "test_schema"),
            }
            test_data.append(test_row)

        mock_run_query.return_value = pd.DataFrame(test_data)

        # Run prepare_metadata
        result = await handler.prepare_metadata({"metadata_sql": args["metadata_sql"]})

        # Assertions
        assert len(result) == len(test_data)
        mock_run_query.assert_called_once_with()

        # Verify the keys in the result
        for row in result:
            if handler.database_result_key:
                assert handler.database_result_key in row
            if handler.schema_result_key:
                assert handler.schema_result_key in row


@patch("application_sdk.inputs.sql_query.SQLQueryInput.get_dataframe")
async def test_fetch_metadata_without_database_alias_key(
    mock_run_query: Any, handler: SQLHandler
):
    """Test metadata fetching without database alias key"""
    data = [{"TABLE_CATALOG": "test_db", "TABLE_SCHEMA": "test_schema"}]
    mock_run_query.return_value = pd.DataFrame(data)

    # Sample SQL query
    metadata_sql = "SELECT * FROM information_schema.tables"

    # Run fetch_metadata
    handler.database_alias_key = "TABLE_CATALOG"
    handler.schema_alias_key = "TABLE_SCHEMA"
    args = {
        "metadata_sql": metadata_sql,
    }
    result = await handler.prepare_metadata(args)

    # Assertions
    assert result == [{"TABLE_CATALOG": "test_db", "TABLE_SCHEMA": "test_schema"}]
    mock_run_query.assert_called_once_with()


@patch("application_sdk.inputs.sql_query.SQLQueryInput.get_dataframe")
async def test_fetch_metadata_with_result_keys(
    mock_run_query: Any, handler: SQLHandler
):
    """Test metadata fetching with custom result keys"""
    data = [{"TABLE_CATALOG": "test_db", "TABLE_SCHEMA": "test_schema"}]
    mock_run_query.return_value = pd.DataFrame(data)

    # Sample SQL query
    metadata_sql = "SELECT * FROM information_schema.tables"
    handler.database_result_key = "DATABASE"
    handler.schema_result_key = "SCHEMA"

    # Run fetch_metadata
    args = {"metadata_sql": metadata_sql}
    result = await handler.prepare_metadata(args)

    # Assertions
    assert result == [{"DATABASE": "test_db", "SCHEMA": "test_schema"}]
    mock_run_query.assert_called_once_with()


@patch("application_sdk.inputs.sql_query.SQLQueryInput.get_dataframe")
async def test_fetch_metadata_with_error(
    mock_run_query: AsyncMock, handler: SQLHandler
):
    """Test error handling in metadata fetching"""
    mock_run_query.side_effect = Exception("Simulated query failure")

    # Sample SQL query
    metadata_sql = "SELECT * FROM information_schema.tables"

    # Run fetch_metadata and expect it to raise an exception
    with pytest.raises(Exception, match="Simulated query failure"):
        args = {
            "metadata_sql": metadata_sql,
            "database_alias_key": "TABLE_CATALOG",
            "schema_alias_key": "TABLE_SCHEMA",
        }
        await handler.prepare_metadata(args)

    # Assertions
    mock_run_query.assert_called_once_with()


@pytest.mark.asyncio
@patch("application_sdk.clients.sql.text")
@patch(
    "application_sdk.clients.sql.asyncio.get_running_loop",
    new_callable=MagicMock,
)
async def test_run_query(
    mock_get_running_loop: MagicMock, mock_text: Any, sql_client: SQLClient
):
    """Test basic query execution with fixed data"""
    # Mock the query text
    query = "SELECT * FROM test_table"
    mock_text.return_value = query

    def get_item_gen(arr: list[str]):
        def get_item(idx: int):
            return arr[idx]

        return get_item

    # Create MagicMock rows with `_fields` and specific attribute values
    row1 = MagicMock()
    row1.col1 = "row1_col1"
    row1.col2 = "row1_col2"
    row1.__iter__.return_value = iter(["row1_col1", "row1_col2"])
    row1.__getitem__.side_effect = get_item_gen(["row1_col1", "row1_col2"])

    row2 = MagicMock()
    row2.col1 = "row2_col1"
    row2.col2 = "row2_col2"
    row2.__iter__.return_value = iter(["row2_col1", "row2_col2"])
    row2.__getitem__.side_effect = get_item_gen(["row2_col1", "row2_col2"])

    # Mock the connection execute and cursor
    mock_cursor = MagicMock()

    col1 = MagicMock()
    col1.name = "COL1"

    col2 = MagicMock()
    col2.name = "COL2"

    mock_cursor.cursor.description = [col1, col2]
    mock_cursor.fetchmany = MagicMock(
        side_effect=[
            [row1, row2],  # First batch
            [],  # End of data
        ]
    )

    sql_client.connection = MagicMock()
    sql_client.connection.execute.return_value = mock_cursor

    # Mock run_in_executor to return cursor and then batches
    mock_get_running_loop.return_value.run_in_executor = AsyncMock(
        side_effect=[
            mock_cursor,  # Simulate connection.execute
            [row1, row2],  # First batch from `fetchmany`
            [],  # End of data from `fetchmany`
        ]
    )

    # Run run_query and collect all results
    results: list[dict[str, str]] = []
    async for batch in sql_client.run_query(query):
        results.extend(batch)

    # Expected results formatted as dictionaries
    expected_results = [
        {"col1": "row1_col1", "col2": "row1_col2"},
        {"col1": "row2_col1", "col2": "row2_col2"},
    ]

    # Assertions
    assert results == expected_results


@pytest.mark.asyncio
@patch("application_sdk.clients.sql.text")
@patch(
    "application_sdk.clients.sql.asyncio.get_running_loop",
    new_callable=MagicMock,
)
async def test_run_query_with_error(
    mock_get_running_loop: MagicMock, mock_text: Any, sql_client: SQLClient
):
    """Test error handling in query execution"""
    # Mock the query text
    query = "SELECT * FROM test_table"
    mock_text.return_value = query

    # Mock the connection execute and cursor
    mock_cursor = MagicMock()

    col1 = MagicMock()
    col1.name = "COL1"

    col2 = MagicMock()
    col2.name = "COL2"

    mock_cursor.cursor.description = [col1, col2]

    sql_client.connection = MagicMock()
    sql_client.connection.execute.return_value = mock_cursor

    # Mock run_in_executor to return cursor and then batches
    mock_get_running_loop.return_value.run_in_executor = AsyncMock(
        side_effect=[
            mock_cursor,  # Simulate connection.execute
            Exception("Simulated query failure"),  # Simulate error from `fetchmany`
        ]
    )

    # Run run_query and collect all results
    results: list[dict[str, str]] = []
    with pytest.raises(Exception, match="Simulated query failure"):
        async for batch in sql_client.run_query(query):
            results.extend(batch)


@given(connection_string=sql_connection_string_strategy)
@settings(max_examples=10, suppress_health_check=[HealthCheck.function_scoped_fixture])
def test_connection_string_property_based(
    sql_client: SQLClient, connection_string: str
):
    """Property-based test for various connection string formats"""
    with patch("application_sdk.clients.sql.create_engine") as mock_create_engine:
        # Mock the engine and connection
        mock_engine = MagicMock()
        mock_connection = MagicMock()
        mock_create_engine.return_value = mock_engine
        mock_engine.connect.return_value = mock_connection

        # Override the connection string method
        sql_client.get_sqlalchemy_connection_string = lambda: connection_string

        # Set up credentials
        credentials = {"username": "test_user", "password": "test_password"}

        # Run the load function
        asyncio.run(sql_client.load(credentials))

        # Assertions to verify behavior
        mock_create_engine.assert_called_once_with(
            connection_string,
            connect_args=sql_client.sql_alchemy_connect_args,
            pool_pre_ping=True,
        )
        assert sql_client.engine == mock_engine
        assert sql_client.connection == mock_connection


@given(query_result=mock_sql_query_result_strategy)
@settings(max_examples=10, suppress_health_check=[HealthCheck.function_scoped_fixture])
@pytest.mark.asyncio
async def test_run_query_property_based(
    sql_client: SQLClient,
    query_result: Dict[str, Any],
):
    """Property-based test for query execution with various result structures"""
    with patch("application_sdk.clients.sql.text") as mock_text, patch(
        "application_sdk.clients.sql.asyncio.get_running_loop",
        new_callable=MagicMock,
    ) as mock_get_running_loop:
        # Mock the query text
        query = "SELECT * FROM test_table"
        mock_text.return_value = query

        # Create mock cursor with dynamic column descriptions
        mock_cursor = MagicMock()
        mock_cursor.cursor.description = [
            MagicMock(name=col["name"]) for col in query_result["columns"]
        ]

        # Set up the connection
        sql_client.connection = MagicMock()
        sql_client.connection.execute.return_value = mock_cursor

        # Mock run_in_executor to return cursor and then batches
        mock_get_running_loop.return_value.run_in_executor = AsyncMock(
            side_effect=[mock_cursor] + query_result["batches"] + [[]]
        )

        # Run run_query and collect all results
        results: List[Dict[str, Any]] = []
        async for batch in sql_client.run_query(query):
            results.extend(batch)

        # Verify the results
        expected_results: List[Dict[str, Any]] = []
        for batch in query_result["batches"]:
            expected_results.extend(batch)

        assert len(results) == len(expected_results)
        for result_row, expected_row in zip(results, expected_results):
            assert all(result_row[key] == value for key, value in expected_row.items())


@given(error_type=sql_error_strategy)
@settings(max_examples=10, suppress_health_check=[HealthCheck.function_scoped_fixture])
@pytest.mark.asyncio
async def test_run_query_error_property_based(
    sql_client: SQLClient,
    error_type: str,
):
    """Property-based test for query execution with various error scenarios"""
    with patch("application_sdk.clients.sql.text") as mock_text, patch(
        "application_sdk.clients.sql.asyncio.get_running_loop",
        new_callable=MagicMock,
    ) as mock_get_running_loop:
        # Mock the query text
        query = "SELECT * FROM test_table"
        mock_text.return_value = query

        # Create mock cursor
        mock_cursor = MagicMock()
        mock_cursor.cursor.description = [MagicMock(name="col1")]

        # Set up the connection
        sql_client.connection = MagicMock()
        sql_client.connection.execute.return_value = mock_cursor

        # Mock run_in_executor to return cursor and then raise an error
        mock_get_running_loop.return_value.run_in_executor = AsyncMock(
            side_effect=[mock_cursor, Exception(f"Simulated {error_type}")]
        )

        # Run run_query and expect it to raise an exception
        with pytest.raises(Exception, match=f"Simulated {error_type}"):
            async for _ in sql_client.run_query(query):
                pass<|MERGE_RESOLUTION|>--- conflicted
+++ resolved
@@ -1,9 +1,5 @@
 import asyncio
-<<<<<<< HEAD
 from typing import Any, Dict, List
-=======
-from typing import Any, Dict
->>>>>>> 9522adbb
 from unittest.mock import AsyncMock, MagicMock, patch
 
 import pandas as pd
@@ -12,24 +8,17 @@
 
 from application_sdk.clients.sql import SQLClient
 from application_sdk.handlers.sql import SQLHandler
-<<<<<<< HEAD
-from application_sdk.test_utils.hypothesis.strategies.sql import (
-=======
 from application_sdk.test_utils.hypothesis.strategies.clients.sql import (
->>>>>>> 9522adbb
     metadata_args_strategy,
     sql_credentials_strategy,
     sql_data_strategy,
     sqlalchemy_connect_args_strategy,
 )
-<<<<<<< HEAD
 from application_sdk.test_utils.hypothesis.strategies.sql_client import (
     mock_sql_query_result_strategy,
     sql_connection_string_strategy,
     sql_error_strategy,
 )
-=======
->>>>>>> 9522adbb
 
 
 @pytest.fixture
@@ -128,11 +117,7 @@
 async def test_fetch_metadata_property_based(
     handler: SQLHandler,
     args: Dict[str, Any],
-<<<<<<< HEAD
     data: List[Dict[str, Any]],
-=======
-    data: list[Dict[str, Any]],
->>>>>>> 9522adbb
 ):
     """Property-based test for fetching metadata with various arguments and data"""
     with patch(
@@ -149,11 +134,7 @@
             handler.schema_result_key = args["schema_result_key"]
 
         # Create test data with the required keys
-<<<<<<< HEAD
         test_data: List[Dict[str, str]] = []
-=======
-        test_data = []
->>>>>>> 9522adbb
         for row in data:
             test_row = {
                 handler.database_alias_key: row.get("database", "test_db"),
