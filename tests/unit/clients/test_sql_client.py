--- conflicted
+++ resolved
@@ -95,11 +95,8 @@
 async def test_fetch_metadata(mock_run_query: Any, handler: SQLHandler):
     """Test basic metadata fetching with fixed configuration"""
     data = [{"TABLE_CATALOG": "test_db", "TABLE_SCHEMA": "test_schema"}]
-<<<<<<< HEAD
     import pandas as pd
 
-=======
->>>>>>> c52dc932
     mock_run_query.return_value = pd.DataFrame(data)
 
     # Sample SQL query
@@ -169,11 +166,8 @@
 ):
     """Test metadata fetching without database alias key"""
     data = [{"TABLE_CATALOG": "test_db", "TABLE_SCHEMA": "test_schema"}]
-<<<<<<< HEAD
     import pandas as pd
 
-=======
->>>>>>> c52dc932
     mock_run_query.return_value = pd.DataFrame(data)
 
     # Sample SQL query
