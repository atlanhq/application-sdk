import asyncio
from typing import Any, Dict, List
from unittest.mock import AsyncMock, MagicMock, patch

import pytest
from hypothesis import HealthCheck, given, settings

from application_sdk.clients.sql import BaseSQLClient
from application_sdk.common.error_codes import CommonError
from application_sdk.handlers.sql import BaseSQLHandler
from application_sdk.test_utils.hypothesis.strategies.clients.sql import (
    metadata_args_strategy,
    sql_credentials_strategy,
    sql_data_strategy,
    sqlalchemy_connect_args_strategy,
)
from application_sdk.test_utils.hypothesis.strategies.sql_client import (
    mock_sql_query_result_strategy,
    sql_connection_string_strategy,
    sql_error_strategy,
)


@pytest.fixture
def sql_client():
    client = BaseSQLClient()
    client.get_sqlalchemy_connection_string = lambda: "test_connection_string"
    return client


@pytest.fixture
def handler(sql_client: Any) -> BaseSQLHandler:
    handler = BaseSQLHandler(sql_client)
    handler.database_alias_key = "TABLE_CATALOG"
    handler.schema_alias_key = "TABLE_SCHEMA"
    return handler


@patch("sqlalchemy.create_engine")
def test_load(mock_create_engine: Any, sql_client: BaseSQLClient):
    """Test basic loading functionality with fixed configuration"""
    # Mock the engine and connection
    mock_engine = MagicMock()
    mock_connection = MagicMock()
    credentials = {"username": "test_user", "password": "test_password"}
    mock_create_engine.return_value = mock_engine
    mock_engine.connect.return_value = mock_connection

    # Run the load function
    asyncio.run(sql_client.load(credentials))

    # Assertions to verify behavior
    mock_create_engine.assert_called_once_with(
        sql_client.get_sqlalchemy_connection_string(),
        connect_args=sql_client.sql_alchemy_connect_args,
        pool_pre_ping=True,
    )
    assert sql_client.engine == mock_engine
    assert sql_client.connection == mock_connection


@given(
    credentials=sql_credentials_strategy, connect_args=sqlalchemy_connect_args_strategy
)
@settings(max_examples=10, suppress_health_check=[HealthCheck.function_scoped_fixture])
def test_load_property_based(
    sql_client: BaseSQLClient,
    credentials: Dict[str, Any],
    connect_args: Dict[str, Any],
):
    """Property-based test for loading with various credentials and connection arguments"""
    with patch("sqlalchemy.create_engine") as mock_create_engine:
        # Mock the engine and connection
        mock_engine = MagicMock()
        mock_connection = MagicMock()
        mock_create_engine.return_value = mock_engine
        mock_engine.connect.return_value = mock_connection

        # Set the connection arguments
        sql_client.sql_alchemy_connect_args = connect_args

        # Run the load function
        asyncio.run(sql_client.load(credentials))

        # Assertions to verify behavior
        mock_create_engine.assert_called_once_with(
            sql_client.get_sqlalchemy_connection_string(),
            connect_args=connect_args,
            pool_pre_ping=True,
        )
        assert sql_client.engine == mock_engine
        assert sql_client.connection == mock_connection


@patch("application_sdk.inputs.sql_query.SQLQueryInput.get_dataframe")
async def test_fetch_metadata(mock_run_query: Any, handler: BaseSQLHandler):
    """Test basic metadata fetching with fixed configuration"""
    data = [{"TABLE_CATALOG": "test_db", "TABLE_SCHEMA": "test_schema"}]
    import pandas as pd

    mock_run_query.return_value = pd.DataFrame(data)

    # Sample SQL query
    handler.metadata_sql = "SELECT * FROM information_schema.tables"

    # Run fetch_metadata
    result = await handler.prepare_metadata()

    # Assertions
    assert result == [{"TABLE_CATALOG": "test_db", "TABLE_SCHEMA": "test_schema"}]
    mock_run_query.assert_called_once_with()


@given(args=metadata_args_strategy, data=sql_data_strategy)
@settings(max_examples=10, suppress_health_check=[HealthCheck.function_scoped_fixture])
async def test_fetch_metadata_property_based(
    handler: BaseSQLHandler,
    args: Dict[str, Any],
    data: List[Dict[str, Any]],
):
    """Property-based test for fetching metadata with various arguments and data"""
    with patch(
        "application_sdk.inputs.sql_query.SQLQueryInput.get_dataframe"
    ) as mock_run_query:
        # Update handler with the test arguments
        if "database_alias_key" in args:
            handler.database_alias_key = args["database_alias_key"]
        if "schema_alias_key" in args:
            handler.schema_alias_key = args["schema_alias_key"]
        if "database_result_key" in args:
            handler.database_result_key = args["database_result_key"]
        if "schema_result_key" in args:
            handler.schema_result_key = args["schema_result_key"]

        # Create test data with the required keys
        test_data: List[Dict[str, str]] = []
        for row in data:
            test_row = {
                handler.database_alias_key: row.get("database", "test_db"),
                handler.schema_alias_key: row.get("schema", "test_schema"),
            }
            test_data.append(test_row)

        import pandas as pd

        mock_run_query.return_value = pd.DataFrame(test_data)

        handler.metadata_sql = args["metadata_sql"]

        # Run prepare_metadata
        result = await handler.prepare_metadata()

        # Assertions
        assert len(result) == len(test_data)
        mock_run_query.assert_called_once_with()

        # Verify the keys in the result
        for row in result:
            if handler.database_result_key:
                assert handler.database_result_key in row
            if handler.schema_result_key:
                assert handler.schema_result_key in row


@patch("application_sdk.inputs.sql_query.SQLQueryInput.get_dataframe")
async def test_fetch_metadata_without_database_alias_key(
    mock_run_query: Any, handler: BaseSQLHandler
):
    """Test metadata fetching without database alias key"""
    data = [{"TABLE_CATALOG": "test_db", "TABLE_SCHEMA": "test_schema"}]
    import pandas as pd

    mock_run_query.return_value = pd.DataFrame(data)

    # Sample SQL query
    handler.metadata_sql = "SELECT * FROM information_schema.tables"

    # Run fetch_metadata
    handler.database_alias_key = "TABLE_CATALOG"
    handler.schema_alias_key = "TABLE_SCHEMA"
    result = await handler.prepare_metadata()

    # Assertions
    assert result == [{"TABLE_CATALOG": "test_db", "TABLE_SCHEMA": "test_schema"}]
    mock_run_query.assert_called_once_with()


@patch("application_sdk.inputs.sql_query.SQLQueryInput.get_dataframe")
async def test_fetch_metadata_with_result_keys(
    mock_run_query: Any, handler: BaseSQLHandler
):
    """Test metadata fetching with custom result keys"""
    data = [{"TABLE_CATALOG": "test_db", "TABLE_SCHEMA": "test_schema"}]
    import pandas as pd

    mock_run_query.return_value = pd.DataFrame(data)

    # Sample SQL query
    handler.metadata_sql = "SELECT * FROM information_schema.tables"
    handler.database_result_key = "DATABASE"
    handler.schema_result_key = "SCHEMA"

    # Run fetch_metadata
    result = await handler.prepare_metadata()

    # Assertions
    assert result == [{"DATABASE": "test_db", "SCHEMA": "test_schema"}]
    mock_run_query.assert_called_once_with()


@patch("application_sdk.inputs.sql_query.SQLQueryInput.get_dataframe")
async def test_fetch_metadata_with_error(
    mock_run_query: AsyncMock, handler: BaseSQLHandler
):
    """Test error handling in metadata fetching"""
    mock_run_query.side_effect = Exception("Simulated query failure")

    # Sample SQL query
    handler.metadata_sql = "SELECT * FROM information_schema.tables"

    # Run fetch_metadata and expect it to raise an exception
    with pytest.raises(Exception, match="Simulated query failure"):
        handler.database_alias_key = ("TABLE_CATALOG",)
        handler.schema_alias_key = ("TABLE_SCHEMA",)
        await handler.prepare_metadata()

    # Assertions
    mock_run_query.assert_called_once_with()


@pytest.mark.asyncio
@patch("sqlalchemy.text")
@patch(
    "application_sdk.clients.sql.asyncio.get_running_loop",
    new_callable=MagicMock,
)
async def test_run_query(
    mock_get_running_loop: MagicMock, mock_text: Any, sql_client: BaseSQLClient
):
    """Test basic query execution with fixed data"""
    # Mock the query text
    query = "SELECT * FROM test_table"
    mock_text.return_value = query

    def get_item_gen(arr: list[str]):
        def get_item(idx: int):
            return arr[idx]

        return get_item

    # Create MagicMock rows with `_fields` and specific attribute values
    row1 = MagicMock()
    row1.col1 = "row1_col1"
    row1.col2 = "row1_col2"
    row1.__iter__.return_value = iter(["row1_col1", "row1_col2"])
    row1.__getitem__.side_effect = get_item_gen(["row1_col1", "row1_col2"])

    row2 = MagicMock()
    row2.col1 = "row2_col1"
    row2.col2 = "row2_col2"
    row2.__iter__.return_value = iter(["row2_col1", "row2_col2"])
    row2.__getitem__.side_effect = get_item_gen(["row2_col1", "row2_col2"])

    # Mock the connection execute and cursor
    mock_cursor = MagicMock()

    col1 = MagicMock()
    col1.name = "COL1"

    col2 = MagicMock()
    col2.name = "COL2"

    mock_cursor.cursor.description = [col1, col2]
    mock_cursor.fetchmany = MagicMock(
        side_effect=[
            [row1, row2],  # First batch
            [],  # End of data
        ]
    )

    sql_client.connection = MagicMock()
    sql_client.connection.execute.return_value = mock_cursor

    # Mock run_in_executor to return cursor and then batches
    mock_get_running_loop.return_value.run_in_executor = AsyncMock(
        side_effect=[
            mock_cursor,  # Simulate connection.execute
            [row1, row2],  # First batch from `fetchmany`
            [],  # End of data from `fetchmany`
        ]
    )

    # Run run_query and collect all results
    results: list[dict[str, str]] = []
    async for batch in sql_client.run_query(query):
        results.extend(batch)

    # Expected results formatted as dictionaries
    expected_results = [
        {"col1": "row1_col1", "col2": "row1_col2"},
        {"col1": "row2_col1", "col2": "row2_col2"},
    ]

    # Assertions
    assert results == expected_results


@pytest.mark.asyncio
@patch("sqlalchemy.text")
@patch(
    "application_sdk.clients.sql.asyncio.get_running_loop",
    new_callable=MagicMock,
)
async def test_run_query_with_error(
    mock_get_running_loop: MagicMock, mock_text: Any, sql_client: BaseSQLClient
):
    """Test error handling in query execution"""
    # Mock the query text
    query = "SELECT * FROM test_table"
    mock_text.return_value = query

    # Mock the connection execute and cursor
    mock_cursor = MagicMock()

    col1 = MagicMock()
    col1.name = "COL1"

    col2 = MagicMock()
    col2.name = "COL2"

    mock_cursor.cursor.description = [col1, col2]

    sql_client.connection = MagicMock()
    sql_client.connection.execute.return_value = mock_cursor

    # Mock run_in_executor to return cursor and then batches
    mock_get_running_loop.return_value.run_in_executor = AsyncMock(
        side_effect=[
            mock_cursor,  # Simulate connection.execute
            Exception("Simulated query failure"),  # Simulate error from `fetchmany`
        ]
    )

    # Run run_query and collect all results
    results: list[dict[str, str]] = []
    with pytest.raises(Exception, match="Simulated query failure"):
        async for batch in sql_client.run_query(query):
            results.extend(batch)


@given(connection_string=sql_connection_string_strategy)
@settings(max_examples=10, suppress_health_check=[HealthCheck.function_scoped_fixture])
def test_connection_string_property_based(
    sql_client: BaseSQLClient, connection_string: str
):
    """Property-based test for various connection string formats"""
    with patch("sqlalchemy.create_engine") as mock_create_engine:
        # Mock the engine and connection
        mock_engine = MagicMock()
        mock_connection = MagicMock()
        mock_create_engine.return_value = mock_engine
        mock_engine.connect.return_value = mock_connection

        # Override the connection string method
        sql_client.get_sqlalchemy_connection_string = lambda: connection_string

        # Set up credentials
        credentials = {"username": "test_user", "password": "test_password"}

        # Run the load function
        asyncio.run(sql_client.load(credentials))

        # Assertions to verify behavior
        mock_create_engine.assert_called_once_with(
            connection_string,
            connect_args=sql_client.sql_alchemy_connect_args,
            pool_pre_ping=True,
        )
        assert sql_client.engine == mock_engine
        assert sql_client.connection == mock_connection


@given(query_result=mock_sql_query_result_strategy)
@settings(max_examples=10, suppress_health_check=[HealthCheck.function_scoped_fixture])
@pytest.mark.asyncio
@pytest.mark.skip(reason="Failing due to KeyError: 'col1'")
async def test_run_query_property_based(
    sql_client: BaseSQLClient,
    query_result: Dict[str, Any],
):
    """Property-based test for query execution with various result structures"""
    with patch("sqlalchemy.text") as mock_text, patch(
        "application_sdk.clients.sql.asyncio.get_running_loop",
        new_callable=MagicMock,
    ) as mock_get_running_loop:
        # Mock the query text
        query = "SELECT * FROM test_table"
        mock_text.return_value = query

        # Create mock cursor with dynamic column descriptions
        mock_cursor = MagicMock()
        mock_cursor.cursor.description = [
            MagicMock(name=col["name"]) for col in query_result["columns"]
        ]

        # Set up the connection
        sql_client.connection = MagicMock()
        sql_client.connection.execute.return_value = mock_cursor

        # Mock run_in_executor to return cursor and then batches
        mock_get_running_loop.return_value.run_in_executor = AsyncMock(
            side_effect=[mock_cursor] + query_result["batches"] + [[]]
        )

        # Run run_query and collect all results
        results: List[Dict[str, Any]] = []
        async for batch in sql_client.run_query(query):
            results.extend(batch)

        # Verify the results
        expected_results: List[Dict[str, Any]] = []
        for batch in query_result["batches"]:
            expected_results.extend(batch)

        assert len(results) == len(expected_results)
        for result_row, expected_row in zip(results, expected_results):
            assert all(result_row[key] == value for key, value in expected_row.items())


@given(error_type=sql_error_strategy)
@settings(max_examples=10, suppress_health_check=[HealthCheck.function_scoped_fixture])
@pytest.mark.asyncio
async def test_run_query_error_property_based(
    sql_client: BaseSQLClient,
    error_type: str,
):
    """Property-based test for query execution with various error scenarios"""
    with patch("sqlalchemy.text") as mock_text, patch(
        "application_sdk.clients.sql.asyncio.get_running_loop",
        new_callable=MagicMock,
    ) as mock_get_running_loop:
        # Mock the query text
        query = "SELECT * FROM test_table"
        mock_text.return_value = query

        # Create mock cursor
        mock_cursor = MagicMock()
        mock_cursor.cursor.description = [MagicMock(name="col1")]

        # Set up the connection
        sql_client.connection = MagicMock()
        sql_client.connection.execute.return_value = mock_cursor

        # Mock run_in_executor to return cursor and then raise an error
        mock_get_running_loop.return_value.run_in_executor = AsyncMock(
            side_effect=[mock_cursor, Exception(f"Simulated {error_type}")]
        )

        # Run run_query and expect it to raise an exception
        with pytest.raises(Exception, match=f"Simulated {error_type}"):
            async for _ in sql_client.run_query(query):
                pass


@pytest.fixture
def sql_client_with_db_config():
    client = BaseSQLClient()
    client.DB_CONFIG = {
        "template": "postgresql+psycopg://{username}:{password}@{host}:{port}/{database}",
        "required": ["username", "password", "host", "port", "database"],
        "defaults": {"connect_timeout": 5},
        "parameters": ["ssl_mode"],
    }
    return client


def test_get_sqlalchemy_connection_string_basic_auth(sql_client_with_db_config):
    """Test connection string generation with basic authentication"""
    credentials = {
        "username": "test_user",
        "password": "test_pass",
        "host": "localhost",
        "port": 5432,
        "database": "test_db",
        "authType": "basic",
    }
    sql_client_with_db_config.resolved_credentials = credentials

    conn_str = sql_client_with_db_config.get_sqlalchemy_connection_string()
    expected = "postgresql+psycopg://test_user:test_pass@localhost:5432/test_db?connect_timeout=5&ssl_mode=None"
    assert conn_str == expected


def test_get_sqlalchemy_connection_string_iam_user(sql_client_with_db_config):
    """Test connection string generation with IAM user authentication"""
    credentials = {
        "username": "aws_access_key",
        "password": "aws_secret_key",
        "host": "rds-instance.region.rds.amazonaws.com",
        "port": 5432,
        "authType": "iam_user",
        "extra": {"username": "db_user", "database": "test_db"},
    }
    sql_client_with_db_config.resolved_credentials = credentials

    with patch.object(
        sql_client_with_db_config, "get_iam_user_token", return_value="iam_token"
    ):
        conn_str = sql_client_with_db_config.get_sqlalchemy_connection_string()
        expected = "postgresql+psycopg://aws_access_key:iam_token@rds-instance.region.rds.amazonaws.com:5432/test_db?connect_timeout=5&ssl_mode=None"
        assert conn_str == expected


def test_get_sqlalchemy_connection_string_iam_role(sql_client_with_db_config):
    """Test connection string generation with IAM role authentication"""
    credentials = {
        "username": "db_user",
        "host": "rds-instance.region.rds.amazonaws.com",
        "port": 5432,
        "authType": "iam_role",
        "extra": {
            "aws_role_arn": "arn:aws:iam::123456789012:role/test-role",
            "database": "test_db",
            "aws_external_id": "external-id",
        },
    }
    sql_client_with_db_config.resolved_credentials = credentials

    with patch.object(
        sql_client_with_db_config, "get_iam_role_token", return_value="iam_token"
    ):
        conn_str = sql_client_with_db_config.get_sqlalchemy_connection_string()
        expected = "postgresql+psycopg://db_user:iam_token@rds-instance.region.rds.amazonaws.com:5432/test_db?connect_timeout=5&ssl_mode=None"
        assert conn_str == expected


def test_get_sqlalchemy_connection_string_with_parameters(sql_client_with_db_config):
    """Test connection string generation with additional parameters"""
    credentials = {
        "username": "test_user",
        "password": "test_pass",
        "host": "localhost",
        "port": 5432,
        "database": "test_db",
        "authType": "basic",
        "ssl_mode": "require",
    }
    sql_client_with_db_config.resolved_credentials = credentials

    conn_str = sql_client_with_db_config.get_sqlalchemy_connection_string()
    expected = "postgresql+psycopg://test_user:test_pass@localhost:5432/test_db?connect_timeout=5&ssl_mode=require"
    assert conn_str == expected


def test_get_sqlalchemy_connection_string_missing_required_param(
    sql_client_with_db_config,
):
    """Test connection string generation with missing required parameters"""
    credentials = {
        "username": "test_user",
        "password": "test_pass",
        "host": "localhost",
        "port": 5432,
        # Missing database
        "authType": "basic",
    }
    sql_client_with_db_config.resolved_credentials = credentials

    with pytest.raises(ValueError, match="database is required"):
        sql_client_with_db_config.get_sqlalchemy_connection_string()


def test_get_sqlalchemy_connection_string_invalid_auth_type(sql_client_with_db_config):
    """Test connection string generation with invalid authentication type"""
    credentials = {
        "username": "test_user",
        "password": "test_pass",
        "host": "localhost",
        "port": 5432,
        "database": "test_db",
        "authType": "invalid_auth",
    }
    sql_client_with_db_config.resolved_credentials = credentials

    with pytest.raises(CommonError, match="invalid_auth"):
        sql_client_with_db_config.get_sqlalchemy_connection_string()


def test_get_sqlalchemy_connection_string_iam_user_missing_username(
    sql_client_with_db_config,
):
    """Test connection string generation with IAM user auth missing username"""
    credentials = {
        "username": "aws_access_key",
        "password": "aws_secret_key",
        "host": "rds-instance.region.rds.amazonaws.com",
        "port": 5432,
        "authType": "iam_user",
        "extra": {
            # Missing username
            "database": "test_db"
        },
    }
    sql_client_with_db_config.resolved_credentials = credentials

    with pytest.raises(
        CommonError, match="username is required for IAM user authentication"
    ):
        sql_client_with_db_config.get_sqlalchemy_connection_string()


def test_get_sqlalchemy_connection_string_iam_role_missing_role_arn(
    sql_client_with_db_config,
):
    """Test connection string generation with IAM role auth missing role ARN"""
    credentials = {
        "username": "db_user",
        "host": "rds-instance.region.rds.amazonaws.com",
        "port": 5432,
        "authType": "iam_role",
        "extra": {
            # Missing aws_role_arn
            "database": "test_db",
            "aws_external_id": "external-id",
        },
    }
    sql_client_with_db_config.resolved_credentials = credentials

    with pytest.raises(
        CommonError, match="aws_role_arn is required for IAM role authentication"
    ):
        sql_client_with_db_config.get_sqlalchemy_connection_string()


<<<<<<< HEAD
=======
@pytest.mark.skip(reason="Skipping this test until the native deployment is ready")
>>>>>>> 85abc0dd
def test_get_sqlalchemy_connection_string_with_compiled_url(sql_client_with_db_config):
    """Test connection string generation with compiled url"""
    credentials = {
        "extra": {
            "compiled_url": "postgresql+psycopg://test_user:test_pass@localhost:5432/test_db?connect_timeout=5&ssl_mode=require"
        }
    }
    sql_client_with_db_config.resolved_credentials = credentials

    conn_str = sql_client_with_db_config.get_sqlalchemy_connection_string()
    expected = "postgresql+psycopg://test_user:test_pass@localhost:5432/test_db?connect_timeout=5&ssl_mode=require"
    assert conn_str == expected


<<<<<<< HEAD
=======
@pytest.mark.skip(reason="Skipping this test until the native deployment is ready")
>>>>>>> 85abc0dd
def test_get_sqlalchemy_connection_string_with_compiled_url_with_invalid_dialect(
    sql_client_with_db_config,
):
    """Test connection string generation with compiled url with invalid dialect"""
    credentials = {
        "extra": {
            "compiled_url": "postgresql+psycopg2://test_user:test_pass@localhost:5432/test_db?connect_timeout=5&ssl_mode=require"
        }
    }
    sql_client_with_db_config.resolved_credentials = credentials

    conn_str = sql_client_with_db_config.get_sqlalchemy_connection_string()
    expected = "postgresql+psycopg://test_user:test_pass@localhost:5432/test_db?connect_timeout=5&ssl_mode=require"
    assert conn_str == expected<|MERGE_RESOLUTION|>--- conflicted
+++ resolved
@@ -632,10 +632,7 @@
         sql_client_with_db_config.get_sqlalchemy_connection_string()
 
 
-<<<<<<< HEAD
-=======
 @pytest.mark.skip(reason="Skipping this test until the native deployment is ready")
->>>>>>> 85abc0dd
 def test_get_sqlalchemy_connection_string_with_compiled_url(sql_client_with_db_config):
     """Test connection string generation with compiled url"""
     credentials = {
@@ -650,10 +647,7 @@
     assert conn_str == expected
 
 
-<<<<<<< HEAD
-=======
 @pytest.mark.skip(reason="Skipping this test until the native deployment is ready")
->>>>>>> 85abc0dd
 def test_get_sqlalchemy_connection_string_with_compiled_url_with_invalid_dialect(
     sql_client_with_db_config,
 ):
