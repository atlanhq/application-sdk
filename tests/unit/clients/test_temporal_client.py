--- conflicted
+++ resolved
@@ -1,30 +1,9 @@
-<<<<<<< HEAD
-from typing import Any, Dict, Generator, Protocol
-from unittest.mock import ANY, AsyncMock, MagicMock, call, patch
-=======
 from typing import Any, Dict, Generator
 from unittest.mock import ANY, AsyncMock, MagicMock, Mock, patch
->>>>>>> 9522adbb
 
 import pytest
-from hypothesis import HealthCheck, given, settings
 
 from application_sdk.clients.temporal import TemporalClient
-<<<<<<< HEAD
-from application_sdk.test_utils.hypothesis.strategies.temporal import (
-    temporal_connection_params,
-    workflow_args,
-)
-
-
-class WorkflowInterface(Protocol):
-    @staticmethod
-    async def run(*args: Any, **kwargs: Any) -> Dict[str, Any]: ...
-
-
-@pytest.fixture(scope="module")
-def mock_dapr_output_client() -> Generator[MagicMock, None, None]:
-=======
 from application_sdk.workflows import WorkflowInterface
 
 
@@ -42,7 +21,6 @@
 
 @pytest.fixture
 def mock_dapr_output_client() -> Generator[Mock, None, None]:
->>>>>>> 9522adbb
     with patch("application_sdk.outputs.statestore.DaprClient") as mock_client:
         mock_instance = mock_client.return_value
         mock_instance.__enter__.return_value = mock_instance
@@ -50,21 +28,11 @@
         yield mock_instance
 
 
-@pytest.fixture
-def temporal_client() -> TemporalClient:
-    return TemporalClient(
-        host="localhost", port="7233", application_name="test_app", namespace="default"
-    )
-
-
-@patch(
-    "application_sdk.clients.temporal.Client.connect",
-    new_callable=AsyncMock,
-)
-@given(params=temporal_connection_params())
-@settings(suppress_health_check=[HealthCheck.function_scoped_fixture])
-async def test_load(mock_connect: AsyncMock, params: Dict[str, str]) -> None:
-    temporal_client = TemporalClient(**params)
+@patch(
+    "application_sdk.clients.temporal.Client.connect",
+    new_callable=AsyncMock,
+)
+async def test_load(mock_connect: AsyncMock, temporal_client: TemporalClient):
     # Mock the client connection
     mock_client = AsyncMock()
     mock_connect.return_value = mock_client
@@ -73,36 +41,26 @@
     await temporal_client.load()
 
     # Verify that Client.connect was called with the correct parameters
-    assert any(
-        call(
-            temporal_client.get_connection_string(),
-            namespace=temporal_client.get_namespace(),
-        )
-        == c
-        for c in mock_connect.call_args_list
+    mock_connect.assert_called_once_with(
+        temporal_client.get_connection_string(),
+        namespace=temporal_client.get_namespace(),
     )
 
     # Check that client is set
     assert temporal_client.client == mock_client
 
 
-@pytest.mark.asyncio
 @patch("application_sdk.outputs.secretstore.SecretStoreOutput")
-@patch("application_sdk.clients.temporal.Client.connect", new_callable=AsyncMock)
-@given(args=workflow_args())
-@settings(suppress_health_check=[HealthCheck.function_scoped_fixture])
+@patch(
+    "application_sdk.clients.temporal.Client.connect",
+    new_callable=AsyncMock,
+)
 async def test_start_workflow(
     mock_connect: AsyncMock,
     mock_secret_store: MagicMock,
-    args: Dict[str, Any],
-    temporal_client: TemporalClient,
-<<<<<<< HEAD
-    mock_dapr_output_client: MagicMock,
-) -> None:
-=======
+    temporal_client: TemporalClient,
     mock_dapr_output_client: Mock,
 ):
->>>>>>> 9522adbb
     # Mock the client connection
     mock_client = AsyncMock()
     mock_connect.return_value = mock_client
@@ -118,67 +76,44 @@
     # Mock the state store
     mock_secret_store.store_credentials.return_value = "test_credentials"
 
-<<<<<<< HEAD
-    # Create a mock workflow class that implements WorkflowInterface
-    class MockWorkflow:
-        @staticmethod
-        async def run(*args: Any, **kwargs: Any) -> Dict[str, Any]:
-            return {"status": "success"}
-=======
     # Sample workflow arguments
     credentials = {"username": "test_username", "password": "test_password"}
     workflow_args = {"param1": "value1", "credentials": credentials}
 
     workflow_class = MockWorkflow
->>>>>>> 9522adbb
 
     # Run start_workflow and capture the result
-    result = await temporal_client.start_workflow(args, MockWorkflow)  # type: ignore
+    result = await temporal_client.start_workflow(workflow_args, workflow_class)
 
     # Assertions
     mock_client.start_workflow.assert_called_once()
-<<<<<<< HEAD
-    assert "workflow_id" in result
-=======
     assert mock_dapr_output_client.save_state.call_count == 2  # Expect two calls
->>>>>>> 9522adbb
     assert result["workflow_id"] == "test_workflow_id"
     assert result["run_id"] == "test_run_id"
 
 
-@pytest.mark.asyncio
 @patch("application_sdk.outputs.secretstore.SecretStoreOutput")
-@patch("application_sdk.clients.temporal.Client.connect", new_callable=AsyncMock)
-@given(args=workflow_args(include_workflow_id=True))
-@settings(suppress_health_check=[HealthCheck.function_scoped_fixture])
+@patch(
+    "application_sdk.clients.temporal.Client.connect",
+    new_callable=AsyncMock,
+)
 async def test_start_workflow_with_workflow_id(
     mock_connect: AsyncMock,
     mock_secret_store: MagicMock,
-    args: Dict[str, Any],
-    temporal_client: TemporalClient,
-<<<<<<< HEAD
-    mock_dapr_output_client: MagicMock,
-) -> None:
-=======
+    temporal_client: TemporalClient,
     mock_dapr_output_client: Mock,
 ):
->>>>>>> 9522adbb
     # Mock the client connection
     mock_client = AsyncMock()
     mock_connect.return_value = mock_client
 
     def start_workflow_side_effect(
-<<<<<<< HEAD
-        workflow_type: Any, workflow_args: Any, id: str, *extra_args: Any, **kwargs: Any
-    ) -> MagicMock:
-=======
         workflow_class: type[WorkflowInterface],
         args: Dict[str, Any],
         id: str,
         *_args: Any,
         **_kwargs: Any,
     ) -> Mock:
->>>>>>> 9522adbb
         mock_handle = MagicMock()
         mock_handle.id = id
         mock_handle.result_run_id = "test_run_id"
@@ -191,13 +126,6 @@
     # Mock the state store
     mock_secret_store.store_credentials.return_value = "test_credentials"
 
-<<<<<<< HEAD
-    # Create a mock workflow class that implements WorkflowInterface
-    class MockWorkflow:
-        @staticmethod
-        async def run(*args: Any, **kwargs: Any) -> Dict[str, Any]:
-            return {"status": "success"}
-=======
     # Sample workflow arguments
     credentials = {"username": "test_username", "password": "test_password"}
     workflow_args = {
@@ -207,42 +135,32 @@
     }
 
     workflow_class = MockWorkflow
->>>>>>> 9522adbb
 
     # Run start_workflow and capture the result
     result = await temporal_client.start_workflow(
-        args,
-        MockWorkflow,  # type: ignore
+        workflow_args,
+        workflow_class,
     )
 
     # Assertions
     mock_client.start_workflow.assert_called_once()
-<<<<<<< HEAD
-=======
     mock_dapr_output_client.save_state.assert_called_once()
->>>>>>> 9522adbb
     assert "workflow_id" in result
-    assert result["workflow_id"] == args["workflow_id"]
+    assert result["workflow_id"] == "test_workflow_id"
     assert result["run_id"] == "test_run_id"
 
 
-@pytest.mark.asyncio
 @patch("application_sdk.outputs.secretstore.SecretStoreOutput")
-@patch("application_sdk.clients.temporal.Client.connect", new_callable=AsyncMock)
-@given(args=workflow_args())
-@settings(suppress_health_check=[HealthCheck.function_scoped_fixture])
+@patch(
+    "application_sdk.clients.temporal.Client.connect",
+    new_callable=AsyncMock,
+)
 async def test_start_workflow_failure(
     mock_connect: AsyncMock,
     mock_secret_store: MagicMock,
-    args: Dict[str, Any],
-    temporal_client: TemporalClient,
-<<<<<<< HEAD
-    mock_dapr_output_client: MagicMock,
-) -> None:
-=======
+    temporal_client: TemporalClient,
     mock_dapr_output_client: Mock,
 ):
->>>>>>> 9522adbb
     # Mock the client connection
     mock_client = AsyncMock()
     mock_connect.return_value = mock_client
@@ -254,24 +172,17 @@
     # Mock the state store
     mock_secret_store.store_credentials.return_value = "test_credentials"
 
-<<<<<<< HEAD
-    # Create a mock workflow class that implements WorkflowInterface
-    class MockWorkflow:
-        @staticmethod
-        async def run(*args: Any, **kwargs: Any) -> Dict[str, Any]:
-            return {"status": "success"}
-=======
     # Sample workflow arguments
     credentials = {"username": "test_username", "password": "test_password"}
     workflow_args = {"param1": "value1", "credentials": credentials}
 
     workflow_class = MockWorkflow
->>>>>>> 9522adbb
 
     # Assertions
     with pytest.raises(Exception, match="Simulated failure"):
-        await temporal_client.start_workflow(args, MockWorkflow)  # type: ignore
+        await temporal_client.start_workflow(workflow_args, workflow_class)
     mock_client.start_workflow.assert_called_once()
+    mock_dapr_output_client.save_state.assert_called()
 
 
 @patch("application_sdk.clients.temporal.Worker")
@@ -282,12 +193,8 @@
 async def test_create_worker_without_client(
     mock_connect: AsyncMock,
     mock_worker_class: MagicMock,
-) -> None:
-    # Create temporal client
-    temporal_client = TemporalClient(
-        host="localhost", port="7233", application_name="test_app", namespace="default"
-    )
-
+    temporal_client: TemporalClient,
+):
     # Mock the client connection
     mock_client = AsyncMock()
     mock_connect.return_value = mock_client
@@ -310,12 +217,8 @@
 async def test_create_worker(
     mock_connect: AsyncMock,
     mock_worker_class: MagicMock,
-):
-    # Create temporal client
-    temporal_client = TemporalClient(
-        host="localhost", port="7233", application_name="test_app", namespace="default"
-    )
-
+    temporal_client: TemporalClient,
+):
     # Mock the client connection
     mock_client = AsyncMock()
     mock_connect.return_value = mock_client
