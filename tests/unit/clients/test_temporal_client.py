--- conflicted
+++ resolved
@@ -4,7 +4,6 @@
 from application_sdk.clients.utils import get_workflow_client
 import pytest
 
-<<<<<<< HEAD
 from application_sdk.clients.workflow import WorkflowClient
 
 
@@ -12,21 +11,6 @@
 def workflow_client():
     return get_workflow_client(
         application_name="test_app"
-=======
-from application_sdk.clients.temporal import TemporalClient
-from application_sdk.workflows import WorkflowInterface
-
-
-# Mock workflow class for testing
-class MockWorkflow(WorkflowInterface):
-    pass
-
-
-@pytest.fixture
-def temporal_client() -> TemporalClient:
-    return TemporalClient(
-        host="localhost", port="7233", application_name="test_app", namespace="default"
->>>>>>> 1c849878
     )
 
 
@@ -69,13 +53,8 @@
 async def test_start_workflow(
     mock_connect: AsyncMock,
     mock_secret_store: MagicMock,
-<<<<<<< HEAD
     workflow_client: WorkflowClient,
     mock_dapr_output_client,
-=======
-    temporal_client: TemporalClient,
-    mock_dapr_output_client: Mock,
->>>>>>> 1c849878
 ):
     # Mock the client connection
     mock_client = AsyncMock()
@@ -116,13 +95,8 @@
 async def test_start_workflow_with_workflow_id(
     mock_connect: AsyncMock,
     mock_secret_store: MagicMock,
-<<<<<<< HEAD
     workflow_client: WorkflowClient,
     mock_dapr_output_client,
-=======
-    temporal_client: TemporalClient,
-    mock_dapr_output_client: Mock,
->>>>>>> 1c849878
 ):
     # Mock the client connection
     mock_client = AsyncMock()
@@ -179,13 +153,8 @@
 async def test_start_workflow_failure(
     mock_connect: AsyncMock,
     mock_secret_store: MagicMock,
-<<<<<<< HEAD
     workflow_client: WorkflowClient,
     mock_dapr_output_client,
-=======
-    temporal_client: TemporalClient,
-    mock_dapr_output_client: Mock,
->>>>>>> 1c849878
 ):
     # Mock the client connection
     mock_client = AsyncMock()
