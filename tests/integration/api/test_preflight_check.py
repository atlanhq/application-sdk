--- conflicted
+++ resolved
@@ -9,44 +9,6 @@
 
 
 class TestSQLPreflightCheck:
-<<<<<<< HEAD
-    @pytest.fixture
-    def mock_sql_resource(self) -> Any:
-        mock = Mock()
-        mock.fetch_metadata = AsyncMock()
-        mock.sql_input = AsyncMock()
-        return mock
-
-    @pytest.fixture
-    def controller(self, mock_sql_resource: Any) -> SQLWorkflowPreflightCheckController:
-        controller = SQLWorkflowPreflightCheckController(mock_sql_resource)
-        controller.tables_check = AsyncMock()
-        controller.TABLES_CHECK_SQL = """
-            SELECT count(*) as "count"
-            FROM ACCOUNT_USAGE.TABLES
-            WHERE NOT TABLE_NAME RLIKE '{exclude_table}'
-                AND NOT concat(TABLE_CATALOG, concat('.', TABLE_SCHEMA)) RLIKE '{normalized_exclude_regex}'
-                AND concat(TABLE_CATALOG, concat('.', TABLE_SCHEMA)) RLIKE '{normalized_include_regex}'
-        """
-        return controller
-
-    @pytest.fixture
-    def app(
-        self, controller: SQLWorkflowPreflightCheckController
-    ) -> FastAPIApplication:
-        """Create FastAPI test application"""
-        app = FastAPIApplication(preflight_check_controller=controller)
-        app.register_routers()
-        app.register_routes()
-        return app
-
-    @pytest.fixture
-    def client(self, app: FastAPIApplication) -> TestClient:
-        """Create test client"""
-        return TestClient(app.app)
-
-=======
->>>>>>> 26b0c868
     def normalize_sql(self, sql: str) -> str:
         """Helper to normalize SQL for comparison"""
         return " ".join(sql.split()).strip().lower()
@@ -63,7 +25,7 @@
             {"TABLE_CATALOG": "TESTDB", "TABLE_SCHEMA": "PUBLIC"}
         ]
 
-        controller.tables_check.return_value = {
+        preflight_check_controller.tables_check.return_value = {
             "success": True,
             "successMessage": "Tables check successful. Table count: 1",
             "failureMessage": "",
@@ -118,7 +80,7 @@
 
         preflight_check_controller.sql_resource.fetch_metadata.return_value = []
 
-        controller.tables_check.return_value = {
+        preflight_check_controller.tables_check.return_value = {
             "success": True,
             "successMessage": "Tables check successful. Table count: 1",
             "failureMessage": "",
@@ -166,7 +128,7 @@
             {"TABLE_CATALOG": "TESTDB", "TABLE_SCHEMA": "PRIVATE"},
         ]
 
-        controller.tables_check.return_value = {
+        preflight_check_controller.tables_check.return_value = {
             "success": True,
             "successMessage": "Tables check successful. Table count: 1",
             "failureMessage": "",
