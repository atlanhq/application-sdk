--- conflicted
+++ resolved
@@ -15,28 +15,12 @@
     return mock
 
 
-<<<<<<< HEAD
 @pytest.fixture(autouse=True, scope="session")
-def handler(mock_sql_resource: Any) -> SQLWorkflowHandler:
-    handler = SQLWorkflowHandler(mock_sql_resource)
+def handler(mock_sql_client: Any) -> SQLWorkflowHandler:
+    handler = SQLWorkflowHandler(mock_sql_client)
     handler.prepare_metadata = AsyncMock()
     handler.tables_check = AsyncMock()
     handler.tables_check_sql = """
-=======
-@pytest.fixture
-def metadata_controller(mock_sql_client: Any) -> SQLWorkflowMetadataController:
-    controller = SQLWorkflowMetadataController(mock_sql_client)
-    return controller
-
-
-@pytest.fixture
-def preflight_check_controller(
-    mock_sql_client: Any,
-) -> SQLWorkflowPreflightCheckController:
-    controller = SQLWorkflowPreflightCheckController(mock_sql_client)
-    controller.tables_check = AsyncMock()
-    controller.TABLES_CHECK_SQL = """
->>>>>>> 10876a35
         SELECT count(*) as "count"
         FROM ACCOUNT_USAGE.TABLES
         WHERE NOT TABLE_NAME RLIKE '{exclude_table}'
