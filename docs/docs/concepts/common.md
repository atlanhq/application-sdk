--- conflicted
+++ resolved
@@ -40,18 +40,13 @@
    - Supports both single-file and date-based file cleanup strategies
 
 3. **Storage Locations**:
-<<<<<<< HEAD
    - Local:
-     - Single file: `/tmp/observability/logs.parquet`
+     - Single file: `/tmp/observability/log.parquet`
      - Date-based: `/tmp/observability/logs/YYYY-MM-DD.parquet`
    - Object Store:
      - Single file: `logs/log.parquet`
      - Date-based: `logs/YYYY-MM-DD.parquet`
      (via Dapr object store binding)
-=======
-   - Local: `/tmp/observability/log.parquet`
-   - Object Store: `observability/log.parquet` (via Dapr object store binding)
->>>>>>> f6c4310a
 
 ### Usage
 
@@ -169,7 +164,6 @@
 2. **Gauge**: A metric that can increase and decrease (e.g., active connections, memory usage)
 3. **Histogram**: A metric that tracks the distribution of values (e.g., request duration, response size)
 
-<<<<<<< HEAD
 ### Configuration
 
 The metrics system can be configured using the following environment variables:
@@ -187,7 +181,6 @@
 OTEL_EXPORTER_OTLP_ENDPOINT=http://localhost:4317
 ```
 
-=======
 ## Traces (`traces_adaptor.py`)
 
 The SDK provides a comprehensive tracing system using OpenTelemetry (OTLP) integration and local storage capabilities.
@@ -273,7 +266,6 @@
    - Local: `/tmp/observability/traces.parquet`
    - Object Store: `observability/traces.parquet` (via Dapr object store binding)
 
->>>>>>> f6c4310a
 ## AWS Utilities (`aws_utils.py`)
 
 Provides helper functions specifically for interacting with AWS services, particularly RDS authentication.
