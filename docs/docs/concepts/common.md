--- conflicted
+++ resolved
@@ -2,7 +2,6 @@
 
 This section describes various utility functions and classes found within the `application_sdk.common` package. These utilities provide foundational functionalities used across different parts of the SDK, such as logging, configuration management, interacting with AWS, and general helper functions.
 
-<<<<<<< HEAD
 ## Error Handling (`error_codes.py`)
 
 The SDK provides a comprehensive error handling system with standardized error codes and categories.
@@ -125,9 +124,6 @@
     ```
 
 ## Logging (`logger_adaptors.py`)
-=======
-## Logging (`logger_adaptor.py`)
->>>>>>> 1eb5c793
 
 The SDK uses the `loguru` library for enhanced logging capabilities, combined with standard Python logging and OpenTelemetry (OTLP) integration for structured, observable logs.
 
@@ -155,27 +151,6 @@
     *   Activity context: `activity_id`, `activity_type`, `schedule_to_close_timeout`, `start_to_close_timeout`, `schedule_to_start_timeout`, `heartbeat_timeout`
     *   Other fields: `log_type`
 
-<<<<<<< HEAD
-*   **`LogRecordModel`**: Pydantic model for log records, including:
-    *   `timestamp`: When the log was recorded
-    *   `level`: Log level
-    *   `logger_name`: Name of the logger
-    *   `message`: Log message
-    *   `file`: Source file
-    *   `line`: Line number
-    *   `function`: Function name
-    *   `extra`: Additional context (LogExtraModel)
-
-### Request Context
-
-The logger uses a `ContextVar` to track request context across async boundaries:
-
-```python
-request_context: ContextVar[Dict[str, Any]] = ContextVar("request_context", default={})
-```
-
-This allows the logger to automatically include request IDs and other request-specific information in logs.
-=======
 1. **Parquet Storage**:
    - Logs are stored in parquet format for efficient storage and querying
    - Implements buffering to reduce I/O operations
@@ -205,7 +180,6 @@
      - Hive partitioned: `metrics/year=YYYY/month=MM/day=DD/data.parquet`
      - Hive partitioned: `traces/year=YYYY/month=MM/day=DD/data.parquet`
      (via Dapr object store binding)
->>>>>>> 1eb5c793
 
 ### Usage
 
@@ -432,13 +406,8 @@
    - Handles both local parquet files and object store cleanup
 
 3. **Storage Locations**:
-<<<<<<< HEAD
-   - Local: stored in `/tmp/observability` in hive partitioned format
-   - Object Store: `observability/../../../data.parquet` (via Dapr object store binding) in hive partitioned format
-=======
    - Local: `/tmp/observability/traces/year=YYYY/month=MM/day=DD/data.parquet`
    - Object Store: `traces/year=YYYY/month=MM/day=DD/data.parquet` (via Dapr object store binding)
->>>>>>> 1eb5c793
 
 ## AWS Utilities (`aws_utils.py`)
 
