--- conflicted
+++ resolved
@@ -164,8 +164,6 @@
 2. **Gauge**: A metric that can increase and decrease (e.g., active connections, memory usage)
 3. **Histogram**: A metric that tracks the distribution of values (e.g., request duration, response size)
 
-<<<<<<< HEAD
-=======
 ### Configuration
 
 The metrics system can be configured using the following environment variables:
@@ -183,7 +181,6 @@
 OTEL_EXPORTER_OTLP_ENDPOINT=http://localhost:4317
 ```
 
->>>>>>> ec2af3b4
 ## Traces (`traces_adaptor.py`)
 
 The SDK provides a comprehensive tracing system using OpenTelemetry (OTLP) integration and local storage capabilities.
@@ -267,11 +264,7 @@
 
 3. **Storage Locations**:
    - Local: `/tmp/observability/traces.parquet`
-<<<<<<< HEAD
-   - Object Store: `traces/traces.parquet` (via Dapr object store binding)
-=======
    - Object Store: `observability/traces.parquet` (via Dapr object store binding)
->>>>>>> ec2af3b4
 
 ## AWS Utilities (`aws_utils.py`)
 
