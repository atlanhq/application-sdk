--- conflicted
+++ resolved
@@ -46,7 +46,6 @@
     """
 
     def __init__(self, connector_name: str, tenant_id: str, **kwargs: Any):
-<<<<<<< HEAD
         """Initialize the Atlas transformer.
 
         Args:
@@ -57,8 +56,6 @@
                 connection_qualified_name (str): Qualified name for the connection.
         """
         self.current_epoch = kwargs.get("current_epoch", "0")
-=======
->>>>>>> b6b62445
         self.connector_name = connector_name
         self.tenant_id = tenant_id
         self.entity_class_definitions: Dict[str, Type[Any]] = {
