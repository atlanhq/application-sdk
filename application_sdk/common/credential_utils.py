"""Utilities for credential providers."""

import asyncio
import copy
from concurrent.futures import ThreadPoolExecutor
from typing import Any, Dict

from application_sdk.common.error_codes import CommonError
from application_sdk.inputs.secretstore import SecretStoreInput
from application_sdk.inputs.statestore import StateStoreInput, StateType
from application_sdk.observability.logger_adaptor import get_logger

logger = get_logger(__name__)


async def get_credentials(credential_guid: str) -> Dict[str, Any]:
    """
    Resolve credentials based on credential source.

    Args:
        credential_guid: The GUID of the credential to resolve

    Returns:
        Dict with resolved credentials

    Raises:
        CommonError: If credential resolution fails
    """

    def _get_credentials_sync(credential_guid: str) -> Dict[str, Any]:
        """Synchronous helper function to perform blocking I/O operations."""
        credential_config = StateStoreInput.get_state(
            credential_guid, StateType.CREDENTIALS
        )

        # Fetch secret data from secret store
        secret_key = credential_config.get("secret-path", credential_guid)
        secret_data = SecretStoreInput.get_secret(secret_key=secret_key)

<<<<<<< HEAD
        # Fetch and apply secret using SecretStoreInput
        secret_data = await SecretStoreInput.get_secret(
            secret_key=secret_key, component_name=credential_source
        )
        return SecretStoreInput.apply_secret_values(credentials, secret_data)
=======
        # Resolve credentials
        credential_source = credential_config.get("credentialSource", "direct")
        if credential_source == "direct":
            credential_config.update(secret_data)
            return credential_config
        else:
            return resolve_credentials(credential_config, secret_data)
>>>>>>> 5a79169b

    try:
        # Run blocking I/O operations in a thread pool to avoid blocking the event loop
        loop = asyncio.get_running_loop()
        with ThreadPoolExecutor() as pool:
            return await loop.run_in_executor(
                pool, _get_credentials_sync, credential_guid
            )
    except Exception as e:
        logger.error(f"Error resolving credentials: {str(e)}")
        raise CommonError(
            CommonError.CREDENTIALS_RESOLUTION_ERROR,
            f"Failed to resolve credentials: {str(e)}",
        )


def resolve_credentials(
    credential_config: Dict[str, Any], secret_data: Dict[str, Any]
) -> Dict[str, Any]:
    """
    Resolve credentials
    """
    credentials = copy.deepcopy(credential_config)

    # Replace values with secret values
    for key, value in list(credentials.items()):
        if isinstance(value, str) and value in secret_data:
            credentials[key] = secret_data[value]

    # Apply the same substitution to the 'extra' dictionary if it exists
    if "extra" in credentials and isinstance(credentials["extra"], dict):
        for key, value in list(credentials["extra"].items()):
            if isinstance(value, str):
                if value in secret_data:
                    credentials["extra"][key] = secret_data[value]
                elif value in secret_data.get("extra", {}):
                    credentials["extra"][key] = secret_data["extra"][value]

    return credentials<|MERGE_RESOLUTION|>--- conflicted
+++ resolved
@@ -37,13 +37,6 @@
         secret_key = credential_config.get("secret-path", credential_guid)
         secret_data = SecretStoreInput.get_secret(secret_key=secret_key)
 
-<<<<<<< HEAD
-        # Fetch and apply secret using SecretStoreInput
-        secret_data = await SecretStoreInput.get_secret(
-            secret_key=secret_key, component_name=credential_source
-        )
-        return SecretStoreInput.apply_secret_values(credentials, secret_data)
-=======
         # Resolve credentials
         credential_source = credential_config.get("credentialSource", "direct")
         if credential_source == "direct":
@@ -51,7 +44,6 @@
             return credential_config
         else:
             return resolve_credentials(credential_config, secret_data)
->>>>>>> 5a79169b
 
     try:
         # Run blocking I/O operations in a thread pool to avoid blocking the event loop
