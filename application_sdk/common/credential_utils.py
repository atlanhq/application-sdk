--- conflicted
+++ resolved
@@ -12,12 +12,8 @@
 
 logger = get_logger(__name__)
 
-<<<<<<< HEAD
-async def resolve_credentials(credentials: Dict[str, Any]) -> Dict[str, Any]:
-=======
 
 async def get_credentials(credential_guid: str) -> Dict[str, Any]:
->>>>>>> 759a0ae1
     """
     Resolve credentials based on credential source.
 
@@ -63,7 +59,6 @@
             f"Failed to resolve credentials: {str(e)}",
         )
 
-
 def resolve_credentials(
     credential_config: Dict[str, Any], secret_data: Dict[str, Any]
 ) -> Dict[str, Any]:
