import asyncio
import glob
import json
import os
import re
from concurrent.futures import ThreadPoolExecutor
from typing import (
    Any,
    Awaitable,
    Callable,
    Dict,
    List,
    Optional,
    Set,
    Tuple,
    TypeVar,
    Union,
)

from application_sdk.common.error_codes import CommonError
from application_sdk.observability.logger_adaptor import get_logger

logger = get_logger(__name__)

F = TypeVar("F", bound=Callable[..., Awaitable[Any]])


def _extract_database_names_from_regex_common(
    normalized_regex: str,
    regex_type: str,
    empty_default: str,
    require_wildcard_schema: bool = False,
) -> str:
    """
    Common implementation for extracting database names from regex patterns.

    Args:
        normalized_regex (str): The normalized regex pattern containing database.schema patterns
        regex_type (str): Type of regex processing ("include" or "exclude")
        empty_default (str): Default value to return for empty/null inputs
        require_wildcard_schema (bool): Whether to only extract database names for wildcard schemas

    Returns:
        str: A regex string in the format ^(name1|name2|...)$ or default values
    """
    try:
        # Handle special cases based on regex type
        if not normalized_regex or normalized_regex == "^$":
            return empty_default

        if normalized_regex == ".*":
            return "'.*'"

        database_names: Set[str] = set()

        # Split by | to get individual patterns
        patterns = normalized_regex.split("|")

        for pattern in patterns:
            try:
                # Skip empty patterns
                if not pattern or not pattern.strip():
                    continue

                # Split by \\. to get database name and schema part
                # The \\. represents an escaped dot in the regex
                parts = pattern.split("\\.")

                # Handle different validation requirements
                if require_wildcard_schema:
                    # For exclude regex, we need at least 2 parts and schema must be wildcard
                    if len(parts) < 2:
                        logger.warning(f"Invalid database name format: {pattern}")
                        continue
                    db_name = parts[0].strip()
<<<<<<< HEAD
                    schema_part = parts[1].strip()
                    # Only extract database name if the schema part is a wildcard (*)
                    if not (
                        db_name and db_name not in (".*", "^$") and schema_part == "*"
                    ):
                        continue
                else:
                    # For include regex, we just need the database name
                    if not parts:
                        continue
                    db_name = parts[0].strip()
                    if not (db_name and db_name not in (".*", "^$")):
                        continue

                # Validate database name format
                if re.match(r"^[a-zA-Z_][a-zA-Z0-9_]*$", db_name):
                    database_names.add(db_name)
                else:
                    logger.warning(f"Invalid database name format: {db_name}")
=======
                    if db_name and db_name not in (".*", "^$"):
                        # Validate database name format (Redshift naming rules)
                        if re.match(r"^[a-zA-Z_][a-zA-Z0-9_$-]*$", db_name):
                            database_names.add(db_name)
                        else:
                            logger.warning(f"Invalid database name format: {db_name}")
>>>>>>> bb26992d

            except Exception as e:
                logger.warning(f"Error processing pattern '{pattern}': {str(e)}")
                continue

        if not database_names:
            return empty_default
        return f"'^({'|'.join(sorted(database_names))})$'"

    except Exception as e:
        logger.error(
            f"Error extracting database names from {regex_type} regex '{normalized_regex}': {str(e)}"
        )
        # Return appropriate default based on regex type
        return empty_default


def extract_database_names_from_include_regex(normalized_regex: str) -> str:
    """
    Extract database names from normalized regex patterns and return a regex string suitable for SQL queries.

    This function parses regex patterns like 'dev\\.external_schema$|wide_world_importers\\.bronze_sales$'
    or 'dev\\.*|wide_world_importers\\.*' to extract the database names, and returns a regex string
    like '^(dev|wide_world_importers)$' for use in SQL queries.

    Args:
        normalized_regex (str): The normalized regex pattern containing database.schema patterns

    Returns:
        str: A regex string in the format ^(name1|name2|...)$ or '.*' if no names are found.

    Examples:
        >>> extract_database_names_from_include_regex('dev\\.external_schema$|wide_world_importers\\.bronze_sales$')
        '^(dev|wide_world_importers)$'
        >>> extract_database_names_from_include_regex('dev\\.*|wide_world_importers\\.*')
        '^(dev|wide_world_importers)$'
        >>> extract_database_names_from_include_regex('^$')
        '.*'

    Raises:
        CommonError: If the input is invalid or processing fails
    """
    return _extract_database_names_from_regex_common(
        normalized_regex=normalized_regex,
        regex_type="include",
        empty_default="'.*'",
        require_wildcard_schema=False,
    )


def extract_database_names_from_exclude_regex(normalized_regex: str) -> str:
    """
    Extract database names from normalized regex patterns and return a regex string suitable for SQL queries.

    This function parses regex patterns and only extracts database names when all schemas of a database
    are selected (using wildcards like '.*'). For specific schema patterns, it does not extract database names.

    Args:
        normalized_regex (str): The normalized regex pattern containing database.schema patterns

    Returns:
        str: A regex string in the format ^(name1|name2|...)$ or '^$' if no names are found.

    Examples:
        >>> extract_database_names_from_exclude_regex('dev\\.external_schema$|wide_world_importers\\.bronze_sales$')
        '^$'  # No database names extracted for specific schemas
        >>> extract_database_names_from_exclude_regex('dev\\.*|wide_world_importers\\.*')
        '^(dev|wide_world_importers)$'  # Database names extracted for wildcard schemas
        >>> extract_database_names_from_exclude_regex('^$')
        '^$'

    Raises:
        CommonError: If the input is invalid or processing fails
    """
    return _extract_database_names_from_regex_common(
        normalized_regex=normalized_regex,
        regex_type="exclude",
        empty_default="'^$'",
        require_wildcard_schema=True,
    )


def prepare_query(
    query: Optional[str],
    workflow_args: Dict[str, Any],
    temp_table_regex_sql: Optional[str] = "",
) -> Optional[str]:
    """
    Prepares a SQL query by applying include and exclude filters, and optional
    configurations for temporary table regex, empty tables, and views.

    This function modifies the provided SQL query using filters and settings
    defined in the workflow_args dictionary. The include and exclude filters
    determine which data should be included or excluded from the query. If no
    filters are specified, it fetches all metadata. Temporary table exclusion
    logic is also applied if a regex is provided.

    Args:
        query (str): The base SQL query string to modify with filters.
        workflow_args (Dict[str, Any]): A dictionary containing metadata and workflow-related arguments.
            Expected keys include:
            metadata (dict): A dictionary with the following keys:
            include-filter (str): Regex pattern to include tables/data,
            exclude-filter (str): Regex pattern to exclude tables/data,
            temp-table-regex (str): Regex for temporary tables,
            exclude_empty_tables (bool): Whether to exclude empty tables,
            exclude_views (bool): Whether to exclude views.
        temp_table_regex_sql (str): SQL snippet for excluding temporary tables. Defaults to "".

    Returns:
        Optional[str]: The prepared SQL query with filters applied, or None if an error occurs during preparation.

    """
    try:
        if not query:
            logger.warning("SQL query is not set.")
            return None

        metadata = workflow_args.get("metadata", {})

        # using "or" instead of default correct defaults are set in case of empty string
        include_filter = metadata.get("include-filter") or "{}"
        exclude_filter = metadata.get("exclude-filter") or "{}"
        if metadata.get("temp-table-regex") and temp_table_regex_sql is not None:
            temp_table_regex_sql = temp_table_regex_sql.format(
                exclude_table_regex=metadata.get("temp-table-regex")
            )
        else:
            temp_table_regex_sql = ""

        normalized_include_regex, normalized_exclude_regex = prepare_filters(
            include_filter, exclude_filter
        )

        # Extract database names from the normalized regex patterns
        include_databases = extract_database_names_from_include_regex(
            normalized_include_regex
        )
        exclude_databases = extract_database_names_from_exclude_regex(
            normalized_exclude_regex
        )

        # Use sets directly for SQL query formatting
        exclude_empty_tables = workflow_args.get("metadata", {}).get(
            "exclude_empty_tables", False
        )
        exclude_views = workflow_args.get("metadata", {}).get("exclude_views", False)

        return query.format(
            include_databases=include_databases,
            exclude_databases=exclude_databases,
            normalized_include_regex=normalized_include_regex,
            normalized_exclude_regex=normalized_exclude_regex,
            temp_table_regex_sql=temp_table_regex_sql,
            exclude_empty_tables=exclude_empty_tables,
            exclude_views=exclude_views,
        )
    except CommonError as e:
        # Extract the original error message from the CommonError
        error_message = str(e).split(": ", 1)[-1] if ": " in str(e) else str(e)
        logger.error(
            f"Error preparing query [{query}]:  {error_message}",
            error_code=CommonError.QUERY_PREPARATION_ERROR.code,
        )
        return None


def prepare_filters(
    include_filter_str: str, exclude_filter_str: str
) -> Tuple[str, str]:
    """Prepares the filters for the SQL query.

    Args:
        include_filter_str: The include filter string.
        exclude_filter_str: The exclude filter string.

    Returns:
        tuple: A tuple containing:
            - normalized include regex (str)
            - normalized exclude regex (str)

    Raises:
        CommonError: If JSON parsing fails for either filter.
    """
    try:
        include_filter = json.loads(include_filter_str)
    except json.JSONDecodeError as e:
        raise CommonError(f"Invalid include filter JSON: {str(e)}")

    try:
        exclude_filter = json.loads(exclude_filter_str)
    except json.JSONDecodeError as e:
        raise CommonError(f"Invalid exclude filter JSON: {str(e)}")

    normalized_include_filter_list = normalize_filters(include_filter, True)
    normalized_exclude_filter_list = normalize_filters(exclude_filter, False)

    normalized_include_regex = (
        "|".join(normalized_include_filter_list)
        if normalized_include_filter_list
        else ".*"
    )
    normalized_exclude_regex = (
        "|".join(normalized_exclude_filter_list)
        if normalized_exclude_filter_list
        else "^$"
    )

    return normalized_include_regex, normalized_exclude_regex


def normalize_filters(
    filter_dict: Dict[str, List[str] | str], is_include: bool
) -> List[str]:
    """Normalizes the filters for the SQL query.

    Args:
        filter_dict: The filter dictionary.
        is_include: Whether the filter is an include filter.

    Returns:
        list: The normalized filter list.

    Examples:
        >>> normalize_filters({"db1": ["schema1", "schema2"], "db2": ["schema3"]}, True)
        ["db1.schema1", "db1.schema2", "db2.schema3"]
        >>> normalize_filters({"db1": "*"}, True)
        ["db1\\.*"]
    """
    normalized_filter_list: List[str] = []
    for filtered_db, filtered_schemas in filter_dict.items():
        db = filtered_db.strip("^$")

        # Handle wildcard case
        if filtered_schemas == "*":
            normalized_filter_list.append(f"{db}\\.*")
            continue

        # Handle empty list case
        if not filtered_schemas:
            normalized_filter_list.append(f"{db}\\.*")
            continue

        # Handle list case
        if isinstance(filtered_schemas, list):
            for schema in filtered_schemas:
                sch = schema.lstrip(
                    "^"
                )  # we do not strip out the $ as it is used to match the end of the string
                normalized_filter_list.append(f"{db}\\.{sch}")

    return normalized_filter_list


def read_sql_files(
    queries_prefix: str = f"{os.path.dirname(os.path.abspath(__file__))}/queries",
) -> Dict[str, str]:
    """
    Reads all SQL files in the queries directory and returns a dictionary of the file name and the SQL content.

    Reads SQL files recursively from the given directory and builds a mapping of filenames
    to their SQL contents. The filenames are converted to uppercase and have the .sql
    extension removed.

    Args:
        queries_prefix: Absolute path of the directory containing SQL query files.

    Returns:
        A dictionary mapping SQL file names (uppercase, without extension) to their contents.
    """
    sql_files: List[str] = glob.glob(
        os.path.join(
            queries_prefix,
            "**/*.sql",
        ),
        recursive=True,
    )

    result: Dict[str, str] = {}
    for file in sql_files:
        with open(file, "r") as f:
            result[os.path.basename(file).upper().replace(".SQL", "")] = (
                f.read().strip()
            )

    return result


def get_actual_cpu_count():
    """Gets the actual number of CPUs available on the system.

    This function attempts to get the true number of CPUs available to the current process
    by checking CPU affinity. Falls back to os.cpu_count() if affinity is not available.

    Returns:
        int: The number of CPUs available to the current process.

    Examples:
        >>> get_actual_cpu_count()
        8  # On a system with 8 CPU cores

        >>> # On a containerized system with CPU limits
        >>> get_actual_cpu_count()
        2  # Returns actual available CPUs rather than host system count

    Note:
        Based on https://stackoverflow.com/a/55423170/1710342
    """
    try:
        return len(os.sched_getaffinity(0)) or 1  # type: ignore
    except AttributeError:
        return os.cpu_count() or 1


def get_safe_num_threads():
    """Gets the recommended number of threads for parallel processing.

    Returns:
        int: The recommended number of threads, calculated as 2x the number of available
            CPU cores, with a minimum of 2 threads.

    Examples:
        >>> get_safe_num_threads()
        16  # On a system with 8 CPU cores

        >>> # On a single core system
        >>> get_safe_num_threads()
        2  # Minimum of 2 threads returned
    """
    return get_actual_cpu_count() * 2 or 2


def parse_credentials_extra(credentials: Dict[str, Any]) -> Dict[str, Any]:
    """
    Parse the 'extra' field from credentials, handling both string and dict inputs.

    Args:
        credentials (Dict[str, Any]): Credentials dictionary containing an 'extra' field

    Returns:
        Dict[str, Any]: Parsed extra field as a dictionary

    Raises:
        CommonError: If the extra field contains invalid JSON

    NOTE:
        This helper function is added considering the structure of the credentials
        format in the argo/cross-over workflows world.
        This is bound to change in the future.
    """
    extra: Union[str, Dict[str, Any]] = credentials.get("extra", {})

    if isinstance(extra, str):
        try:
            return json.loads(extra)
        except json.JSONDecodeError as e:
            raise CommonError(
                f"{CommonError.CREDENTIALS_PARSE_ERROR}: Invalid JSON in credentials extra field: {e}"
            )

    return extra  # We know it's a Dict[str, Any] due to the Union type and str check


def run_sync(func):
    """Run a function in a thread pool executor.

    Args:
        func: The function to run in thread pool.

    Returns:
        An async wrapper function that runs the input function in a thread pool.
    """

    async def wrapper(*args, **kwargs):
        loop = asyncio.get_running_loop()
        with ThreadPoolExecutor() as pool:
            return await loop.run_in_executor(pool, func, *args, **kwargs)

    return wrapper<|MERGE_RESOLUTION|>--- conflicted
+++ resolved
@@ -73,7 +73,6 @@
                         logger.warning(f"Invalid database name format: {pattern}")
                         continue
                     db_name = parts[0].strip()
-<<<<<<< HEAD
                     schema_part = parts[1].strip()
                     # Only extract database name if the schema part is a wildcard (*)
                     if not (
@@ -89,19 +88,10 @@
                         continue
 
                 # Validate database name format
-                if re.match(r"^[a-zA-Z_][a-zA-Z0-9_]*$", db_name):
+                if re.match(r"^[a-zA-Z_][a-zA-Z0-9_$-]*$", db_name):
                     database_names.add(db_name)
                 else:
                     logger.warning(f"Invalid database name format: {db_name}")
-=======
-                    if db_name and db_name not in (".*", "^$"):
-                        # Validate database name format (Redshift naming rules)
-                        if re.match(r"^[a-zA-Z_][a-zA-Z0-9_$-]*$", db_name):
-                            database_names.add(db_name)
-                        else:
-                            logger.warning(f"Invalid database name format: {db_name}")
->>>>>>> bb26992d
-
             except Exception as e:
                 logger.warning(f"Error processing pattern '{pattern}': {str(e)}")
                 continue
