import asyncio
import glob
import json
import os
import re
from concurrent.futures import ThreadPoolExecutor
from typing import (
    Any,
    Awaitable,
    Callable,
    Dict,
    List,
    Optional,
    Set,
    Tuple,
    TypeVar,
    Union,
)

from sqlalchemy.exc import OperationalError

from application_sdk.activities.common.utils import get_object_store_prefix
from application_sdk.common.error_codes import CommonError
from application_sdk.constants import TEMPORARY_PATH
from application_sdk.inputs.sql_query import SQLQueryInput
from application_sdk.observability.logger_adaptor import get_logger
from application_sdk.outputs.parquet import ParquetOutput
from application_sdk.services.objectstore import ObjectStore

logger = get_logger(__name__)

F = TypeVar("F", bound=Callable[..., Awaitable[Any]])


def extract_database_names_from_regex_common(
    normalized_regex: str,
    empty_default: str,
    require_wildcard_schema: bool,
) -> str:
    """
    Common implementation for extracting database names from regex patterns.

    Args:
        normalized_regex (str): The normalized regex pattern containing database.schema patterns
        empty_default (str): Default value to return for empty/null inputs
        require_wildcard_schema (bool): Whether to only extract database names for wildcard schemas

    Returns:
        str: A regex string in the format ^(name1|name2|...)$ or default values
    """
    try:
        # Handle special cases based on regex type
        if not normalized_regex or normalized_regex == "^$":
            return empty_default

        if normalized_regex == ".*":
            return "'.*'"

        database_names: Set[str] = set()

        # Split by | to get individual patterns
        patterns = normalized_regex.split("|")

        for pattern in patterns:
            try:
                # Skip empty patterns
                if not pattern or not pattern.strip():
                    continue

                # Split by \\. to get database name and schema part
                # The \\. represents an escaped dot in the regex
                parts = pattern.split("\\.")

                # Handle different validation requirements
                if require_wildcard_schema:
                    # For exclude regex, we need at least 2 parts and schema must be wildcard
                    if len(parts) < 2:
                        logger.warning(f"Invalid database name format: {pattern}")
                        continue
                    db_name = parts[0].strip()
                    schema_part = parts[1].strip()
                    # Only extract database name if the schema part is a wildcard (*)
                    if not (
                        db_name and db_name not in (".*", "^$") and schema_part == "*"
                    ):
                        continue
                else:
                    # For include regex, we just need the database name
                    if not parts:
                        continue
                    db_name = parts[0].strip()
                    if not (db_name and db_name not in (".*", "^$")):
                        continue

                # Validate database name format
                if re.match(r"^[a-zA-Z_][a-zA-Z0-9_$-]*$", db_name):
                    database_names.add(db_name)
                else:
                    logger.warning(f"Invalid database name format: {db_name}")
            except Exception as e:
                logger.warning(f"Error processing pattern '{pattern}': {str(e)}")
                continue

        if not database_names:
            return empty_default
        return f"'^({'|'.join(sorted(database_names))})$'"

    except Exception as e:
        logger.error(
            f"Error extracting database names from regex '{normalized_regex}': {str(e)}"
        )
        # Return appropriate default based on regex type
        return empty_default


def transform_posix_regex(regex_pattern: str) -> str:
    """
    Transform regex pattern for POSIX compatibility.

    Rules:
    1. Add ^ before each database name before \.
    2. Add an additional . between \. and * if * follows \.

    Example: 'dev\.public$|dev\.atlan_test_schema$|wide_world_importers\.*'
    Becomes: '^dev\.public$|^dev\.atlan_test_schema$|^wide_world_importers\..*'
    """
    if not regex_pattern:
        return regex_pattern

    # Split by | to handle each pattern separately
    patterns = regex_pattern.split("|")
    transformed_patterns = []

    for pattern in patterns:
        # Add ^ at the beginning if it's not already there
        if not pattern.startswith("^"):
            pattern = "^" + pattern

            # Add additional . between \. and * if * follows \.
            pattern = re.sub(r"\\\.\*", r"\..*", pattern)

        transformed_patterns.append(pattern)

    return "|".join(transformed_patterns)


def prepare_query(
    query: Optional[str],
    workflow_args: Dict[str, Any],
    temp_table_regex_sql: Optional[str] = "",
    use_posix_regex: Optional[bool] = False,
) -> Optional[str]:
    """
    Prepares a SQL query by applying include and exclude filters, and optional
    configurations for temporary table regex, empty tables, and views.

    This function modifies the provided SQL query using filters and settings
    defined in the workflow_args dictionary. The include and exclude filters
    determine which data should be included or excluded from the query. If no
    filters are specified, it fetches all metadata. Temporary table exclusion
    logic is also applied if a regex is provided.

    Args:
        query (str): The base SQL query string to modify with filters.
        workflow_args (Dict[str, Any]): A dictionary containing metadata and workflow-related arguments.
            Expected keys include:
            metadata (dict): A dictionary with the following keys:
            include-filter (str): Regex pattern to include tables/data,
            exclude-filter (str): Regex pattern to exclude tables/data,
            temp-table-regex (str): Regex for temporary tables,
            exclude_empty_tables (bool): Whether to exclude empty tables,
            exclude_views (bool): Whether to exclude views.
        temp_table_regex_sql (str): SQL snippet for excluding temporary tables. Defaults to "".

    Returns:
        Optional[str]: The prepared SQL query with filters applied, or None if an error occurs during preparation.

    """
    try:
        if not query:
            logger.warning("SQL query is not set.")
            return None

        metadata = workflow_args.get("metadata", {})

        # using "or" instead of default correct defaults are set in case of empty string
        include_filter = metadata.get("include-filter") or "{}"
        exclude_filter = metadata.get("exclude-filter") or "{}"
        if metadata.get("temp-table-regex") and temp_table_regex_sql is not None:
            temp_table_regex_sql = temp_table_regex_sql.format(
                exclude_table_regex=metadata.get("temp-table-regex")
            )
        else:
            temp_table_regex_sql = ""

        normalized_include_regex, normalized_exclude_regex = prepare_filters(
            include_filter, exclude_filter
        )

        if use_posix_regex:
            normalized_include_regex_posix = transform_posix_regex(
                normalized_include_regex
            )
            normalized_exclude_regex_posix = transform_posix_regex(
                normalized_exclude_regex
            )

        # Extract database names from the normalized regex patterns
        include_databases = extract_database_names_from_regex_common(
            normalized_regex=normalized_include_regex,
            empty_default="'.*'",
            require_wildcard_schema=False,
        )
        exclude_databases = extract_database_names_from_regex_common(
            normalized_regex=normalized_exclude_regex,
            empty_default="'^$'",
            require_wildcard_schema=True,
        )

        # Use sets directly for SQL query formatting
        exclude_empty_tables = workflow_args.get("metadata", {}).get(
            "exclude_empty_tables", False
        )
        exclude_views = workflow_args.get("metadata", {}).get("exclude_views", False)

        if use_posix_regex:
            return query.format(
                include_databases=include_databases,
                exclude_databases=exclude_databases,
                normalized_include_regex=normalized_include_regex_posix,
                normalized_exclude_regex=normalized_exclude_regex_posix,
                temp_table_regex_sql=temp_table_regex_sql,
                exclude_empty_tables=exclude_empty_tables,
                exclude_views=exclude_views,
            )
        else:
            return query.format(
                include_databases=include_databases,
                exclude_databases=exclude_databases,
                normalized_include_regex=normalized_include_regex,
                normalized_exclude_regex=normalized_exclude_regex,
                temp_table_regex_sql=temp_table_regex_sql,
                exclude_empty_tables=exclude_empty_tables,
                exclude_views=exclude_views,
            )
    except CommonError as e:
        # Extract the original error message from the CommonError
        error_message = str(e).split(": ", 1)[-1] if ": " in str(e) else str(e)
        logger.error(
            f"Error preparing query [{query}]:  {error_message}",
            error_code=CommonError.QUERY_PREPARATION_ERROR.code,
        )
        return None


async def get_database_names(
    sql_client, workflow_args, fetch_database_sql
) -> Optional[List[str]]:
    """
    Get the database names from the workflow args if include-filter is present
    Args:
        workflow_args: The workflow args
    Returns:
        List[str]: The database names
    """
    database_names = parse_filter_input(
        workflow_args.get("metadata", {}).get("include-filter", {})
    )

    database_names = [
        re.sub(r"^[^\w]+|[^\w]+$", "", database_name)
        for database_name in database_names
    ]
    if not database_names:
        # if database_names are not provided in the include-filter, we'll run the query to get all the database names
        # because by default for an empty include-filter, we fetch details corresponding to all the databases.
        temp_table_regex_sql = workflow_args.get("metadata", {}).get(
            "temp-table-regex", ""
        )
        prepared_query = prepare_query(
            query=fetch_database_sql,
            workflow_args=workflow_args,
            temp_table_regex_sql=temp_table_regex_sql,
            use_posix_regex=True,
        )
        # We'll run the query to get all the database names
<<<<<<< HEAD
        if prepared_query is None:
            logger.error("Failed to prepare database discovery query")
            return []
        database_sql_input = SQLQueryInput(
            engine=sql_client.engine,
            query=prepared_query,
=======
        database_sql_input = SQLQueryInput(
            engine=sql_client.engine,
            query=prepared_query,  # type: ignore
>>>>>>> e368730c
            chunk_size=None,
        )
        database_dataframe = await database_sql_input.get_dataframe()
        database_names = list(database_dataframe["database_name"])
    return database_names


def parse_filter_input(
    filter_input: Union[str, Dict[str, Any], None],
) -> Dict[str, Any]:
    """
    Robustly parse filter input from various formats.

    Args:
        filter_input: Can be None, empty string, JSON string, or dict

    Returns:
        Dict[str, Any]: Parsed filter dictionary (empty dict if input is invalid/empty)
    """
    # Handle None or empty cases
    if not filter_input:
        return {}

    # If already a dict, return as-is
    if isinstance(filter_input, dict):
        return filter_input

    # If it's a string, try to parse as JSON
    if isinstance(filter_input, str):
        # Handle empty string
        if not filter_input.strip():
            return {}
        try:
            return json.loads(filter_input)
        except json.JSONDecodeError as e:
            logger.warning(f"Invalid filter JSON: '{filter_input}', error: {str(e)}")
            raise CommonError(f"Invalid filter JSON: {str(e)}")


def prepare_filters(
    include_filter_str: str, exclude_filter_str: str
) -> Tuple[str, str]:
    """Prepares the filters for the SQL query.

    Args:
        include_filter_str: The include filter string.
        exclude_filter_str: The exclude filter string.

    Returns:
        tuple: A tuple containing:
            - normalized include regex (str)
            - normalized exclude regex (str)

    Raises:
        CommonError: If JSON parsing fails for either filter.
    """
    include_filter = parse_filter_input(include_filter_str)
    exclude_filter = parse_filter_input(exclude_filter_str)

    normalized_include_filter_list = normalize_filters(include_filter, True)
    normalized_exclude_filter_list = normalize_filters(exclude_filter, False)

    normalized_include_regex = (
        "|".join(normalized_include_filter_list)
        if normalized_include_filter_list
        else ".*"
    )
    normalized_exclude_regex = (
        "|".join(normalized_exclude_filter_list)
        if normalized_exclude_filter_list
        else "^$"
    )

    return normalized_include_regex, normalized_exclude_regex


def normalize_filters(
    filter_dict: Dict[str, List[str] | str], is_include: bool
) -> List[str]:
    """Normalizes the filters for the SQL query.

    Args:
        filter_dict: The filter dictionary.
        is_include: Whether the filter is an include filter.

    Returns:
        list: The normalized filter list.

    Examples:
        >>> normalize_filters({"db1": ["schema1", "schema2"], "db2": ["schema3"]}, True)
        ["db1.schema1", "db1.schema2", "db2.schema3"]
        >>> normalize_filters({"db1": "*"}, True)
        ["db1\\.*"]
    """
    normalized_filter_list: List[str] = []
    for filtered_db, filtered_schemas in filter_dict.items():
        db = filtered_db.strip("^$")

        # Handle wildcard case
        if filtered_schemas == "*":
            normalized_filter_list.append(f"{db}\\.*")
            continue

        # Handle empty list case
        if not filtered_schemas:
            normalized_filter_list.append(f"{db}\\.*")
            continue

        # Handle list case
        if isinstance(filtered_schemas, list):
            for schema in filtered_schemas:
                sch = schema.lstrip(
                    "^"
                )  # we do not strip out the $ as it is used to match the end of the string
                normalized_filter_list.append(f"{db}\\.{sch}")

    return normalized_filter_list


def read_sql_files(
    queries_prefix: str = f"{os.path.dirname(os.path.abspath(__file__))}/queries",
) -> Dict[str, str]:
    """
    Reads all SQL files in the queries directory and returns a dictionary of the file name and the SQL content.

    Reads SQL files recursively from the given directory and builds a mapping of filenames
    to their SQL contents. The filenames are converted to uppercase and have the .sql
    extension removed.

    Args:
        queries_prefix: Absolute path of the directory containing SQL query files.

    Returns:
        A dictionary mapping SQL file names (uppercase, without extension) to their contents.
    """
    sql_files: List[str] = glob.glob(
        os.path.join(
            queries_prefix,
            "**/*.sql",
        ),
        recursive=True,
    )

    result: Dict[str, str] = {}
    for file in sql_files:
        with open(file, "r") as f:
            result[os.path.basename(file).upper().replace(".SQL", "")] = (
                f.read().strip()
            )

    return result


def get_actual_cpu_count():
    """Gets the actual number of CPUs available on the system.

    This function attempts to get the true number of CPUs available to the current process
    by checking CPU affinity. Falls back to os.cpu_count() if affinity is not available.

    Returns:
        int: The number of CPUs available to the current process.

    Examples:
        >>> get_actual_cpu_count()
        8  # On a system with 8 CPU cores

        >>> # On a containerized system with CPU limits
        >>> get_actual_cpu_count()
        2  # Returns actual available CPUs rather than host system count

    Note:
        Based on https://stackoverflow.com/a/55423170/1710342
    """
    try:
        return len(os.sched_getaffinity(0)) or 1  # type: ignore
    except AttributeError:
        return os.cpu_count() or 1


def get_safe_num_threads():
    """Gets the recommended number of threads for parallel processing.

    Returns:
        int: The recommended number of threads, calculated as 2x the number of available
            CPU cores, with a minimum of 2 threads.

    Examples:
        >>> get_safe_num_threads()
        16  # On a system with 8 CPU cores

        >>> # On a single core system
        >>> get_safe_num_threads()
        2  # Minimum of 2 threads returned
    """
    return get_actual_cpu_count() * 2 or 2


def parse_credentials_extra(credentials: Dict[str, Any]) -> Dict[str, Any]:
    """
    Parse the 'extra' field from credentials, handling both string and dict inputs.

    Args:
        credentials (Dict[str, Any]): Credentials dictionary containing an 'extra' field

    Returns:
        Dict[str, Any]: Parsed extra field as a dictionary

    Raises:
        CommonError: If the extra field contains invalid JSON

    NOTE:
        This helper function is added considering the structure of the credentials
        format in the argo/cross-over workflows world.
        This is bound to change in the future.
    """
    extra: Union[str, Dict[str, Any]] = credentials.get("extra", {})

    if isinstance(extra, str):
        try:
            return json.loads(extra)
        except json.JSONDecodeError as e:
            raise CommonError(
                f"{CommonError.CREDENTIALS_PARSE_ERROR}: Invalid JSON in credentials extra field: {e}"
            )

    return extra  # We know it's a Dict[str, Any] due to the Union type and str check


def has_custom_control_config(workflow_args: Dict[str, Any]) -> bool:
    """
    Check if custom control configuration is present in workflow arguments.

    Args:
        workflow_args: The workflow arguments

    Returns:
        bool: True if custom control configuration is present, False otherwise
    """
    return (
        workflow_args.get("control-config-strategy") == "custom"
        and workflow_args.get("control-config") is not None
    )


async def get_file_names(output_path: str, typename: str) -> List[str]:
    """
    Get file names for a specific asset type from the transformed directory.

    Args:
        output_path (str): The base output path
        typename (str): The asset type (e.g., 'table', 'schema', 'column')

    Returns:
        List[str]: List of relative file paths for the asset type
    """

    source = get_object_store_prefix(os.path.join(output_path, typename))
    await ObjectStore.download_prefix(source, TEMPORARY_PATH)

    file_pattern = os.path.join(output_path, typename, "*.json")
    file_names = glob.glob(file_pattern)
    file_name_list = [
        "/".join(file_name.rsplit("/", 2)[-2:]) for file_name in file_names
    ]

    return file_name_list


def run_sync(func):
    """Run a function in a thread pool executor.

    Args:
        func: The function to run in thread pool.

    Returns:
        An async wrapper function that runs the input function in a thread pool.
    """

    async def wrapper(*args, **kwargs):
        loop = asyncio.get_running_loop()
        with ThreadPoolExecutor() as pool:
            return await loop.run_in_executor(pool, func, *args, **kwargs)

    return wrapper


async def _setup_database_connection(sql_client, database_name: str) -> None:
    """
    Set up database connection for a specific database.

    Args:
        sql_client: The SQL client instance
        database_name: Name of the database to connect to

    Raises:
        ValueError: If credentials parsing fails
    """
    # Parse extra field if it's a JSON string
    if isinstance(sql_client.credentials.get("extra"), str):
        try:
            extra_dict = json.loads(sql_client.credentials["extra"])
            extra_dict["database"] = database_name
            sql_client.credentials["extra"] = extra_dict
        except json.JSONDecodeError:
            logger.error(
                f"Failed to parse extra field as JSON: {sql_client.credentials.get('extra')}"
            )
            raise ValueError("Invalid JSON in extra field")
    else:
        sql_client.credentials["extra"]["database"] = database_name

    await sql_client.load(sql_client.credentials)


def _prepare_database_query(
    sql_query: str,
    database_name: str,
    typename: str,
    extract_temp_table_regex_column_sql: str,
    extract_temp_table_regex_table_sql: str,
    workflow_args: Dict[str, Any],
) -> str:
    """
    Prepare the SQL query for a specific database.

    Args:
        sql_query: The base SQL query template
        database_name: Name of the database
        typename: Type of metadata being extracted
        extract_temp_table_regex_column_sql: SQL for column temp table regex
        extract_temp_table_regex_table_sql: SQL for table temp table regex
        workflow_args: Workflow arguments for query preparation

    Returns:
        Prepared SQL query ready for execution
    """
    fetch_sql = sql_query.replace("{database_name}", database_name)

    # Select appropriate temp table regex SQL based on typename
    if typename == "column":
        temp_table_regex_sql = extract_temp_table_regex_column_sql
    elif typename == "table":
        temp_table_regex_sql = extract_temp_table_regex_table_sql
    else:
        temp_table_regex_sql = ""

    prepared_query = prepare_query(
        query=fetch_sql,
        workflow_args=workflow_args,
        temp_table_regex_sql=temp_table_regex_sql,
        use_posix_regex=True,
    )

    if prepared_query is None:
        raise ValueError(f"Failed to prepare query for database {database_name}")

    return prepared_query


async def _process_single_database(
    sql_client,
    database_name: str,
    prepared_query: str,
    parquet_output: Optional[ParquetOutput],
    write_to_file: bool,
) -> Tuple[bool, Optional[Any]]:
    """
    Process a single database by executing the query and handling results.

    Args:
        sql_client: The SQL client instance
        database_name: Name of the database being processed
        prepared_query: The prepared SQL query
        parquet_output: Parquet output handler (if writing to file)
        write_to_file: Whether to write results to file

    Returns:
<<<<<<< HEAD
        Tuple[bool, Optional[Any]]: A tuple containing success status and dataframe (if not writing to file)
=======
        Tuple[bool, Optional[Any]]: A tuple containing success status and dataframe or None
>>>>>>> e368730c
    """
    try:
        sql_input = SQLQueryInput(
            engine=sql_client.engine,  # type: ignore
            query=prepared_query,  # type: ignore
        )
        dataframe = await sql_input.get_batched_dataframe()

        if write_to_file and parquet_output:
            await parquet_output.write_batched_dataframe(dataframe)  # type: ignore
            return True, None
        else:
            return True, dataframe

    except OperationalError as e:
        error_msg = str(e)
        logger.warning(
            f"Failed to connect to database '{database_name}': {error_msg}. Skipping to next database."
        )
        return False, None
    except Exception as e:
        logger.warning(
            f"Unexpected error processing database '{database_name}': {str(e)}. Skipping to next database."
        )
        return False, None


async def _handle_final_results(
    write_to_file: bool,
    parquet_output: Optional[ParquetOutput],
    dataframe_list: List[Any],
    typename: str,
) -> Any:
    """
    Handle final result processing and return appropriate statistics or data.

    Args:
        write_to_file: Whether results were written to file
        parquet_output: Parquet output handler
        dataframe_list: List of dataframes (if not writing to file)
        typename: Type of metadata for statistics

    Returns:
        Statistics (if writing to file) or list of dataframes
    """
    if write_to_file and parquet_output:
        statistics = await parquet_output.get_statistics(typename=typename)
        return statistics
    else:
        return dataframe_list


async def multidb_query_executor(
    sql_client,
    fetch_database_sql,
    extract_temp_table_regex_column_sql,
    extract_temp_table_regex_table_sql,
    sql_query: Optional[str],
    workflow_args: Dict[str, Any],
    output_suffix: str,
    typename: str,
    write_to_file: bool = True,
):
    """
    Create new connection for each database and execute the query and write the dataframe.

    This function orchestrates the processing of multiple databases by:
    1. Getting the list of databases to process
    2. Setting up output handling
    3. Processing each database individually
    4. Logging results and returning appropriate data

    Args:
        sql_client: The SQL client instance
        fetch_database_sql: SQL query to fetch database names
        extract_temp_table_regex_column_sql: SQL for column temp table regex
        extract_temp_table_regex_table_sql: SQL for table temp table regex
        sql_query: The SQL query template to execute
        workflow_args: Workflow arguments
        output_suffix: Suffix for output files
        typename: Type of metadata being extracted
        write_to_file: Whether to write results to file

    Returns:
        Statistics (if writing to file) or list of dataframes

    Raises:
        ValueError: If SQL client is not initialized or output paths are missing
    """
    # Get list of databases to process
    database_names = await get_database_names(
        sql_client, workflow_args, fetch_database_sql
    )

    # Validate SQL client
    if not sql_client or not sql_client.engine:
        logger.error("SQL client or engine not initialized")
        raise ValueError("SQL client or engine not initialized")

    # Set up output handling
    parquet_output = None
    if write_to_file:
        output_prefix = workflow_args.get("output_prefix")
        output_path = workflow_args.get("output_path")
        if not output_prefix or not output_path:
            logger.error("Output prefix or path not provided in workflow_args.")
            raise ValueError(
                "Output prefix and path must be specified in workflow_args."
            )
        parquet_output = ParquetOutput(
            output_prefix=output_prefix,
            output_path=output_path,
            output_suffix=output_suffix,
        )

    # Process each database
    successful_databases = []
    failed_databases = []
    dataframe_list = []

    for database_name in database_names or []:
        try:
            # Set up database connection
            await _setup_database_connection(sql_client, database_name)

            # Prepare query for this database
            prepared_query = _prepare_database_query(
                sql_query=sql_query,  # type: ignore
                database_name=database_name,
                typename=typename,
                extract_temp_table_regex_column_sql=extract_temp_table_regex_column_sql,
                extract_temp_table_regex_table_sql=extract_temp_table_regex_table_sql,
                workflow_args=workflow_args,
            )

            # Process the database
            success, dataframe = await _process_single_database(
                sql_client=sql_client,
                database_name=database_name,
                prepared_query=prepared_query,
                parquet_output=parquet_output,
                write_to_file=write_to_file,
            )

            if success:
                successful_databases.append(database_name)
                logger.info(f"Successfully processed database: {database_name}")
                if not write_to_file and dataframe is not None:
                    dataframe_list.append(dataframe)
            else:
                failed_databases.append(database_name)

        except Exception as e:
            logger.warning(
                f"Failed to process database '{database_name}': {str(e)}. Skipping to next database."
            )
            failed_databases.append(database_name)
            continue

    # Log processing summary
    logger.info(
        f"Successfully processed {len(successful_databases)} databases: {successful_databases}"
    )
    logger.warning(
        f"Failed to process {len(failed_databases)} databases: {failed_databases}"
    )
<<<<<<< HEAD
=======

>>>>>>> e368730c
    # Handle final results
    return await _handle_final_results(
        write_to_file=write_to_file,
        parquet_output=parquet_output,
        dataframe_list=dataframe_list,
        typename=typename,
    )<|MERGE_RESOLUTION|>--- conflicted
+++ resolved
@@ -284,18 +284,12 @@
             use_posix_regex=True,
         )
         # We'll run the query to get all the database names
-<<<<<<< HEAD
         if prepared_query is None:
             logger.error("Failed to prepare database discovery query")
             return []
         database_sql_input = SQLQueryInput(
             engine=sql_client.engine,
             query=prepared_query,
-=======
-        database_sql_input = SQLQueryInput(
-            engine=sql_client.engine,
-            query=prepared_query,  # type: ignore
->>>>>>> e368730c
             chunk_size=None,
         )
         database_dataframe = await database_sql_input.get_dataframe()
@@ -673,11 +667,7 @@
         write_to_file: Whether to write results to file
 
     Returns:
-<<<<<<< HEAD
-        Tuple[bool, Optional[Any]]: A tuple containing success status and dataframe (if not writing to file)
-=======
         Tuple[bool, Optional[Any]]: A tuple containing success status and dataframe or None
->>>>>>> e368730c
     """
     try:
         sql_input = SQLQueryInput(
@@ -844,10 +834,6 @@
     logger.warning(
         f"Failed to process {len(failed_databases)} databases: {failed_databases}"
     )
-<<<<<<< HEAD
-=======
-
->>>>>>> e368730c
     # Handle final results
     return await _handle_final_results(
         write_to_file=write_to_file,
