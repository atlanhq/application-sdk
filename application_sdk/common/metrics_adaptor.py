import asyncio
import logging
import threading
from time import time
from typing import Any, Dict, Optional

from opentelemetry import metrics
from opentelemetry.exporter.otlp.proto.grpc.metric_exporter import OTLPMetricExporter
from opentelemetry.sdk.metrics import MeterProvider
from opentelemetry.sdk.metrics.export import PeriodicExportingMetricReader
from opentelemetry.sdk.resources import Resource
from pydantic import BaseModel

from application_sdk.common.logger_adaptors import get_logger
from application_sdk.common.observability import AtlanObservability
from application_sdk.constants import (
    ENABLE_OTLP_METRICS,
    METRICS_BATCH_SIZE,
    METRICS_CLEANUP_ENABLED,
<<<<<<< HEAD
    METRICS_FILE_NAME,
    METRICS_FLUSH_INTERVAL_SECONDS,
    METRICS_RETENTION_DAYS,
=======
    METRICS_DATE_FORMAT,
    METRICS_FILE_NAME,
    METRICS_FLUSH_INTERVAL_SECONDS,
    METRICS_RETENTION_DAYS,
    METRICS_USE_DATE_BASED_FILES,
>>>>>>> ec2af3b4
    OBSERVABILITY_DIR,
    OTEL_BATCH_DELAY_MS,
    OTEL_EXPORTER_OTLP_ENDPOINT,
    OTEL_EXPORTER_TIMEOUT_SECONDS,
    OTEL_RESOURCE_ATTRIBUTES,
    OTEL_WF_NODE_NAME,
    SERVICE_NAME,
    SERVICE_VERSION,
)


class MetricRecord(BaseModel):
    """Pydantic model for metric records."""

    timestamp: float
    name: str
    value: float
    type: str  # counter, gauge, histogram
    labels: Dict[str, str]
    description: Optional[str] = None
    unit: Optional[str] = None

    class Config:
        """Pydantic model configuration."""

        @classmethod
        def parse_obj(cls, obj):
            if isinstance(obj, dict):
                # Ensure labels is a dictionary with consistent structure
                if "labels" in obj:
                    # Create a new labels dict with only the expected fields
                    new_labels = {}
                    expected_fields = [
                        "database",
                        "status",
                        "type",
                        "mode",
                        "workflow_id",
                        "workflow_type",
                    ]

                    # Copy only the expected fields if they exist
                    for field in expected_fields:
                        if field in obj["labels"]:
                            new_labels[field] = str(obj["labels"][field])

                    obj["labels"] = new_labels

                # Ensure value is float
                if "value" in obj:
                    try:
                        obj["value"] = float(obj["value"])
                    except (ValueError, TypeError):
                        obj["value"] = 0.0

                # Ensure timestamp is float
                if "timestamp" in obj:
                    try:
                        obj["timestamp"] = float(obj["timestamp"])
                    except (ValueError, TypeError):
                        obj["timestamp"] = time()

                # Ensure type is string
                if "type" in obj:
                    obj["type"] = str(obj["type"])

                # Ensure name is string
                if "name" in obj:
                    obj["name"] = str(obj["name"])

                # Ensure description is string or None
                if "description" in obj:
                    obj["description"] = (
                        str(obj["description"])
                        if obj["description"] is not None
                        else None
                    )

                # Ensure unit is string or None
                if "unit" in obj:
                    obj["unit"] = str(obj["unit"]) if obj["unit"] is not None else None

            return super().parse_obj(obj)


class AtlanMetricsAdapter(AtlanObservability[MetricRecord]):
    """Metrics adapter for Atlan."""

    _flush_task_started = False

    def __init__(self):
        """Initialize the metrics adapter."""
        super().__init__(
            batch_size=METRICS_BATCH_SIZE,
            flush_interval=METRICS_FLUSH_INTERVAL_SECONDS,
            retention_days=METRICS_RETENTION_DAYS,
            cleanup_enabled=METRICS_CLEANUP_ENABLED,
            data_dir=OBSERVABILITY_DIR,
            file_name=METRICS_FILE_NAME,
        )

        # Override the date-based file settings
        self._use_date_based_files = METRICS_USE_DATE_BASED_FILES
        self._date_format = METRICS_DATE_FORMAT

        # Initialize OpenTelemetry metrics if enabled
        if ENABLE_OTLP_METRICS:
            self._setup_otel_metrics()

        # Start periodic flush task if not already started
        if not AtlanMetricsAdapter._flush_task_started:
            try:
                loop = asyncio.get_event_loop()
                if loop.is_running():
                    loop.create_task(self._periodic_flush())
                else:
                    threading.Thread(
                        target=self._start_asyncio_flush, daemon=True
                    ).start()
                AtlanMetricsAdapter._flush_task_started = True
            except Exception as e:
                logging.error(f"Failed to start metrics flush task: {e}")

    def _setup_otel_metrics(self):
        """Setup OpenTelemetry metrics exporter."""
        try:
            # Get workflow node name for Argo environment
            workflow_node_name = OTEL_WF_NODE_NAME

            # Parse resource attributes
            resource_attributes = self._parse_otel_resource_attributes(
                OTEL_RESOURCE_ATTRIBUTES
            )

            # Add default service attributes if not present
            if "service.name" not in resource_attributes:
                resource_attributes["service.name"] = SERVICE_NAME
            if "service.version" not in resource_attributes:
                resource_attributes["service.version"] = SERVICE_VERSION

            # Add workflow node name if running in Argo
            if workflow_node_name:
                resource_attributes["k8s.workflow.node.name"] = workflow_node_name

            # Create resource
            resource = Resource.create(resource_attributes)

            # Create OTLP exporter
            exporter = OTLPMetricExporter(
                endpoint=OTEL_EXPORTER_OTLP_ENDPOINT,
                timeout=OTEL_EXPORTER_TIMEOUT_SECONDS,
            )

            # Create metric reader
            reader = PeriodicExportingMetricReader(
                exporter,
                export_interval_millis=OTEL_BATCH_DELAY_MS,
            )

            # Create meter provider
            self.meter_provider = MeterProvider(
                resource=resource,
                metric_readers=[reader],
            )

            # Set global meter provider
            metrics.set_meter_provider(self.meter_provider)

            # Create meter
            self.meter = self.meter_provider.get_meter(SERVICE_NAME)

        except Exception as e:
            logging.error(f"Failed to setup OTLP metrics: {e}")

    def _parse_otel_resource_attributes(self, env_var: str) -> dict[str, str]:
        """Parse OpenTelemetry resource attributes from environment variable."""
        try:
            if env_var:
                attributes = env_var.split(",")
                return {
                    item.split("=")[0].strip(): item.split("=")[1].strip()
                    for item in attributes
                    if "=" in item
                }
        except Exception as e:
            logging.error(f"Failed to parse OTLP resource attributes: {e}")
        return {}

    def _start_asyncio_flush(self):
        """Start the asyncio flush task."""
        asyncio.run(self._periodic_flush())

    async def _periodic_flush(self):
        """Periodically flush metrics buffer."""
        while True:
            await asyncio.sleep(self._flush_interval)
            await self._flush_buffer(force=True)

    def process_record(self, record: Any) -> Dict[str, Any]:
        """Process a metric record into a dictionary format.

        This method ensures metrics are properly formatted for storage in metrics.parquet.
        It converts the MetricRecord into a dictionary with all necessary fields.
        """
        if isinstance(record, MetricRecord):
            # Convert the record to a dictionary with all fields
            metric_dict = {
                "timestamp": record.timestamp,
                "name": record.name,
                "value": record.value,
                "type": record.type,
                "labels": record.labels,
                "description": record.description,
                "unit": record.unit,
            }
            return metric_dict
        return record

    def export_record(self, record: Any) -> None:
        """Export a metric record to external systems."""
        if not isinstance(record, MetricRecord):
            return

        # Send to OpenTelemetry if enabled
        if ENABLE_OTLP_METRICS:
            self._send_to_otel(record)

        # Log to console
        self._log_to_console(record)

    def _send_to_otel(self, metric_record: MetricRecord):
        """Send metric to OpenTelemetry."""
        try:
            if metric_record.type == "counter":
                counter = self.meter.create_counter(
                    name=metric_record.name,
                    description=metric_record.description,
                    unit=metric_record.unit,
                )
                counter.add(metric_record.value, metric_record.labels)
            elif metric_record.type == "gauge":
                gauge = self.meter.create_observable_gauge(
                    name=metric_record.name,
                    description=metric_record.description,
                    unit=metric_record.unit,
                )
                gauge.add(metric_record.value, metric_record.labels)
            elif metric_record.type == "histogram":
                histogram = self.meter.create_histogram(
                    name=metric_record.name,
                    description=metric_record.description,
                    unit=metric_record.unit,
                )
                histogram.record(metric_record.value, metric_record.labels)
        except Exception as e:
            logging.error(f"Error sending metric to OpenTelemetry: {e}")

    def _log_to_console(self, metric_record: MetricRecord):
        """Log metric to console."""
        try:
            log_message = (
                f"{metric_record.name} = {metric_record.value} "
                f"({metric_record.type})"
            )
            if metric_record.labels:
                log_message += f" Labels: {metric_record.labels}"
            if metric_record.description:
                log_message += f" Description: {metric_record.description}"
            if metric_record.unit:
                log_message += f" Unit: {metric_record.unit}"
            logger = get_logger()
            logger.metric(log_message)
        except Exception as e:
            logging.error(f"Error logging metric to console: {e}")

    def record_metric(
        self,
        name: str,
        value: float,
        metric_type: str,
        labels: Dict[str, str],
        description: Optional[str] = None,
        unit: Optional[str] = None,
    ):
        """Record a metric with the given parameters."""
        try:
            # Create metric record
            metric_record = MetricRecord(
                timestamp=time(),
                name=name,
                value=value,
                type=metric_type,
                labels=labels,
                description=description,
                unit=unit,
            )

            # Add record using base class method
            self.add_record(metric_record)

        except Exception as e:
            logging.error(f"Error recording metric: {e}")


# Create a singleton instance of the metrics adapter
_metrics_instance: Optional[AtlanMetricsAdapter] = None


def get_metrics() -> AtlanMetricsAdapter:
    """Get or create an instance of AtlanMetricsAdapter.
    Returns:
        AtlanMetricsAdapter: Metrics adapter instance
    """
    global _metrics_instance
    if _metrics_instance is None:
        _metrics_instance = AtlanMetricsAdapter()
    return _metrics_instance<|MERGE_RESOLUTION|>--- conflicted
+++ resolved
@@ -17,17 +17,11 @@
     ENABLE_OTLP_METRICS,
     METRICS_BATCH_SIZE,
     METRICS_CLEANUP_ENABLED,
-<<<<<<< HEAD
-    METRICS_FILE_NAME,
-    METRICS_FLUSH_INTERVAL_SECONDS,
-    METRICS_RETENTION_DAYS,
-=======
     METRICS_DATE_FORMAT,
     METRICS_FILE_NAME,
     METRICS_FLUSH_INTERVAL_SECONDS,
     METRICS_RETENTION_DAYS,
     METRICS_USE_DATE_BASED_FILES,
->>>>>>> ec2af3b4
     OBSERVABILITY_DIR,
     OTEL_BATCH_DELAY_MS,
     OTEL_EXPORTER_OTLP_ENDPOINT,
