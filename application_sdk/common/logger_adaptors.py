import logging
import os
import re
from contextvars import ContextVar
from typing import Any, MutableMapping, Tuple

from opentelemetry.exporter.otlp.proto.grpc._log_exporter import OTLPLogExporter
from opentelemetry.sdk._logs import LoggerProvider, LoggingHandler
from opentelemetry.sdk._logs._internal.export import BatchLogRecordProcessor
from opentelemetry.sdk.resources import Resource
from temporalio import activity, workflow

ansi_escape = re.compile(r"\x1B\[[0-?]*[ -/]*[@-~]")

# Create a context variable for request_id
request_context: ContextVar[dict] = ContextVar("request_context", default={})

SERVICE_NAME: str = os.getenv("OTEL_SERVICE_NAME", "application-sdk")
SERVICE_VERSION: str = os.getenv("OTEL_SERVICE_VERSION", "0.1.0")
OTEL_EXPORTER_OTLP_ENDPOINT: str = os.getenv(
    "OTEL_EXPORTER_OTLP_ENDPOINT", "http://localhost:4317"
)
ENABLE_OTLP_LOGS: bool = os.getenv("ENABLE_OTLP_LOGS", "false").lower() == "true"

COLORS = {
    "DEBUG": "\033[94m",  # Blue
    "INFO": "\033[92m",  # Green
    "WARNING": "\033[93m",  # Yellow
    "ERROR": "\033[91m",  # Red
    "CRITICAL": "\033[91m",  # Red
    "WORKFLOW_ID": "\033[96m",  # Cyan
    "RUN_ID": "\033[95m",  # Magenta
    "ENDC": "\033[0m",  # Reset color
}


class AtlanLoggerAdapter(logging.LoggerAdapter):
    def __init__(self, logger: logging.Logger) -> None:
<<<<<<< HEAD
        """Create the logger adapter with enhanced configuration."""
        # Remove any existing handlers
        for handler in logger.handlers[:]:
            logger.removeHandler(handler)

        logger.setLevel(logging.INFO)

        # Create OTLP formatter with detailed format for workflow/activity logs
        workflow_formatter = logging.Formatter(
            "%(asctime)s [%(levelname)s] %(name)s - %(message)s "
            "[workflow_id=%(workflow_id)s] "
            "[run_id=%(run_id)s] "
            "[activity_id=%(activity_id)s] "
            "[workflow_type=%(workflow_type)s]",
            defaults={
                "workflow_id": "N/A",
                "run_id": "N/A",
                "activity_id": "N/A",
                "workflow_type": "N/A",
            },
        )

        # Create simple formatter for regular logs
        simple_formatter = logging.Formatter("%(message)s")

        try:
            # Console handler with workflow formatter for workflow/activity logs
            workflow_handler = logging.StreamHandler()
            workflow_handler.setLevel(logging.INFO)
            workflow_handler.setFormatter(workflow_formatter)
            workflow_handler.addFilter(
                lambda record: hasattr(record, "workflow_id")
                or hasattr(record, "activity_id")
                or "workflow" in record.name.lower()
                or "activity" in record.name.lower()
            )
            logger.addHandler(workflow_handler)

            # Console handler with simple format for other logs
            console_handler = logging.StreamHandler()
            console_handler.setLevel(logging.INFO)

            console_handler.setFormatter(simple_formatter)
            console_handler.addFilter(
                lambda record: not (
                    hasattr(record, "workflow_id")
                    or hasattr(record, "activity_id")
                    or "workflow" in record.name.lower()
                    or "activity" in record.name.lower()
                )
            )

            logger.addHandler(console_handler)

            # OTLP handler setup
            if ENABLE_OTLP_LOGS:
                # Get workflow node name for Argo environment
                workflow_node_name = os.getenv("OTEL_WF_NODE_NAME", "")

                # Base resource attributes
                resource_attributes = {
                    "service.name": SERVICE_NAME,
                    "service.version": SERVICE_VERSION,
                }

                # Add workflow node name if running in Argo
                if workflow_node_name:
                    resource_attributes["k8s.workflow.node.name"] = workflow_node_name

                logger_provider = LoggerProvider(
                    resource=Resource.create(resource_attributes)
                )

                exporter = OTLPLogExporter(
                    endpoint=OTEL_EXPORTER_OTLP_ENDPOINT,
                    timeout=int(os.getenv("OTEL_EXPORTER_TIMEOUT_SECONDS", "30")),
                )

                # Create batch processor with custom emit method
                batch_processor = BatchLogRecordProcessor(
                    exporter,
                    schedule_delay_millis=int(os.getenv("OTEL_BATCH_DELAY_MS", "5000")),
                    max_export_batch_size=int(os.getenv("OTEL_BATCH_SIZE", "512")),
                    max_queue_size=int(os.getenv("OTEL_QUEUE_SIZE", "2048")),
                )

                # Monkey patch the emit method to handle different types
                original_emit = batch_processor.emit

                def custom_emit(log_data):
                    if not self._is_valid_type(log_data.log_record.body):
                        log_data.log_record.body = str(log_data.log_record.body)
                    original_emit(log_data)

                batch_processor.emit = custom_emit

                logger_provider.add_log_record_processor(batch_processor)

                otlp_handler = LoggingHandler(
                    level=logging.INFO,
                    logger_provider=logger_provider,
                )
                otlp_handler.setFormatter(workflow_formatter)
                otlp_handler.addFilter(
                    lambda record: setattr(
                        record, "msg", ansi_escape.sub("", record.msg)
                    )
                    or True
                )
                logger.addHandler(otlp_handler)

        except Exception as e:
            print(f"Failed to setup logging: {str(e)}")
            # Fallback to basic console logging
            console_handler = logging.StreamHandler()
            console_handler.setLevel(logging.INFO)
            console_handler.setFormatter(simple_formatter)
            logger.addHandler(console_handler)

        super().__init__(logger, {})

    def _is_valid_type(self, value):
        """Helper method to check if a value is of a valid type for OTLP logging."""
        if isinstance(value, (bool, str, int, float)):
            return True
        if isinstance(value, (list, tuple)):
            return all(self._is_valid_type(v) for v in value)
        if isinstance(value, dict):
            return all(
                self._is_valid_type(k) and self._is_valid_type(v)
                for k, v in value.items()
            )
        return False
=======
        """Create the logger adapter."""
        super().__init__(logger, {})

        handler = logging.StreamHandler()
        handler.setLevel(logging.DEBUG)  # Set handler to DEBUG
        formatter = logging.Formatter("%(levelname)s: %(message)s")
        handler.setFormatter(formatter)

        logger.addHandler(handler)
>>>>>>> 6b008254

    def process(
        self, msg: Any, kwargs: MutableMapping[str, Any]
    ) -> Tuple[Any, MutableMapping[str, Any]]:
        """Process the log message with temporal context."""
        if "extra" not in kwargs:
            kwargs["extra"] = {}

        # Get request context
        try:
            ctx = request_context.get()
            if ctx and "request_id" in ctx:
                kwargs["extra"]["request_id"] = ctx["request_id"]
        except Exception:
            pass

        # Get temporal context with more verbose logging
        try:
            workflow_info = workflow.info()
            if workflow_info:
                kwargs["extra"].update(
                    {
                        "workflow_id": workflow_info.workflow_id,
                        "run_id": workflow_info.run_id,
                        "workflow_type": workflow_info.workflow_type,
                        "namespace": workflow_info.namespace,
                        "task_queue": workflow_info.task_queue,
                        "attempt": workflow_info.attempt,
                    }
                )
                msg += f" \n Workflow Info: \n [{COLORS['WORKFLOW_ID']}workflow_id={workflow_info.workflow_id}{COLORS['ENDC']}] [{COLORS['RUN_ID']}run_id={workflow_info.run_id}{COLORS['ENDC']}] [{COLORS['INFO']}workflow_type={workflow_info.workflow_type}{COLORS['ENDC']}] \n"
        except Exception:
            pass

        try:
            activity_info = activity.info()
            if activity_info:
                kwargs["extra"].update(
                    {
                        "workflow_id": activity_info.workflow_id,
                        "run_id": activity_info.workflow_run_id,
                        "activity_id": activity_info.activity_id,
                        "activity_type": activity_info.activity_type,
                        "task_queue": activity_info.task_queue,
                        "attempt": activity_info.attempt,
                        "schedule_to_close_timeout": str(
                            activity_info.schedule_to_close_timeout
                        ),
                        "start_to_close_timeout": str(
                            activity_info.start_to_close_timeout
                        ),
                    }
                )
                msg += f" \n Activity Info: \n [{COLORS['WORKFLOW_ID']}workflow_id={activity_info.workflow_id}{COLORS['ENDC']}] [{COLORS['RUN_ID']}run_id={activity_info.workflow_run_id}{COLORS['ENDC']}][{COLORS['INFO']}activity_type={activity_info.activity_type}{COLORS['ENDC']}] \n"
        except Exception:
            pass

        return msg, kwargs

    def isEnabledFor(self, level: int) -> bool:
        """Override to ignore replay logs."""
        return super().isEnabledFor(level)

    @property
    def base_logger(self) -> logging.Logger:
        """Underlying logger usable for actions such as adding
        handlers/formatters.
        """
        return self.logger


logger = AtlanLoggerAdapter(logging.getLogger(__name__))


def get_logger() -> AtlanLoggerAdapter:
    return logger<|MERGE_RESOLUTION|>--- conflicted
+++ resolved
@@ -36,7 +36,6 @@
 
 class AtlanLoggerAdapter(logging.LoggerAdapter):
     def __init__(self, logger: logging.Logger) -> None:
-<<<<<<< HEAD
         """Create the logger adapter with enhanced configuration."""
         # Remove any existing handlers
         for handler in logger.handlers[:]:
@@ -170,17 +169,6 @@
                 for k, v in value.items()
             )
         return False
-=======
-        """Create the logger adapter."""
-        super().__init__(logger, {})
-
-        handler = logging.StreamHandler()
-        handler.setLevel(logging.DEBUG)  # Set handler to DEBUG
-        formatter = logging.Formatter("%(levelname)s: %(message)s")
-        handler.setFormatter(formatter)
-
-        logger.addHandler(handler)
->>>>>>> 6b008254
 
     def process(
         self, msg: Any, kwargs: MutableMapping[str, Any]
