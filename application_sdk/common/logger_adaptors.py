import asyncio
import logging
import sys
import threading
from contextvars import ContextVar
from time import time_ns
from typing import Any, Dict, Tuple

from loguru import logger
from opentelemetry._logs import SeverityNumber
from opentelemetry.exporter.otlp.proto.grpc._log_exporter import OTLPLogExporter
from opentelemetry.sdk._logs import LoggerProvider, LogRecord
from opentelemetry.sdk._logs._internal.export import BatchLogRecordProcessor
from opentelemetry.sdk.resources import Resource
from opentelemetry.trace.span import TraceFlags
from temporalio import activity, workflow

from application_sdk.common.observability import AtlanObservability
from application_sdk.constants import (
    ENABLE_OBSERVABILITY_DAPR_SINK,
    ENABLE_OTLP_LOGS,
    LOG_LEVEL,
    OTEL_BATCH_DELAY_MS,
    OTEL_BATCH_SIZE,
    OTEL_EXPORTER_OTLP_ENDPOINT,
    OTEL_EXPORTER_TIMEOUT_SECONDS,
    OTEL_QUEUE_SIZE,
    OTEL_RESOURCE_ATTRIBUTES,
    OTEL_WF_NODE_NAME,
    SERVICE_NAME,
    SERVICE_VERSION,
)

# Create a context variable for request_id
request_context: ContextVar[Dict[str, Any]] = ContextVar("request_context", default={})


# Add a Loguru handler for the Python logging system
class InterceptHandler(logging.Handler):
    def emit(self, record):
        # Get corresponding Loguru level if it exists
        try:
            level = logger.level(record.levelname).name
        except ValueError:
            level = record.levelno

        # Find caller from where originated the logged message
        frame, depth = logging.currentframe(), 2
        while frame and frame.f_code.co_filename == logging.__file__:
            filename = frame.f_code.co_filename
            is_logging = filename == logging.__file__
            is_frozen = "importlib" in filename and "_bootstrap" in filename
            if depth > 0 and not (is_logging or is_frozen):
                break
            frame = frame.f_back
            depth += 1

        # Add logger_name to extra to prevent KeyError
        logger_extras = {"logger_name": record.name}

        logger.opt(depth=depth, exception=record.exc_info).bind(**logger_extras).log(
            level, record.getMessage()
        )


logging.basicConfig(
    level=logging.getLevelNamesMapping()[LOG_LEVEL], handlers=[InterceptHandler()]
)

# Add these constants
SEVERITY_MAPPING = {
    "DEBUG": SeverityNumber.DEBUG,
    "INFO": SeverityNumber.INFO,
    "WARNING": SeverityNumber.WARN,
    "ERROR": SeverityNumber.ERROR,
    "CRITICAL": SeverityNumber.FATAL,
    "ACTIVITY": SeverityNumber.INFO,  # Using INFO severity for activity level
}


class AtlanLoggerAdapter(AtlanObservability):
    _flush_task_started = False
<<<<<<< HEAD
=======
    _flush_task = None
>>>>>>> 1f0ddd29

    def __init__(self, logger_name: str) -> None:
        """Create the logger adapter with enhanced configuration."""
        super().__init__()
        self.logger_name = logger_name
        # Bind the logger name when creating the logger instance
        self.logger = logger
        logger.remove()

        # Register custom log level for activity
        if "ACTIVITY" not in logger._core.levels:
            logger.level("ACTIVITY", no=20, color="<cyan>", icon="🔵")

        # Update format string to use the bound logger_name
        atlan_format_str = "<green>{time:YYYY-MM-DD HH:mm:ss}</green> <blue>[{level}]</blue> <cyan>{extra[logger_name]}</cyan> - <level>{message}</level>"
        self.logger.add(
            sys.stderr, format=atlan_format_str, level=LOG_LEVEL, colorize=True
        )

<<<<<<< HEAD
        # Add sink for parquet logging
        self.logger.add(self.parquet_sink, level=LOG_LEVEL)
=======
        # Add sink for parquet logging only if Dapr sink is enabled
        if ENABLE_OBSERVABILITY_DAPR_SINK:
            self.logger.add(self.parquet_sink, level=LOG_LEVEL)
            # Start flush task only if Dapr sink is enabled
            if not AtlanLoggerAdapter._flush_task_started:
                try:
                    loop = asyncio.get_event_loop()
                    if loop.is_running():
                        AtlanLoggerAdapter._flush_task = loop.create_task(
                            self._periodic_flush()
                        )
                    else:
                        threading.Thread(
                            target=self._start_asyncio_flush, daemon=True
                        ).start()
                    AtlanLoggerAdapter._flush_task_started = True
                except Exception as e:
                    logging.error(f"Failed to start flush task: {e}")
>>>>>>> 1f0ddd29

        # OTLP handler setup
        if ENABLE_OTLP_LOGS:
            try:
                # Get workflow node name for Argo environment
                workflow_node_name = OTEL_WF_NODE_NAME

                # First try to get attributes from OTEL_RESOURCE_ATTRIBUTES
                resource_attributes = {}
                if OTEL_RESOURCE_ATTRIBUTES:
                    resource_attributes = self._parse_otel_resource_attributes(
                        OTEL_RESOURCE_ATTRIBUTES
                    )

                # Only add default service attributes if they're not already present
                if "service.name" not in resource_attributes:
                    resource_attributes["service.name"] = SERVICE_NAME
                if "service.version" not in resource_attributes:
                    resource_attributes["service.version"] = SERVICE_VERSION

                # Add workflow node name if running in Argo
                if workflow_node_name:
                    resource_attributes["k8s.workflow.node.name"] = workflow_node_name

                self.logger_provider = LoggerProvider(
                    resource=Resource.create(resource_attributes)
                )

                exporter = OTLPLogExporter(
                    endpoint=OTEL_EXPORTER_OTLP_ENDPOINT,
                    timeout=OTEL_EXPORTER_TIMEOUT_SECONDS,
                )

                batch_processor = BatchLogRecordProcessor(
                    exporter,
                    schedule_delay_millis=OTEL_BATCH_DELAY_MS,
                    max_export_batch_size=OTEL_BATCH_SIZE,
                    max_queue_size=OTEL_QUEUE_SIZE,
                )

                self.logger_provider.add_log_record_processor(batch_processor)

                # Add OTLP sink
                self.logger.add(self.otlp_sink, level=LOG_LEVEL)

            except Exception as e:
                logging.error(f"Failed to setup OTLP logging: {str(e)}")
<<<<<<< HEAD

        if not AtlanLoggerAdapter._flush_task_started:
            try:
                loop = asyncio.get_event_loop()
                if loop.is_running():
                    loop.create_task(self._periodic_flush())
                else:
                    threading.Thread(
                        target=self._start_asyncio_flush, daemon=True
                    ).start()
                AtlanLoggerAdapter._flush_task_started = True
            except Exception:
                pass
=======
>>>>>>> 1f0ddd29

    def _parse_otel_resource_attributes(self, env_var: str) -> dict[str, str]:
        try:
            # Check if the environment variable is not empty
            if env_var:
                # Split the string by commas to get individual key-value pairs
                attributes = env_var.split(",")
                # Create a dictionary from the key-value pairs
                return {
                    item.split("=")[0].strip(): item.split("=")[
                        1
                    ].strip()  # Strip spaces around the key and value
                    for item in attributes
                    if "=" in item  # Ensure there's an "=" to split
                }
        except Exception as e:
            logging.error(f"Failed to parse OTLP resource attributes: {str(e)}")
        return {}

    def _create_log_record(self, record: dict) -> LogRecord:
        """Create an OpenTelemetry LogRecord."""
        severity_number = SEVERITY_MAPPING.get(
            record["level"].name, SeverityNumber.UNSPECIFIED
        )

        # Start with base attributes
        attributes: Dict[str, Any] = {
            "code.filepath": str(record["file"].path),
            "code.function": str(record["function"]),
            "code.lineno": int(record["line"]),
            "level": record["level"].name,
        }

        # Add extra attributes at the same level
        if "extra" in record:
            for key, value in record["extra"].items():
                if isinstance(value, (bool, int, float, str, bytes)):
                    attributes[key] = value
                else:
                    attributes[key] = str(value)

        return LogRecord(
            timestamp=int(record["time"].timestamp() * 1e9),
            observed_timestamp=time_ns(),
            trace_id=0,
            span_id=0,
            trace_flags=TraceFlags(0),
            severity_text=record["level"].name,
            severity_number=severity_number,
            body=record["message"],
            resource=self.logger_provider.resource,
            attributes=attributes,
        )

    def _start_asyncio_flush(self):
<<<<<<< HEAD
        asyncio.run(self._periodic_flush())

    async def _periodic_flush(self):
        while True:
            await asyncio.sleep(self._flush_interval)
            await self._flush_buffer(force=True)

=======
        loop = asyncio.new_event_loop()
        asyncio.set_event_loop(loop)
        try:
            AtlanLoggerAdapter._flush_task = loop.create_task(self._periodic_flush())
            loop.run_forever()
        finally:
            loop.close()

    async def _periodic_flush(self):
        """Periodically flush logs to Dapr object store."""
        try:
            # Initial flush
            await self._flush_buffer(force=True)

            while ENABLE_OBSERVABILITY_DAPR_SINK:
                await asyncio.sleep(self._flush_interval)
                if not ENABLE_OBSERVABILITY_DAPR_SINK:
                    break
                await self._flush_buffer(force=True)
        except asyncio.CancelledError:
            # Handle task cancellation gracefully
            await self._flush_buffer(force=True)
        except Exception as e:
            logging.error(f"Error in periodic flush: {e}")

>>>>>>> 1f0ddd29
    def otlp_sink(self, message: Any):
        """Process log message and emit to OTLP."""
        try:
            log_record = self._create_log_record(message.record)
            self.logger_provider.get_logger(SERVICE_NAME).emit(log_record)
        except Exception as e:
            logging.error(f"Error processing log record: {e}")

    def process(self, msg: Any, kwargs: Dict[str, Any]) -> Tuple[Any, Dict[str, Any]]:
        """Process the log message with temporal context."""
        kwargs["logger_name"] = self.logger_name

        # Get request context
        try:
            ctx = request_context.get()
            if ctx and "request_id" in ctx:
                kwargs["request_id"] = ctx["request_id"]
        except Exception:
            pass

        try:
            workflow_info = workflow.info()
            if workflow_info:
                workflow_context = {
                    "workflow_id": workflow_info.workflow_id or "",
                    "run_id": workflow_info.run_id or "",
                    "workflow_type": workflow_info.workflow_type or "",
                    "namespace": workflow_info.namespace or "",
                    "task_queue": workflow_info.task_queue or "",
                    "attempt": workflow_info.attempt or 0,
                }
                kwargs.update(workflow_context)

                # Only append workflow context if we have workflow info
                workflow_msg = " Workflow Context: Workflow ID: {workflow_id} Run ID: {run_id} Type: {workflow_type}"
                msg = f"{msg}{workflow_msg}"
        except Exception:
            pass

        try:
            activity_info = activity.info()
            if activity_info:
                activity_context = {
                    "workflow_id": activity_info.workflow_id or "",
                    "run_id": activity_info.workflow_run_id or "",
                    "activity_id": activity_info.activity_id or "",
                    "activity_type": activity_info.activity_type or "",
                    "task_queue": activity_info.task_queue or "",
                    "attempt": activity_info.attempt or 0,
                    "schedule_to_close_timeout": str(
                        activity_info.schedule_to_close_timeout or 0
                    ),
                    "start_to_close_timeout": str(
                        activity_info.start_to_close_timeout or None
                    ),
                    "schedule_to_start_timeout": str(
                        activity_info.schedule_to_start_timeout or None
                    ),
                    "heartbeat_timeout": str(activity_info.heartbeat_timeout or None),
                }
                kwargs.update(activity_context)

                # Only append activity context if we have activity info
                activity_msg = " Activity Context: Activity ID: {activity_id} Workflow ID: {workflow_id} Run ID: {run_id} Type: {activity_type}"
                msg = f"{msg}{activity_msg}"
        except Exception:
            pass

        return msg, kwargs

    def debug(self, msg: str, *args: Any, **kwargs: Any):
        msg, kwargs = self.process(msg, kwargs)
        self.logger.bind(**kwargs).debug(msg, *args)

    def info(self, msg: str, *args: Any, **kwargs: Any):
        msg, kwargs = self.process(msg, kwargs)
        self.logger.bind(**kwargs).info(msg, *args)

    def warning(self, msg: str, *args: Any, **kwargs: Any):
        msg, kwargs = self.process(msg, kwargs)
        self.logger.bind(**kwargs).warning(msg, *args)

    def error(self, msg: str, *args: Any, **kwargs: Any):
        msg, kwargs = self.process(msg, kwargs)
        self.logger.bind(**kwargs).error(msg, *args)

    def critical(self, msg: str, *args: Any, **kwargs: Any):
        msg, kwargs = self.process(msg, kwargs)
        self.logger.bind(**kwargs).critical(msg, *args)

    def activity(self, msg: str, *args: Any, **kwargs: Any):
        """Log an activity-specific message with activity context.
        This method is specifically designed for logging activity-related information.
        It automatically adds activity context if available and formats the message
        with activity-specific information.
        Args:
            msg: The message to log
            *args: Additional positional arguments
            **kwargs: Additional keyword arguments
        """
        # Create a copy to avoid modifying the original dict directly
        # and potentially help type checker inference.
        local_kwargs = kwargs.copy()
        local_kwargs["log_type"] = "activity"

        # Process the message with context using the copied dict
        processed_msg, processed_kwargs = self.process(msg, local_kwargs)

        # Log with the custom ACTIVITY level using the processed dict
        self.logger.bind(**processed_kwargs).log("ACTIVITY", processed_msg, *args)

    def __del__(self):
        """Cleanup when the logger is destroyed."""
        if AtlanLoggerAdapter._flush_task and not AtlanLoggerAdapter._flush_task.done():
            AtlanLoggerAdapter._flush_task.cancel()


# Create a singleton instance of the logger
_logger_instances: Dict[str, AtlanLoggerAdapter] = {}


def get_logger(name: str | None = None) -> AtlanLoggerAdapter:
    """Get or create an instance of AtlanLoggerAdapter.
    Args:
        name (str, optional): Logger name. If None, uses the caller's module name.
    Returns:
        AtlanLoggerAdapter: Logger instance for the specified name
    """
    global _logger_instances

    # If no name provided, use the caller's module name
    if name is None:
        name = __name__
    # Create new logger instance if it doesn't exist
    if name not in _logger_instances:
        _logger_instances[name] = AtlanLoggerAdapter(name)

    return _logger_instances[name]


# Initialize the default logger
default_logger = get_logger()  # Use a different name instead of redefining 'logger'<|MERGE_RESOLUTION|>--- conflicted
+++ resolved
@@ -80,10 +80,7 @@
 
 class AtlanLoggerAdapter(AtlanObservability):
     _flush_task_started = False
-<<<<<<< HEAD
-=======
     _flush_task = None
->>>>>>> 1f0ddd29
 
     def __init__(self, logger_name: str) -> None:
         """Create the logger adapter with enhanced configuration."""
@@ -103,10 +100,6 @@
             sys.stderr, format=atlan_format_str, level=LOG_LEVEL, colorize=True
         )
 
-<<<<<<< HEAD
-        # Add sink for parquet logging
-        self.logger.add(self.parquet_sink, level=LOG_LEVEL)
-=======
         # Add sink for parquet logging only if Dapr sink is enabled
         if ENABLE_OBSERVABILITY_DAPR_SINK:
             self.logger.add(self.parquet_sink, level=LOG_LEVEL)
@@ -125,7 +118,6 @@
                     AtlanLoggerAdapter._flush_task_started = True
                 except Exception as e:
                     logging.error(f"Failed to start flush task: {e}")
->>>>>>> 1f0ddd29
 
         # OTLP handler setup
         if ENABLE_OTLP_LOGS:
@@ -173,22 +165,6 @@
 
             except Exception as e:
                 logging.error(f"Failed to setup OTLP logging: {str(e)}")
-<<<<<<< HEAD
-
-        if not AtlanLoggerAdapter._flush_task_started:
-            try:
-                loop = asyncio.get_event_loop()
-                if loop.is_running():
-                    loop.create_task(self._periodic_flush())
-                else:
-                    threading.Thread(
-                        target=self._start_asyncio_flush, daemon=True
-                    ).start()
-                AtlanLoggerAdapter._flush_task_started = True
-            except Exception:
-                pass
-=======
->>>>>>> 1f0ddd29
 
     def _parse_otel_resource_attributes(self, env_var: str) -> dict[str, str]:
         try:
@@ -244,15 +220,6 @@
         )
 
     def _start_asyncio_flush(self):
-<<<<<<< HEAD
-        asyncio.run(self._periodic_flush())
-
-    async def _periodic_flush(self):
-        while True:
-            await asyncio.sleep(self._flush_interval)
-            await self._flush_buffer(force=True)
-
-=======
         loop = asyncio.new_event_loop()
         asyncio.set_event_loop(loop)
         try:
@@ -278,7 +245,6 @@
         except Exception as e:
             logging.error(f"Error in periodic flush: {e}")
 
->>>>>>> 1f0ddd29
     def otlp_sink(self, message: Any):
         """Process log message and emit to OTLP."""
         try:
