import asyncio
import logging
import sys
import threading
from contextvars import ContextVar
from time import time_ns
from typing import Any, Dict, Optional, Tuple

from loguru import logger
from opentelemetry._logs import SeverityNumber
from opentelemetry.exporter.otlp.proto.grpc._log_exporter import OTLPLogExporter
from opentelemetry.sdk._logs import LoggerProvider, LogRecord
from opentelemetry.sdk._logs._internal.export import BatchLogRecordProcessor
from opentelemetry.sdk.resources import Resource
from opentelemetry.trace.span import TraceFlags
from pydantic import BaseModel, Field
from temporalio import activity, workflow

from application_sdk.common.observability import AtlanObservability
from application_sdk.constants import (
    ENABLE_OBSERVABILITY_DAPR_SINK,
    ENABLE_OTLP_LOGS,
    LOG_BATCH_SIZE,
    LOG_CLEANUP_ENABLED,
    LOG_FILE_NAME,
    LOG_FLUSH_INTERVAL_SECONDS,
    LOG_LEVEL,
    LOG_RETENTION_DAYS,
    OBSERVABILITY_DIR,
    OTEL_BATCH_DELAY_MS,
    OTEL_BATCH_SIZE,
    OTEL_EXPORTER_OTLP_ENDPOINT,
    OTEL_EXPORTER_TIMEOUT_SECONDS,
    OTEL_QUEUE_SIZE,
    OTEL_RESOURCE_ATTRIBUTES,
    OTEL_WF_NODE_NAME,
    SERVICE_NAME,
    SERVICE_VERSION,
)


class LogExtraModel(BaseModel):
    """Pydantic model for log extra fields."""

    client_host: Optional[str] = None
    duration_ms: Optional[int] = None
    method: Optional[str] = None
    path: Optional[str] = None
    request_id: Optional[str] = None
    status_code: Optional[int] = None
    url: Optional[str] = None
    # Workflow context
    workflow_id: Optional[str] = None
    run_id: Optional[str] = None
    workflow_type: Optional[str] = None
    namespace: Optional[str] = None
    task_queue: Optional[str] = None
    attempt: Optional[int] = None
    # Activity context
    activity_id: Optional[str] = None
    activity_type: Optional[str] = None
    schedule_to_close_timeout: Optional[str] = None
    start_to_close_timeout: Optional[str] = None
    schedule_to_start_timeout: Optional[str] = None
    heartbeat_timeout: Optional[str] = None
    # Other fields
    log_type: Optional[str] = None

    class Config:
        """Pydantic model configuration."""

        @classmethod
        def parse_obj(cls, obj):
            if isinstance(obj, dict):
                # Define type mappings for each field
                type_mappings = {
                    # Integer fields
                    "attempt": int,
                    "duration_ms": int,
                    "status_code": int,
                    # String fields
                    "client_host": str,
                    "method": str,
                    "path": str,
                    "request_id": str,
                    "url": str,
                    "workflow_id": str,
                    "run_id": str,
                    "workflow_type": str,
                    "namespace": str,
                    "task_queue": str,
                    "activity_id": str,
                    "activity_type": str,
                    "schedule_to_close_timeout": str,
                    "start_to_close_timeout": str,
                    "schedule_to_start_timeout": str,
                    "heartbeat_timeout": str,
                    "log_type": str,
                }

                # Process each field with its type conversion
                for field, type_func in type_mappings.items():
                    if field in obj and obj[field] is not None:
                        try:
                            obj[field] = type_func(obj[field])
                        except (ValueError, TypeError):
                            obj[field] = None

            return super().parse_obj(obj)


class LogRecordModel(BaseModel):
    """Pydantic model for log records."""

    timestamp: float
    level: str
    logger_name: str
    message: str
    file: str
    line: int
    function: str
    extra: LogExtraModel = Field(default_factory=LogExtraModel)


# Create a context variable for request_id
request_context: ContextVar[Dict[str, Any]] = ContextVar("request_context", default={})


# Add a Loguru handler for the Python logging system
class InterceptHandler(logging.Handler):
    def emit(self, record):
        # Get corresponding Loguru level if it exists
        try:
            level = logger.level(record.levelname).name
        except ValueError:
            level = record.levelno

        # Find caller from where originated the logged message
        frame, depth = logging.currentframe(), 2
        while frame and frame.f_code.co_filename == logging.__file__:
            filename = frame.f_code.co_filename
            is_logging = filename == logging.__file__
            is_frozen = "importlib" in filename and "_bootstrap" in filename
            if depth > 0 and not (is_logging or is_frozen):
                break
            frame = frame.f_back
            depth += 1

        # Add logger_name to extra to prevent KeyError
        logger_extras = {"logger_name": record.name}

        logger.opt(depth=depth, exception=record.exc_info).bind(**logger_extras).log(
            level, record.getMessage()
        )


logging.basicConfig(
    level=logging.getLevelNamesMapping()[LOG_LEVEL], handlers=[InterceptHandler()]
)

# Add these constants
SEVERITY_MAPPING = {
    "DEBUG": SeverityNumber.DEBUG,
    "INFO": SeverityNumber.INFO,
    "WARNING": SeverityNumber.WARN,
    "ERROR": SeverityNumber.ERROR,
    "CRITICAL": SeverityNumber.FATAL,
    "ACTIVITY": SeverityNumber.INFO,  # Using INFO severity for activity level
    "METRIC": SeverityNumber.INFO,  # Using INFO severity for metric level
    "TRACING": SeverityNumber.INFO,  # Using INFO severity for tracing level
}


class AtlanLoggerAdapter(AtlanObservability[LogRecordModel]):
    """Logger adapter for Atlan."""

    _flush_task_started = False
    _flush_task = None

    def __init__(self, logger_name: str) -> None:
        """Create the logger adapter with enhanced configuration."""
        super().__init__(
            batch_size=LOG_BATCH_SIZE,
            flush_interval=LOG_FLUSH_INTERVAL_SECONDS,
            retention_days=LOG_RETENTION_DAYS,
            cleanup_enabled=LOG_CLEANUP_ENABLED,
            data_dir=OBSERVABILITY_DIR,
            file_name=LOG_FILE_NAME,
        )
        self.logger_name = logger_name
        # Bind the logger name when creating the logger instance
        self.logger = logger
        logger.remove()

        # Register custom log level for activity
        if "ACTIVITY" not in logger._core.levels:
            logger.level("ACTIVITY", no=20, color="<cyan>", icon="🔵")

        # Register custom log level for metrics
        if "METRIC" not in logger._core.levels:
            logger.level("METRIC", no=20, color="<yellow>", icon="📊")

        # Register custom log level for tracing
        if "TRACING" not in logger._core.levels:
            logger.level("TRACING", no=20, color="<magenta>", icon="🔍")

        # Update format string to use the bound logger_name
        atlan_format_str = "<green>{time:YYYY-MM-DD HH:mm:ss}</green> <blue>[{level}]</blue> <cyan>{extra[logger_name]}</cyan> - <level>{message}</level>"
        self.logger.add(
            sys.stderr, format=atlan_format_str, level=LOG_LEVEL, colorize=True
        )

        # Add sink for parquet logging only if Dapr sink is enabled
        if ENABLE_OBSERVABILITY_DAPR_SINK:
            self.logger.add(self.parquet_sink, level=LOG_LEVEL)
            # Start flush task only if Dapr sink is enabled
            if not AtlanLoggerAdapter._flush_task_started:
                try:
                    loop = asyncio.get_event_loop()
                    if loop.is_running():
                        AtlanLoggerAdapter._flush_task = loop.create_task(
                            self._periodic_flush()
                        )
                    else:
                        threading.Thread(
                            target=self._start_asyncio_flush, daemon=True
                        ).start()
                    AtlanLoggerAdapter._flush_task_started = True
                except Exception as e:
                    logging.error(f"Failed to start flush task: {e}")

        # OTLP handler setup
        if ENABLE_OTLP_LOGS:
            try:
                # Get workflow node name for Argo environment
                workflow_node_name = OTEL_WF_NODE_NAME

                # First try to get attributes from OTEL_RESOURCE_ATTRIBUTES
                resource_attributes = {}
                if OTEL_RESOURCE_ATTRIBUTES:
                    resource_attributes = self._parse_otel_resource_attributes(
                        OTEL_RESOURCE_ATTRIBUTES
                    )

                # Only add default service attributes if they're not already present
                if "service.name" not in resource_attributes:
                    resource_attributes["service.name"] = SERVICE_NAME
                if "service.version" not in resource_attributes:
                    resource_attributes["service.version"] = SERVICE_VERSION

                # Add workflow node name if running in Argo
                if workflow_node_name:
                    resource_attributes["k8s.workflow.node.name"] = workflow_node_name

                self.logger_provider = LoggerProvider(
                    resource=Resource.create(resource_attributes)
                )

                exporter = OTLPLogExporter(
                    endpoint=OTEL_EXPORTER_OTLP_ENDPOINT,
                    timeout=OTEL_EXPORTER_TIMEOUT_SECONDS,
                )

                batch_processor = BatchLogRecordProcessor(
                    exporter,
                    schedule_delay_millis=OTEL_BATCH_DELAY_MS,
                    max_export_batch_size=OTEL_BATCH_SIZE,
                    max_queue_size=OTEL_QUEUE_SIZE,
                )

                self.logger_provider.add_log_record_processor(batch_processor)

                # Add OTLP sink
                self.logger.add(self.otlp_sink, level=LOG_LEVEL)

            except Exception as e:
                logging.error(f"Failed to setup OTLP logging: {str(e)}")

    def _parse_otel_resource_attributes(self, env_var: str) -> dict[str, str]:
        try:
            # Check if the environment variable is not empty
            if env_var:
                # Split the string by commas to get individual key-value pairs
                attributes = env_var.split(",")
                # Create a dictionary from the key-value pairs
                return {
                    item.split("=")[0].strip(): item.split("=")[1].strip()
                    for item in attributes
                    if "=" in item
                }
        except Exception as e:
            logging.error(f"Failed to parse OTLP resource attributes: {str(e)}")
        return {}

    def process_record(self, record: Any) -> Dict[str, Any]:
        """Process a log record into a dictionary format."""
        if isinstance(record, LogRecordModel):
            return record.model_dump()

        # Handle loguru message format
        if hasattr(record, "record"):
            extra = LogExtraModel()
            for k, v in record.record["extra"].items():
                if k != "logger_name" and hasattr(extra, k):
                    setattr(extra, k, v)

            return LogRecordModel(
                timestamp=record.record["time"].timestamp(),
                level=record.record["level"].name,
                logger_name=record.record["extra"].get("logger_name", ""),
                message=record.record["message"],
                file=str(record.record["file"].path),
                line=record.record["line"],
                function=record.record["function"],
                extra=extra,
            ).model_dump()

        # Handle raw dictionary format
        if isinstance(record, dict):
            extra = LogExtraModel()
            for k, v in record.get("extra", {}).items():
                if hasattr(extra, k):
                    setattr(extra, k, v)
            record["extra"] = extra
            return LogRecordModel(**record).model_dump()

        raise ValueError(f"Unsupported record format: {type(record)}")

    def export_record(self, record: Any) -> None:
        """Export a log record to external systems."""
        if not isinstance(record, LogRecordModel):
            record = LogRecordModel(**self.process_record(record))

        # Send to OpenTelemetry if enabled
        if ENABLE_OTLP_LOGS:
            self._send_to_otel(record)

    def _create_log_record(self, record: dict) -> LogRecord:
        """Create an OpenTelemetry LogRecord."""
        severity_number = SEVERITY_MAPPING.get(
            record["level"], SeverityNumber.UNSPECIFIED
        )

        # Start with base attributes
        attributes: Dict[str, Any] = {
            "code.filepath": record["file"],
            "code.function": record["function"],
            "code.lineno": record["line"],
            "level": record["level"],
        }

        # Add error code if present in extra
        if "extra" in record and "error_code" in record["extra"]:
            attributes["error.code"] = record["extra"]["error_code"]

        # Add extra attributes at the same level
        if "extra" in record:
            for key, value in record["extra"].items():
                if key != "error_code":  # Skip error_code as it's already handled
                    if isinstance(value, (bool, int, float, str, bytes)):
                        attributes[key] = value
                    else:
                        attributes[key] = str(value)

        return LogRecord(
            timestamp=int(record["timestamp"] * 1e9),
            observed_timestamp=time_ns(),
            trace_id=0,
            span_id=0,
            trace_flags=TraceFlags(0),
            severity_text=record["level"],
            severity_number=severity_number,
            body=record["message"],
            resource=self.logger_provider.resource,
            attributes=attributes,
        )

    def _start_asyncio_flush(self):
        loop = asyncio.new_event_loop()
        asyncio.set_event_loop(loop)
        try:
            AtlanLoggerAdapter._flush_task = loop.create_task(self._periodic_flush())
            loop.run_forever()
        finally:
            loop.close()

    async def _periodic_flush(self):
        """Periodically flush logs to Dapr object store."""
        try:
            # Initial flush
            await self._flush_buffer(force=True)

            while ENABLE_OBSERVABILITY_DAPR_SINK:
                await asyncio.sleep(self._flush_interval)
                if not ENABLE_OBSERVABILITY_DAPR_SINK:
                    break
                await self._flush_buffer(force=True)
        except asyncio.CancelledError:
            # Handle task cancellation gracefully
            await self._flush_buffer(force=True)
        except Exception as e:
            logging.error(f"Error in periodic flush: {e}")

    def process(self, msg: Any, kwargs: Dict[str, Any]) -> Tuple[Any, Dict[str, Any]]:
        """Process the log message with temporal context."""
        kwargs["logger_name"] = self.logger_name

        # Get request context
        try:
            ctx = request_context.get()
            if ctx and "request_id" in ctx:
                kwargs["request_id"] = ctx["request_id"]
        except Exception:
            pass

        try:
            workflow_info = workflow.info()
            if workflow_info:
                workflow_context = {
                    "workflow_id": workflow_info.workflow_id or "",
                    "run_id": workflow_info.run_id or "",
                    "workflow_type": workflow_info.workflow_type or "",
                    "namespace": workflow_info.namespace or "",
                    "task_queue": workflow_info.task_queue or "",
                    "attempt": workflow_info.attempt or 0,
                }
                kwargs.update(workflow_context)

                # Only append workflow context if we have workflow info
                workflow_msg = " Workflow Context: Workflow ID: {workflow_id} Run ID: {run_id} Type: {workflow_type}"
                msg = f"{msg}{workflow_msg}"
        except Exception:
            pass

        try:
            activity_info = activity.info()
            if activity_info:
                activity_context = {
                    "workflow_id": activity_info.workflow_id or "",
                    "run_id": activity_info.workflow_run_id or "",
                    "activity_id": activity_info.activity_id or "",
                    "activity_type": activity_info.activity_type or "",
                    "task_queue": activity_info.task_queue or "",
                    "attempt": activity_info.attempt or 0,
                    "schedule_to_close_timeout": str(
                        activity_info.schedule_to_close_timeout or 0
                    ),
                    "start_to_close_timeout": str(
                        activity_info.start_to_close_timeout or None
                    ),
                    "schedule_to_start_timeout": str(
                        activity_info.schedule_to_start_timeout or None
                    ),
                    "heartbeat_timeout": str(activity_info.heartbeat_timeout or None),
                }
                kwargs.update(activity_context)

                # Only append activity context if we have activity info
                activity_msg = " Activity Context: Activity ID: {activity_id} Workflow ID: {workflow_id} Run ID: {run_id} Type: {activity_type}"
                msg = f"{msg}{activity_msg}"
        except Exception:
            pass

        return msg, kwargs

<<<<<<< HEAD
    def debug(self, msg: str, *args: Any, error_code: str | None = None, **kwargs: Any):
        if error_code:
            kwargs["error_code"] = error_code
        msg, kwargs = self.process(msg, kwargs)
        self.logger.bind(**kwargs).debug(msg, *args)

    def info(self, msg: str, *args: Any, error_code: str | None = None, **kwargs: Any):
        if error_code:
            kwargs["error_code"] = error_code
        msg, kwargs = self.process(msg, kwargs)
        self.logger.bind(**kwargs).info(msg, *args)

    def warning(
        self, msg: str, *args: Any, error_code: str | None = None, **kwargs: Any
    ):
        if error_code:
            kwargs["error_code"] = error_code
        msg, kwargs = self.process(msg, kwargs)
        self.logger.bind(**kwargs).warning(msg, *args)

    def error(self, msg: str, *args: Any, error_code: str | None = None, **kwargs: Any):
        if error_code:
            kwargs["error_code"] = error_code
        msg, kwargs = self.process(msg, kwargs)
        self.logger.bind(**kwargs).error(msg, *args)

    def critical(
        self, msg: str, *args: Any, error_code: str | None = None, **kwargs: Any
    ):
        if error_code:
            kwargs["error_code"] = error_code
        msg, kwargs = self.process(msg, kwargs)
        self.logger.bind(**kwargs).critical(msg, *args)

    def activity(
        self, msg: str, *args: Any, error_code: str | None = None, **kwargs: Any
    ):
        """Log an activity-specific message with activity context.

        This method is specifically designed for logging activity-related information.
        It automatically adds activity context if available and formats the message
        with activity-specific information.

        Args:
            msg: The message to log
            *args: Additional positional arguments
            error_code: Optional error code to associate with the log
            **kwargs: Additional keyword arguments
        """
        # Create a copy to avoid modifying the original dict directly
        # and potentially help type checker inference.
        local_kwargs = kwargs.copy()
        local_kwargs["log_type"] = "activity"
        if error_code:
            local_kwargs["error_code"] = error_code
=======
    def debug(self, msg: str, *args: Any, **kwargs: Any):
        try:
            msg, kwargs = self.process(msg, kwargs)
            self.logger.bind(**kwargs).debug(msg, *args)
        except Exception as e:
            logging.error(f"Error in debug logging: {e}")
            self._sync_flush()

    def info(self, msg: str, *args: Any, **kwargs: Any):
        try:
            msg, kwargs = self.process(msg, kwargs)
            self.logger.bind(**kwargs).info(msg, *args)
        except Exception as e:
            logging.error(f"Error in info logging: {e}")
            self._sync_flush()

    def warning(self, msg: str, *args: Any, **kwargs: Any):
        try:
            msg, kwargs = self.process(msg, kwargs)
            self.logger.bind(**kwargs).warning(msg, *args)
        except Exception as e:
            logging.error(f"Error in warning logging: {e}")
            self._sync_flush()

    def error(self, msg: str, *args: Any, **kwargs: Any):
        try:
            msg, kwargs = self.process(msg, kwargs)
            self.logger.bind(**kwargs).error(msg, *args)
            # Force flush on error logs
            self._sync_flush()
        except Exception as e:
            logging.error(f"Error in error logging: {e}")
            self._sync_flush()

    def critical(self, msg: str, *args: Any, **kwargs: Any):
        try:
            msg, kwargs = self.process(msg, kwargs)
            self.logger.bind(**kwargs).critical(msg, *args)
            # Force flush on critical logs
            self._sync_flush()
        except Exception as e:
            logging.error(f"Error in critical logging: {e}")
            self._sync_flush()

    def activity(self, msg: str, *args: Any, **kwargs: Any):
        """Log an activity-specific message with activity context."""
        try:
            local_kwargs = kwargs.copy()
            local_kwargs["log_type"] = "activity"
            processed_msg, processed_kwargs = self.process(msg, local_kwargs)
            self.logger.bind(**processed_kwargs).log("ACTIVITY", processed_msg, *args)
        except Exception as e:
            logging.error(f"Error in activity logging: {e}")
            self._sync_flush()

    def metric(self, msg: str, *args: Any, **kwargs: Any):
        """Log a metric-specific message with metric context."""
        try:
            local_kwargs = kwargs.copy()
            local_kwargs["log_type"] = "metric"
            processed_msg, processed_kwargs = self.process(msg, local_kwargs)
            self.logger.bind(**processed_kwargs).log("METRIC", processed_msg, *args)
        except Exception as e:
            logging.error(f"Error in metric logging: {e}")
            self._sync_flush()
>>>>>>> 4f171233

    def _send_to_otel(self, record: LogRecordModel):
        """Send log record to OpenTelemetry."""
        try:
            # Create OpenTelemetry LogRecord
            otel_record = self._create_log_record(record.model_dump())

            # Get the logger from the provider
            logger = self.logger_provider.get_logger(SERVICE_NAME)

            # Emit the log record
            logger.emit(otel_record)
        except Exception as e:
            logging.error(f"Error sending log to OpenTelemetry: {e}")

    def _sync_flush(self):
        """Synchronously flush the buffer."""
        try:
            # Try to get the current event loop
            try:
                loop = asyncio.get_event_loop()
                if loop.is_running():
                    # If we're in an async context, create a task
                    asyncio.create_task(self._flush_buffer(force=True))
                else:
                    # If we have a loop but it's not running, run the flush
                    loop.run_until_complete(self._flush_buffer(force=True))
            except RuntimeError:
                # If no event loop exists, create a new one
                loop = asyncio.new_event_loop()
                asyncio.set_event_loop(loop)
                try:
                    loop.run_until_complete(self._flush_buffer(force=True))
                finally:
                    loop.close()
        except Exception as e:
            logging.error(f"Error during sync flush: {e}")

    def tracing(self, msg: str, *args: Any, **kwargs: Any):
        """Log a trace-specific message with trace context."""
        local_kwargs = kwargs.copy()
        local_kwargs["log_type"] = "trace"
        processed_msg, processed_kwargs = self.process(msg, local_kwargs)
        self.logger.bind(**processed_kwargs).log("TRACING", processed_msg, *args)

    async def parquet_sink(self, message: Any):
        """Process log message and store in parquet format."""
        try:
            extra = LogExtraModel()
            for k, v in message.record["extra"].items():
                if k != "logger_name" and hasattr(extra, k):
                    setattr(extra, k, v)

            log_record = LogRecordModel(
                timestamp=message.record["time"].timestamp(),
                level=message.record["level"].name,
                logger_name=message.record["extra"].get("logger_name", ""),
                message=message.record["message"],
                file=str(message.record["file"].path),
                line=message.record["line"],
                function=message.record["function"],
                extra=extra,
            )
            self.add_record(log_record)
        except Exception as e:
            logging.error(f"Error buffering log: {e}")

    def otlp_sink(self, message: Any):
        """Process log message and emit to OTLP."""
        try:
            extra = LogExtraModel()
            for k, v in message.record["extra"].items():
                if k != "logger_name" and hasattr(extra, k):
                    setattr(extra, k, v)

            log_record = LogRecordModel(
                timestamp=message.record["time"].timestamp(),
                level=message.record["level"].name,
                logger_name=message.record["extra"].get("logger_name", ""),
                message=message.record["message"],
                file=str(message.record["file"].path),
                line=message.record["line"],
                function=message.record["function"],
                extra=extra,
            )
            self._send_to_otel(log_record)
        except Exception as e:
            logging.error(f"Error processing log record: {e}")

    def __del__(self):
        """Cleanup when the logger is destroyed."""
        if AtlanLoggerAdapter._flush_task and not AtlanLoggerAdapter._flush_task.done():
            AtlanLoggerAdapter._flush_task.cancel()


# Create a singleton instance of the logger
_logger_instances: Dict[str, AtlanLoggerAdapter] = {}


def get_logger(name: str | None = None) -> AtlanLoggerAdapter:
    """Get or create an instance of AtlanLoggerAdapter.
    Args:
        name (str, optional): Logger name. If None, uses the caller's module name.
    Returns:
        AtlanLoggerAdapter: Logger instance for the specified name
    """
    global _logger_instances

    # If no name provided, use the caller's module name
    if name is None:
        name = __name__
    # Create new logger instance if it doesn't exist
    if name not in _logger_instances:
        _logger_instances[name] = AtlanLoggerAdapter(name)

    return _logger_instances[name]


# Initialize the default logger
default_logger = get_logger()  # Use a different name instead of redefining 'logger'<|MERGE_RESOLUTION|>--- conflicted
+++ resolved
@@ -463,63 +463,6 @@
 
         return msg, kwargs
 
-<<<<<<< HEAD
-    def debug(self, msg: str, *args: Any, error_code: str | None = None, **kwargs: Any):
-        if error_code:
-            kwargs["error_code"] = error_code
-        msg, kwargs = self.process(msg, kwargs)
-        self.logger.bind(**kwargs).debug(msg, *args)
-
-    def info(self, msg: str, *args: Any, error_code: str | None = None, **kwargs: Any):
-        if error_code:
-            kwargs["error_code"] = error_code
-        msg, kwargs = self.process(msg, kwargs)
-        self.logger.bind(**kwargs).info(msg, *args)
-
-    def warning(
-        self, msg: str, *args: Any, error_code: str | None = None, **kwargs: Any
-    ):
-        if error_code:
-            kwargs["error_code"] = error_code
-        msg, kwargs = self.process(msg, kwargs)
-        self.logger.bind(**kwargs).warning(msg, *args)
-
-    def error(self, msg: str, *args: Any, error_code: str | None = None, **kwargs: Any):
-        if error_code:
-            kwargs["error_code"] = error_code
-        msg, kwargs = self.process(msg, kwargs)
-        self.logger.bind(**kwargs).error(msg, *args)
-
-    def critical(
-        self, msg: str, *args: Any, error_code: str | None = None, **kwargs: Any
-    ):
-        if error_code:
-            kwargs["error_code"] = error_code
-        msg, kwargs = self.process(msg, kwargs)
-        self.logger.bind(**kwargs).critical(msg, *args)
-
-    def activity(
-        self, msg: str, *args: Any, error_code: str | None = None, **kwargs: Any
-    ):
-        """Log an activity-specific message with activity context.
-
-        This method is specifically designed for logging activity-related information.
-        It automatically adds activity context if available and formats the message
-        with activity-specific information.
-
-        Args:
-            msg: The message to log
-            *args: Additional positional arguments
-            error_code: Optional error code to associate with the log
-            **kwargs: Additional keyword arguments
-        """
-        # Create a copy to avoid modifying the original dict directly
-        # and potentially help type checker inference.
-        local_kwargs = kwargs.copy()
-        local_kwargs["log_type"] = "activity"
-        if error_code:
-            local_kwargs["error_code"] = error_code
-=======
     def debug(self, msg: str, *args: Any, **kwargs: Any):
         try:
             msg, kwargs = self.process(msg, kwargs)
@@ -585,7 +528,6 @@
         except Exception as e:
             logging.error(f"Error in metric logging: {e}")
             self._sync_flush()
->>>>>>> 4f171233
 
     def _send_to_otel(self, record: LogRecordModel):
         """Send log record to OpenTelemetry."""
