import os
from datetime import datetime
from typing import TYPE_CHECKING, Any, Callable, Dict, List, Optional, Union

import orjson
from temporalio import activity

<<<<<<< HEAD
from application_sdk.common.logger_adaptors import get_logger
from application_sdk.common.metrics_adaptor import get_metrics
=======
from application_sdk.observability.logger_adaptor import get_logger
from application_sdk.observability.metrics_adaptor import MetricType, get_metrics
>>>>>>> 551e3c50
from application_sdk.outputs import Output
from application_sdk.outputs.objectstore import ObjectStoreOutput

logger = get_logger(__name__)
activity.logger = logger

if TYPE_CHECKING:
    import daft
    import pandas as pd


def path_gen(chunk_start: int | None, chunk_count: int) -> str:
    """Generate a file path for a chunk.

    Args:
        chunk_start (int | None): Starting index of the chunk, or None for single chunk.
        chunk_count (int): Total number of chunks.

    Returns:
        str: Generated file path for the chunk.
    """
    if chunk_start is None:
        return f"{str(chunk_count)}.json"
    else:
        return f"{str(chunk_start+chunk_count)}.json"


def convert_datetime_to_epoch(data: Any) -> Any:
    """Convert datetime objects to epoch timestamps in milliseconds.

    Args:
        data: The data to convert

    Returns:
        The converted data with datetime fields as epoch timestamps
    """
    if isinstance(data, datetime):
        return int(data.timestamp() * 1000)
    elif isinstance(data, dict):
        return {k: convert_datetime_to_epoch(v) for k, v in data.items()}
    elif isinstance(data, list):
        return [convert_datetime_to_epoch(item) for item in data]
    return data


class JsonOutput(Output):
    """Output handler for writing data to JSON files.

    This class provides functionality for writing data to JSON files with support
    for chunking large datasets, buffering, and automatic file path generation.
    It can handle both pandas and daft DataFrames as input.

    The output can be written to local files and optionally uploaded to an object
    store. Files are named using a configurable path generation scheme that
    includes chunk numbers for split files.

    Attributes:
        output_path (Optional[str]): Base path where JSON files will be written.
        output_suffix (str): Suffix added to file paths when uploading to object store.
        output_prefix (Optional[str]): Prefix for output files and object store paths.
        typename (Optional[str]): Type identifier for the data being written.
        chunk_start (Optional[int]): Starting index for chunk numbering.
        buffer_size (int): Size of the write buffer in bytes.
        chunk_size (int): Maximum number of records per chunk.
        total_record_count (int): Total number of records processed.
        chunk_count (int): Number of chunks written.
        buffer (List[Union[pd.DataFrame, daft.DataFrame]]): Buffer for accumulating
            data before writing.
    """

    def __init__(
        self,
        output_suffix: str,
        output_path: Optional[str] = None,
        output_prefix: Optional[str] = None,
        typename: Optional[str] = None,
        chunk_start: Optional[int] = None,
        buffer_size: int = 100000,
        chunk_size: Optional[int] = None,
        total_record_count: int = 0,
        chunk_count: int = 0,
        path_gen: Callable[[int | None, int], str] = path_gen,
        **kwargs: Dict[str, Any],
    ):
        """Initialize the JSON output handler.

        Args:
            output_path (str): Path where JSON files will be written.
            output_suffix (str): Prefix for files when uploading to object store.
            output_prefix (Optional[str], optional): Prefix for files where the files will be written and uploaded.
            chunk_start (Optional[int], optional): Starting index for chunk numbering.
                Defaults to None.
            buffer_size (int, optional): Size of the buffer in bytes.
                Defaults to 10MB (1024 * 1024 * 10).
            chunk_size (Optional[int], optional): Maximum number of records per chunk. If None, uses config value.
                Defaults to None.
            total_record_count (int, optional): Initial total record count.
                Defaults to 0.
            chunk_count (int, optional): Initial chunk count.
                Defaults to 0.
            path_gen (Callable, optional): Function to generate file paths.
                Defaults to path_gen function.
        """
        self.output_path = output_path
        self.output_suffix = output_suffix
        self.output_prefix = output_prefix
        self.typename = typename
        self.chunk_start = chunk_start
        self.total_record_count = total_record_count
        self.chunk_count = chunk_count
        self.buffer_size = buffer_size
        self.chunk_size = chunk_size or 100000
        self.buffer: List[Union["pd.DataFrame", "daft.DataFrame"]] = []  # noqa: F821
        self.current_buffer_size = 0
        self.path_gen = path_gen
        self.metrics = get_metrics()

        if not self.output_path:
            raise ValueError("output_path is required")

        self.output_path = os.path.join(self.output_path, output_suffix)
        if typename:
            self.output_path = os.path.join(self.output_path, typename)
        os.makedirs(self.output_path, exist_ok=True)

        # For Query Extraction
        start_marker = kwargs.get("start_marker")
        end_marker = kwargs.get("end_marker")
        if start_marker and end_marker:
            self.path_gen = (
                lambda chunk_start, chunk_count: f"{start_marker}_{end_marker}.json"
            )

    async def write_dataframe(self, dataframe: "pd.DataFrame"):
        """Write a pandas DataFrame to JSON files.

        This method writes the DataFrame to JSON files, potentially splitting it
        into chunks based on chunk_size and buffer_size settings.

        Args:
            dataframe (pd.DataFrame): The DataFrame to write.

        Note:
            If the DataFrame is empty, the method returns without writing.
        """
        if len(dataframe) == 0:
            return

        try:
            # Split the DataFrame into chunks
            partition = (
                self.chunk_size
                if self.chunk_start is None
                else min(self.chunk_size, self.buffer_size)
            )
            chunks = [
                dataframe[i : i + partition]
                for i in range(0, len(dataframe), partition)
            ]

            for chunk in chunks:
                self.buffer.append(chunk)
                self.current_buffer_size += len(chunk)

                if self.current_buffer_size >= partition:
                    await self._flush_buffer()

            await self._flush_buffer()

            # Record metrics for successful write
            self.metrics.record_metric(
                name="json_write_records",
                value=len(dataframe),
<<<<<<< HEAD
                metric_type="counter",
=======
                metric_type=MetricType.COUNTER,
>>>>>>> 551e3c50
                labels={"type": "pandas"},
                description="Number of records written to JSON files from pandas DataFrame",
            )

        except Exception as e:
            # Record metrics for failed write
            self.metrics.record_metric(
                name="json_write_errors",
                value=1,
<<<<<<< HEAD
                metric_type="counter",
=======
                metric_type=MetricType.COUNTER,
>>>>>>> 551e3c50
                labels={"type": "pandas", "error": str(e)},
                description="Number of errors while writing to JSON files",
            )
            logger.error(f"Error writing dataframe to json: {str(e)}")

    async def write_daft_dataframe(
        self,
        dataframe: "daft.DataFrame",
        preserve_fields: Optional[List[str]] = [
            "identity_cycle",
            "number_columns_in_part_key",
            "columns_participating_in_part_key",
            "engine",
            "is_insertable_into",
            "is_typed",
        ],
        null_to_empty_dict_fields: Optional[List[str]] = [
            "attributes",
            "customAttributes",
        ],
    ):  # noqa: F821
        """Write a daft DataFrame to JSON files.

        This method converts the daft DataFrame to pandas and writes it to JSON files.

        Args:
            dataframe (daft.DataFrame): The DataFrame to write.

        Note:
            Daft does not have built-in JSON writing support, so we are using orjson.
        """
        try:
            buffer = []
            for row in dataframe.iter_rows():
                self.total_record_count += 1
                # Convert datetime fields to epoch timestamps before serialization
                row = convert_datetime_to_epoch(row)
                # Remove null attributes from the row recursively, preserving specified fields
                cleaned_row = self.process_null_fields(
                    row, preserve_fields, null_to_empty_dict_fields
                )
                # Serialize the row and add it to the buffer
                buffer.append(
                    orjson.dumps(cleaned_row, option=orjson.OPT_APPEND_NEWLINE).decode(
                        "utf-8"
                    )
                )

            # If the buffer reaches the specified size, write it to the file
            if self.chunk_size and len(buffer) >= self.chunk_size:
                self.chunk_count += 1
                output_file_name = f"{self.output_path}/{self.path_gen(self.chunk_start, self.chunk_count)}"
                with open(output_file_name, "w") as f:
                    f.writelines(buffer)
                buffer.clear()  # Clear the buffer

                # Record chunk metrics
                self.metrics.record_metric(
                    name="json_chunks_written",
                    value=1,
<<<<<<< HEAD
                    metric_type="counter",
=======
                    metric_type=MetricType.COUNTER,
>>>>>>> 551e3c50
                    labels={"type": "daft"},
                    description="Number of chunks written to JSON files",
                )

            # Write any remaining rows in the buffer
            if buffer:
                self.chunk_count += 1
                output_file_name = f"{self.output_path}/{self.path_gen(self.chunk_start, self.chunk_count)}"
                with open(output_file_name, "w") as f:
                    f.writelines(buffer)
                buffer.clear()

                # Record chunk metrics
                self.metrics.record_metric(
                    name="json_chunks_written",
                    value=1,
<<<<<<< HEAD
                    metric_type="counter",
=======
                    metric_type=MetricType.COUNTER,
>>>>>>> 551e3c50
                    labels={"type": "daft"},
                    description="Number of chunks written to JSON files",
                )

            # Record metrics for successful write
            self.metrics.record_metric(
                name="json_write_records",
                value=dataframe.count_rows(),
<<<<<<< HEAD
                metric_type="counter",
=======
                metric_type=MetricType.COUNTER,
>>>>>>> 551e3c50
                labels={"type": "daft"},
                description="Number of records written to JSON files from daft DataFrame",
            )

            # Push the file to the object store
            await ObjectStoreOutput.push_files_to_object_store(
                self.output_prefix, self.output_path
            )

        except Exception as e:
            # Record metrics for failed write
            self.metrics.record_metric(
                name="json_write_errors",
                value=1,
<<<<<<< HEAD
                metric_type="counter",
=======
                metric_type=MetricType.COUNTER,
>>>>>>> 551e3c50
                labels={"type": "daft", "error": str(e)},
                description="Number of errors while writing to JSON files",
            )
            logger.error(f"Error writing daft dataframe to json: {str(e)}")

    async def _flush_buffer(self):
        """Flush the current buffer to a JSON file.

        This method combines all DataFrames in the buffer, writes them to a JSON file,
        and uploads the file to the object store.

        Note:
            If the buffer is empty or has no records, the method returns without writing.
        """
        import pandas as pd

        if not self.buffer or not self.current_buffer_size:
            return

        if not all(isinstance(df, pd.DataFrame) for df in self.buffer):
            raise TypeError(
                "_flush_buffer encountered non-DataFrame elements in buffer. This should not happen."
            )

        try:
            # Now it's safe to cast for pd.concat
            pd_buffer: List[pd.DataFrame] = self.buffer  # type: ignore
            combined_dataframe = pd.concat(pd_buffer)

            # Write DataFrame to JSON file
            if not combined_dataframe.empty:
                self.chunk_count += 1
                self.total_record_count += len(combined_dataframe)
                output_file_name = f"{self.output_path}/{self.path_gen(self.chunk_start, self.chunk_count)}"
                combined_dataframe.to_json(
                    output_file_name, orient="records", lines=True
                )

                # Record chunk metrics
                self.metrics.record_metric(
                    name="json_chunks_written",
                    value=1,
<<<<<<< HEAD
                    metric_type="counter",
=======
                    metric_type=MetricType.COUNTER,
>>>>>>> 551e3c50
                    labels={"type": "pandas"},
                    description="Number of chunks written to JSON files",
                )

                # Push the file to the object store
                await ObjectStoreOutput.push_file_to_object_store(
                    self.output_prefix, output_file_name
                )

            self.buffer.clear()
            self.current_buffer_size = 0

        except Exception as e:
            # Record metrics for failed write
            self.metrics.record_metric(
                name="json_write_errors",
                value=1,
<<<<<<< HEAD
                metric_type="counter",
=======
                metric_type=MetricType.COUNTER,
>>>>>>> 551e3c50
                labels={"type": "pandas", "error": str(e)},
                description="Number of errors while writing to JSON files",
            )
            logger.error(f"Error flushing buffer to json: {str(e)}")
            raise e<|MERGE_RESOLUTION|>--- conflicted
+++ resolved
@@ -5,13 +5,8 @@
 import orjson
 from temporalio import activity
 
-<<<<<<< HEAD
-from application_sdk.common.logger_adaptors import get_logger
-from application_sdk.common.metrics_adaptor import get_metrics
-=======
 from application_sdk.observability.logger_adaptor import get_logger
 from application_sdk.observability.metrics_adaptor import MetricType, get_metrics
->>>>>>> 551e3c50
 from application_sdk.outputs import Output
 from application_sdk.outputs.objectstore import ObjectStoreOutput
 
@@ -185,11 +180,7 @@
             self.metrics.record_metric(
                 name="json_write_records",
                 value=len(dataframe),
-<<<<<<< HEAD
-                metric_type="counter",
-=======
-                metric_type=MetricType.COUNTER,
->>>>>>> 551e3c50
+                metric_type=MetricType.COUNTER,
                 labels={"type": "pandas"},
                 description="Number of records written to JSON files from pandas DataFrame",
             )
@@ -199,11 +190,7 @@
             self.metrics.record_metric(
                 name="json_write_errors",
                 value=1,
-<<<<<<< HEAD
-                metric_type="counter",
-=======
-                metric_type=MetricType.COUNTER,
->>>>>>> 551e3c50
+                metric_type=MetricType.COUNTER,
                 labels={"type": "pandas", "error": str(e)},
                 description="Number of errors while writing to JSON files",
             )
@@ -264,11 +251,7 @@
                 self.metrics.record_metric(
                     name="json_chunks_written",
                     value=1,
-<<<<<<< HEAD
-                    metric_type="counter",
-=======
                     metric_type=MetricType.COUNTER,
->>>>>>> 551e3c50
                     labels={"type": "daft"},
                     description="Number of chunks written to JSON files",
                 )
@@ -285,11 +268,7 @@
                 self.metrics.record_metric(
                     name="json_chunks_written",
                     value=1,
-<<<<<<< HEAD
-                    metric_type="counter",
-=======
                     metric_type=MetricType.COUNTER,
->>>>>>> 551e3c50
                     labels={"type": "daft"},
                     description="Number of chunks written to JSON files",
                 )
@@ -298,11 +277,7 @@
             self.metrics.record_metric(
                 name="json_write_records",
                 value=dataframe.count_rows(),
-<<<<<<< HEAD
-                metric_type="counter",
-=======
-                metric_type=MetricType.COUNTER,
->>>>>>> 551e3c50
+                metric_type=MetricType.COUNTER,
                 labels={"type": "daft"},
                 description="Number of records written to JSON files from daft DataFrame",
             )
@@ -317,11 +292,7 @@
             self.metrics.record_metric(
                 name="json_write_errors",
                 value=1,
-<<<<<<< HEAD
-                metric_type="counter",
-=======
-                metric_type=MetricType.COUNTER,
->>>>>>> 551e3c50
+                metric_type=MetricType.COUNTER,
                 labels={"type": "daft", "error": str(e)},
                 description="Number of errors while writing to JSON files",
             )
@@ -364,11 +335,7 @@
                 self.metrics.record_metric(
                     name="json_chunks_written",
                     value=1,
-<<<<<<< HEAD
-                    metric_type="counter",
-=======
                     metric_type=MetricType.COUNTER,
->>>>>>> 551e3c50
                     labels={"type": "pandas"},
                     description="Number of chunks written to JSON files",
                 )
@@ -386,11 +353,7 @@
             self.metrics.record_metric(
                 name="json_write_errors",
                 value=1,
-<<<<<<< HEAD
-                metric_type="counter",
-=======
-                metric_type=MetricType.COUNTER,
->>>>>>> 551e3c50
+                metric_type=MetricType.COUNTER,
                 labels={"type": "pandas", "error": str(e)},
                 description="Number of errors while writing to JSON files",
             )
