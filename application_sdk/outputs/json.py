import logging
import os
from typing import Any, Dict, List, Optional

import aiofiles
import daft
import orjson
import pandas as pd
from temporalio import activity

from application_sdk.common.logger_adaptors import AtlanLoggerAdapter
from application_sdk.inputs.objectstore import ObjectStore
from application_sdk.outputs import Output
from application_sdk.paas.writers import ChunkedObjectStoreWriterInterface

activity.logger = AtlanLoggerAdapter(logging.getLogger(__name__))


class JSONChunkedObjectStoreWriter(ChunkedObjectStoreWriterInterface):
    async def write(self, data: Dict[str, Any]) -> None:
        async with self.lock:
            if self.current_file is None or (
                self.current_record_count >= self.chunk_size and self.chunk_size >= 0
            ):
                await self._flush_buffer()
                await self._create_new_file()

            record = orjson.dumps(data, option=orjson.OPT_APPEND_NEWLINE).decode(
                "utf-8"
            )
            self.buffer.append(record)
            self.current_buffer_size += len(record)
            self.current_record_count += 1
            self.total_record_count += 1

            if self.current_buffer_size >= self.buffer_size:
                await self._flush_buffer()

    async def _flush_buffer(self):
        if not self.buffer or not self.current_buffer_size:
            return

        await self.current_file.write("".join(self.buffer))
        await self.current_file.flush()
        self.buffer.clear()
        self.current_buffer_size = 0

    async def close(self) -> int:
        await self._flush_buffer()
        await self.close_current_file()

    async def write_metadata(self, total_record_count: Optional[int] = None):
        if self.chunk_size < 0:
            # If chunk size is negative, we don't want to write metadata
            return

        # Write number of chunks
        with open(f"{self.local_file_prefix}/metadata.json", mode="w") as f:
            f.write(
                orjson.dumps(
                    {
                        "total_record_count": total_record_count
                        or self.total_record_count,
                        "chunk_count": self.current_file_number,
                    },
                    option=orjson.OPT_APPEND_NEWLINE,
                ).decode("utf-8")
            )
        await self.upload_file(f"{self.local_file_prefix}/metadata.json")

        return {
            "total_record_count": total_record_count or self.total_record_count,
            "chunk_count": self.current_file_number,
        }

    async def _create_new_file(self):
        await self.close_current_file()

        self.current_file_number += 1
        self.current_file_name = (
            f"{self.local_file_prefix}/{self.current_file_number}.json"
            if self.chunk_size >= 0
            else f"{self.local_file_prefix}.json"
        )
        self.current_file = await aiofiles.open(self.current_file_name, mode="w")

        activity.logger.info(f"Created new file: {self.current_file_name}")
        self.current_record_count = 0


class JsonOutput(Output):
    def __init__(
        self,
        output_path: str,
        upload_file_prefix: str,
        chunk_start: Optional[int] = None,
        buffer_size: int = 1024 * 1024 * 10,
        chunk_size: int = 100000,
        total_record_count: int = 0,
        chunk_count: int = 0,
    ):
        self.output_path = output_path
        self.upload_file_prefix = upload_file_prefix
        self.chunk_start = chunk_start
        self.total_record_count = total_record_count
        self.chunk_count = chunk_count
        self.buffer_size = buffer_size
        self.chunk_size = chunk_size
        self.buffer: List[pd.DataFrame] = []
        self.current_buffer_size = 0
        os.makedirs(f"{output_path}", exist_ok=True)

    async def write_df(self, df: pd.DataFrame, file_suffix: str = None):
        """
        Method to write the dataframe to a json file and push it to the object store.
        :param file_suffix: Optional suffix to be added to the file name.
        """
        if len(df) == 0:
            return

        try:
            # Split the DataFrame into chunks
            partition = (
                self.chunk_size
                if self.chunk_start is None
                else min(self.chunk_size, self.buffer_size)
            )
            chunks = [df[i : i + partition] for i in range(0, len(df), partition)]

            for chunk in chunks:
                self.buffer.append(chunk)
                self.current_buffer_size += len(chunk)

                if self.current_buffer_size >= partition:
                    await self._flush_buffer(file_suffix)

            await self._flush_buffer(file_suffix)

        except Exception as e:
            activity.logger.error(f"Error writing dataframe to json: {str(e)}")

<<<<<<< HEAD
    async def _flush_buffer(self, file_suffix: str = None):
=======
    async def write_daft_df(self, df: daft.DataFrame):
        """
        Method to write the dataframe to a json file and push it to the object store
        """
        # Daft does not have a built in method to write the daft dataframe to json
        # So we convert it to pandas dataframe and write it to json
        await self.write_df(df.to_pandas())

    async def _flush_buffer(self):
>>>>>>> 42ea758f
        if not self.buffer or not self.current_buffer_size:
            return
        combined_df = pd.concat(self.buffer)

        # Write DataFrame to JSON file
        if not combined_df.empty:
            self.chunk_count += 1
            self.total_record_count += len(combined_df)

            # If a suffix is provided, include it in the file name
            suffix_part = f"_{file_suffix}" if file_suffix else ""

            if self.chunk_start is None:
                output_file_name = (
                    f"{self.output_path}/{str(self.chunk_count)}{suffix_part}.json"
                )
            else:
                output_file_name = f"{self.output_path}/{str(self.chunk_start + 1)}-{str(self.chunk_count)}{suffix_part}.json"

            combined_df.to_json(output_file_name, orient="records", lines=True)

            # Push the file to the object store
            await ObjectStore.push_file_to_object_store(
                self.upload_file_prefix, output_file_name
            )

        self.buffer.clear()
        self.current_buffer_size = 0<|MERGE_RESOLUTION|>--- conflicted
+++ resolved
@@ -139,9 +139,6 @@
         except Exception as e:
             activity.logger.error(f"Error writing dataframe to json: {str(e)}")
 
-<<<<<<< HEAD
-    async def _flush_buffer(self, file_suffix: str = None):
-=======
     async def write_daft_df(self, df: daft.DataFrame):
         """
         Method to write the dataframe to a json file and push it to the object store
@@ -150,8 +147,7 @@
         # So we convert it to pandas dataframe and write it to json
         await self.write_df(df.to_pandas())
 
-    async def _flush_buffer(self):
->>>>>>> 42ea758f
+    async def _flush_buffer(self, file_suffix: str = None):
         if not self.buffer or not self.current_buffer_size:
             return
         combined_df = pd.concat(self.buffer)
