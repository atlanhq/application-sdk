--- conflicted
+++ resolved
@@ -77,13 +77,9 @@
 
         self.current_file_number += 1
         self.current_file_name = (
-<<<<<<< HEAD
             f"{self.local_file_prefix}/{self.current_file_number}.json"
-=======
-            f"{self.local_file_prefix}-{self.current_file_number}.json"
             if self.chunk_size >= 0
             else f"{self.local_file_prefix}.json"
->>>>>>> 7b5782ad
         )
         self.current_file = await aiofiles.open(self.current_file_name, mode="w")
 
