import os
<<<<<<< HEAD
from typing import TYPE_CHECKING, Any, Callable, Dict, List, Optional, Union
=======
from datetime import datetime
from typing import (
    TYPE_CHECKING,
    Any,
    AsyncIterator,
    Callable,
    Dict,
    List,
    Optional,
    Union,
)
>>>>>>> 032bbbdb

import orjson
from temporalio import activity

from application_sdk.common.logger_adaptors import get_logger
from application_sdk.outputs import Output
from application_sdk.outputs.objectstore import ObjectStoreOutput

logger = get_logger(__name__)
activity.logger = logger

if TYPE_CHECKING:
    import daft
    import pandas as pd


def path_gen(chunk_start: int | None, chunk_count: int) -> str:
    """Generate a file path for a chunk.

    Args:
        chunk_start (int | None): Starting index of the chunk, or None for single chunk.
        chunk_count (int): Total number of chunks.

    Returns:
        str: Generated file path for the chunk.
    """
    if chunk_start is None:
        return f"{str(chunk_count)}.json"
    else:
        return f"{str(chunk_start+1)}-{str(chunk_count)}.json"


def convert_datetime_to_epoch(data: Any) -> Any:
    """Convert datetime objects to epoch timestamps in milliseconds.

    Args:
        data: The data to convert

    Returns:
        The converted data with datetime fields as epoch timestamps
    """
    if isinstance(data, datetime):
        return int(data.timestamp() * 1000)
    elif isinstance(data, dict):
        return {k: convert_datetime_to_epoch(v) for k, v in data.items()}
    elif isinstance(data, list):
        return [convert_datetime_to_epoch(item) for item in data]
    return data


class JsonOutput(Output):
    """Output handler for writing data to JSON files.

    This class provides functionality for writing data to JSON files with support
    for chunking large datasets, buffering, and automatic file path generation.
    It can handle both pandas and daft DataFrames as input.

    The output can be written to local files and optionally uploaded to an object
    store. Files are named using a configurable path generation scheme that
    includes chunk numbers for split files.

    Attributes:
        output_path (Optional[str]): Base path where JSON files will be written.
        output_suffix (str): Suffix added to file paths when uploading to object store.
        output_prefix (Optional[str]): Prefix for output files and object store paths.
        typename (Optional[str]): Type identifier for the data being written.
        chunk_start (Optional[int]): Starting index for chunk numbering.
        buffer_size (int): Size of the write buffer in bytes.
        chunk_size (int): Maximum number of records per chunk.
        total_record_count (int): Total number of records processed.
        chunk_count (int): Number of chunks written.
        buffer (List[Union[pd.DataFrame, daft.DataFrame]]): Buffer for accumulating
            data before writing.
    """

    def __init__(
        self,
        output_suffix: str,
        output_path: Optional[str] = None,
        output_prefix: Optional[str] = None,
        typename: Optional[str] = None,
        chunk_start: Optional[int] = None,
        buffer_size: int = 100000,
        chunk_size: Optional[int] = None,
        total_record_count: int = 0,
        chunk_count: int = 0,
        path_gen: Callable[[int | None, int], str] = path_gen,
        **kwargs: Dict[str, Any],
    ):
        """Initialize the JSON output handler.

        Args:
            output_path (str): Path where JSON files will be written.
            output_suffix (str): Prefix for files when uploading to object store.
            output_prefix (Optional[str], optional): Prefix for files where the files will be written and uploaded.
            chunk_start (Optional[int], optional): Starting index for chunk numbering.
                Defaults to None.
            buffer_size (int, optional): Size of the buffer in bytes.
                Defaults to 10MB (1024 * 1024 * 10).
            chunk_size (Optional[int], optional): Maximum number of records per chunk. If None, uses config value.
                Defaults to None.
            total_record_count (int, optional): Initial total record count.
                Defaults to 0.
            chunk_count (int, optional): Initial chunk count.
                Defaults to 0.
            path_gen (Callable, optional): Function to generate file paths.
                Defaults to path_gen function.
        """
        self.output_path = output_path
        self.output_suffix = output_suffix
        self.output_prefix = output_prefix
        self.typename = typename
        self.chunk_start = chunk_start
        self.total_record_count = total_record_count
        self.chunk_count = chunk_count
        self.buffer_size = buffer_size
        self.chunk_size = chunk_size or 100000
        self.buffer: List[Union["pd.DataFrame", "daft.DataFrame"]] = []  # noqa: F821
        self.current_buffer_size = 0
        self.path_gen = path_gen

        if not self.output_path:
            raise ValueError("output_path is required")

        self.output_path = os.path.join(self.output_path, output_suffix)
        if typename:
            self.output_path = os.path.join(self.output_path, typename)
        os.makedirs(self.output_path, exist_ok=True)

        # For Query Extraction
        start_marker = kwargs.get("start_marker")
        end_marker = kwargs.get("end_marker")
        if start_marker and end_marker:
            self.path_gen = (
                lambda chunk_start, chunk_count: f"{start_marker}_{end_marker}.json"
            )

    async def write_dataframe(self, dataframe: "pd.DataFrame"):
        """Write a pandas DataFrame to JSON files.

        This method writes the DataFrame to JSON files, potentially splitting it
        into chunks based on chunk_size and buffer_size settings.

        Args:
            dataframe (pd.DataFrame): The DataFrame to write.

        Note:
            If the DataFrame is empty, the method returns without writing.
        """
        if len(dataframe) == 0:
            return

        try:
            # Split the DataFrame into chunks
            partition = (
                self.chunk_size
                if self.chunk_start is None
                else min(self.chunk_size, self.buffer_size)
            )
            chunks = [
                dataframe[i : i + partition]
                for i in range(0, len(dataframe), partition)
            ]

            for chunk in chunks:
                self.buffer.append(chunk)
                self.current_buffer_size += len(chunk)

                if self.current_buffer_size >= partition:
                    await self._flush_buffer()

            await self._flush_buffer()

        except Exception as e:
            logger.error(f"Error writing dataframe to json: {str(e)}")

    async def write_daft_dataframe(
        self,
        dataframe: "daft.DataFrame",
        preserve_fields: Optional[List[str]] = [
            "identity_cycle",
            "number_columns_in_part_key",
            "columns_participating_in_part_key",
            "engine",
            "is_insertable_into",
            "is_typed",
        ],
        null_to_empty_dict_fields: Optional[List[str]] = [
            "attributes",
            "customAttributes",
        ],
    ):  # noqa: F821
        """Write a daft DataFrame to JSON files.

        This method converts the daft DataFrame to pandas and writes it to JSON files.

        Args:
            dataframe (daft.DataFrame): The DataFrame to write.

        Note:
            Daft does not have built-in JSON writing support, so we are using orjson.
        """
        # Daft does not have a built in method to write the daft dataframe to json
        # So we are using orjson to write the data to json in a more memory efficient way
        buffer = []
<<<<<<< HEAD
        for row in dataframe.iter_rows():
            self.total_record_count += 1
            # Remove null attributes from the row recursively, preserving specified fields
            cleaned_row = self.process_null_fields(
                row, preserve_fields, null_to_empty_dict_fields
            )
            # Serialize the row and add it to the buffer
            buffer.append(
                orjson.dumps(cleaned_row, option=orjson.OPT_APPEND_NEWLINE).decode(
                    "utf-8"
=======

        if isinstance(dataframe, AsyncIterator):
            async for row in dataframe:
                self.total_record_count += 1
                # Convert datetime fields to epoch timestamps before serialization
                converted_row = convert_datetime_to_epoch(row)
                # Serialize the row and add it to the buffer
                buffer.append(
                    orjson.dumps(
                        converted_row, option=orjson.OPT_APPEND_NEWLINE
                    ).decode("utf-8")
>>>>>>> 032bbbdb
                )
            )

        # If the buffer reaches the specified size, write it to the file
        if self.chunk_size and len(buffer) >= self.chunk_size:
            self.chunk_count += 1
            output_file_name = f"{self.output_path}/{self.path_gen(self.chunk_start, self.chunk_count)}"
            with open(output_file_name, "w") as f:
                f.writelines(buffer)
            buffer.clear()  # Clear the buffer

        # Write any remaining rows in the buffer
        if buffer:
            self.chunk_count += 1
            output_file_name = f"{self.output_path}/{self.path_gen(self.chunk_start, self.chunk_count)}"
            with open(output_file_name, "w") as f:
                f.writelines(buffer)
            buffer.clear()

        # Push the file to the object store
        await ObjectStoreOutput.push_files_to_object_store(
            self.output_prefix, self.output_path
        )

    async def _flush_buffer(self):
        """Flush the current buffer to a JSON file.

        This method combines all DataFrames in the buffer, writes them to a JSON file,
        and uploads the file to the object store.

        Note:
            If the buffer is empty or has no records, the method returns without writing.
        """
        import pandas as pd

        if not self.buffer or not self.current_buffer_size:
            return

        if not isinstance(self.buffer, List["pd.DataFrame"]):
            raise TypeError(
                "_flush_buffer encountered non-list buffer. This should not happen."
            )

        # Now it's safe to cast for pd.concat
        pd_buffer: List[pd.DataFrame] = self.buffer  # type: ignore
        combined_dataframe = pd.concat(pd_buffer)

        # Write DataFrame to JSON file
        if not combined_dataframe.empty:
            self.chunk_count += 1
            self.total_record_count += len(combined_dataframe)
            output_file_name = f"{self.output_path}/{self.path_gen(self.chunk_start, self.chunk_count)}"
            combined_dataframe.to_json(output_file_name, orient="records", lines=True)

            # Push the file to the object store
            await ObjectStoreOutput.push_file_to_object_store(
                self.output_prefix, output_file_name
            )

        self.buffer.clear()
        self.current_buffer_size = 0<|MERGE_RESOLUTION|>--- conflicted
+++ resolved
@@ -1,19 +1,6 @@
 import os
-<<<<<<< HEAD
+from datetime import datetime
 from typing import TYPE_CHECKING, Any, Callable, Dict, List, Optional, Union
-=======
-from datetime import datetime
-from typing import (
-    TYPE_CHECKING,
-    Any,
-    AsyncIterator,
-    Callable,
-    Dict,
-    List,
-    Optional,
-    Union,
-)
->>>>>>> 032bbbdb
 
 import orjson
 from temporalio import activity
@@ -219,7 +206,6 @@
         # Daft does not have a built in method to write the daft dataframe to json
         # So we are using orjson to write the data to json in a more memory efficient way
         buffer = []
-<<<<<<< HEAD
         for row in dataframe.iter_rows():
             self.total_record_count += 1
             # Remove null attributes from the row recursively, preserving specified fields
@@ -230,19 +216,6 @@
             buffer.append(
                 orjson.dumps(cleaned_row, option=orjson.OPT_APPEND_NEWLINE).decode(
                     "utf-8"
-=======
-
-        if isinstance(dataframe, AsyncIterator):
-            async for row in dataframe:
-                self.total_record_count += 1
-                # Convert datetime fields to epoch timestamps before serialization
-                converted_row = convert_datetime_to_epoch(row)
-                # Serialize the row and add it to the buffer
-                buffer.append(
-                    orjson.dumps(
-                        converted_row, option=orjson.OPT_APPEND_NEWLINE
-                    ).decode("utf-8")
->>>>>>> 032bbbdb
                 )
             )
 
