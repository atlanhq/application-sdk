import os
from typing import TYPE_CHECKING, Any, Callable, List, Optional, Union

import orjson
from temporalio import activity

from application_sdk.common.logger_adaptors import get_logger
from application_sdk.config import get_settings
from application_sdk.outputs import Output
from application_sdk.outputs.objectstore import ObjectStoreOutput

activity.logger = get_logger(__name__)

if TYPE_CHECKING:
    import daft


def path_gen(chunk_start: int | None, chunk_count: int) -> str:
    """Generate a file path for a chunk.

    Args:
        chunk_start (int | None): Starting index of the chunk, or None for single chunk.
        chunk_count (int): Total number of chunks.

    Returns:
        str: Generated file path for the chunk.
    """
    if chunk_start is None:
        return f"{str(chunk_count)}.json"
    else:
        return f"{str(chunk_start+1)}-{str(chunk_count)}.json"


class JsonOutput(Output):
    """Output handler for writing data to JSON files.

    This class handles writing DataFrames to JSON files with support for chunking
    and automatic uploading to object store.

    Attributes:
        output_suffix (str): Suffix for files when uploading to object store.
        output_path (str): Path where JSON files will be written.
        output_prefix (str): Prefix for files when uploading to object store.
        typename (Optional[str]): Type name of the entity e.g database, schema, table.
        chunk_start (Optional[int]): Starting index for chunk numbering.
        buffer_size (int): Size of the buffer in bytes.
        chunk_size (int): Maximum number of records per chunk.
        total_record_count (int): Total number of records processed.
        chunk_count (int): Number of chunks created.
        path_gen (Callable): Function to generate file paths for chunks.
        buffer (List[pd.DataFrame]): Buffer holding DataFrames before writing.
        current_buffer_size (int): Current size of the buffer.
    """

    def __init__(
        self,
        output_suffix: str,
        output_path: Optional[str] = None,
        output_prefix: Optional[str] = None,
        typename: Optional[str] = None,
        chunk_start: Optional[int] = None,
        buffer_size: int = 100000,
        chunk_size: Optional[int] = None,
        total_record_count: int = 0,
        chunk_count: int = 0,
        path_gen: Callable[[int | None, int], str] = path_gen,
        **kwargs: Any,
    ):
        """Initialize the JSON output handler.

        Args:
            output_path (str): Path where JSON files will be written.
            output_suffix (str): Prefix for files when uploading to object store.
            output_prefix (Optional[str], optional): Prefix for files where the files will be written and uploaded.
            chunk_start (Optional[int], optional): Starting index for chunk numbering.
                Defaults to None.
            buffer_size (int, optional): Size of the buffer in bytes.
                Defaults to 10MB (1024 * 1024 * 10).
            chunk_size (Optional[int], optional): Maximum number of records per chunk. If None, uses config value.
                Defaults to None.
            total_record_count (int, optional): Initial total record count.
                Defaults to 0.
            chunk_count (int, optional): Initial chunk count.
                Defaults to 0.
            path_gen (Callable, optional): Function to generate file paths.
                Defaults to path_gen function.
        """
        self.output_path = output_path
        self.output_suffix = output_suffix
        self.output_prefix = output_prefix
        self.typename = typename
        self.chunk_start = chunk_start
        self.total_record_count = total_record_count
        self.chunk_count = chunk_count
        self.buffer_size = buffer_size
        settings = get_settings()
        self.chunk_size = chunk_size or settings.chunk_size
<<<<<<< HEAD
        self.buffer: List[Union[pd.DataFrame, "daft.DataFrame"]] = []
=======
        self.buffer: List[Union["pd.DataFrame", "daft.DataFrame"]] = []  # noqa: F821
>>>>>>> 79867b11
        self.current_buffer_size = 0
        self.path_gen = path_gen

<<<<<<< HEAD
    @classmethod
    def re_init(  # type: ignore
        cls,
        output_path: str,
        typename: Optional[str] = None,
        chunk_count: int = 0,
        total_record_count: int = 0,
        chunk_start: Optional[int] = None,
        output_suffix: Optional[str] = None,
        **kwargs: Any,
    ):
        """Re-initialize the output class with given keyword arguments.

        Args:
            output_path (str): Path where JSON files will be written.
            typename (str, optional): Type name of the entity e.g database, schema, table.
                Defaults to None.
            chunk_count (int, optional): Initial chunk count.
                Defaults to 0.
            total_record_count (int, optional): Initial total record count.
                Defaults to 0.
            chunk_start (Optional[int], optional): Starting index for chunk numbering.
                Defaults to None.
            output_suffix (str, optional): Suffix for output files.
                Defaults to None.
            kwargs (Dict[str, Any]): Additional keyword arguments.
        """
        output_path = f"{output_path}{output_suffix}"
=======
        self.output_path = os.path.join(output_path, output_suffix)
>>>>>>> 79867b11
        if typename:
            self.output_path = os.path.join(self.output_path, typename)
        os.makedirs(self.output_path, exist_ok=True)

        # For Query Extraction
        start_marker = kwargs.get("start_marker")
        end_marker = kwargs.get("end_marker")
        if start_marker and end_marker:
            self.path_gen = (
                lambda chunk_start, chunk_count: f"{start_marker}_{end_marker}.json"
            )
<<<<<<< HEAD
        return cls(
            output_suffix=output_suffix or "",
            output_path=output_path,
            typename=typename,
            chunk_count=chunk_count,
            total_record_count=total_record_count,
            chunk_start=chunk_start,
            **kwargs,
        )
=======
>>>>>>> 79867b11

    async def write_dataframe(self, dataframe: "pd.DataFrame"):
        """Write a pandas DataFrame to JSON files.

        This method writes the DataFrame to JSON files, potentially splitting it
        into chunks based on chunk_size and buffer_size settings.

        Args:
            dataframe (pd.DataFrame): The DataFrame to write.

        Note:
            If the DataFrame is empty, the method returns without writing.
        """
        if len(dataframe) == 0:
            return

        try:
            # Split the DataFrame into chunks
            partition = (
                self.chunk_size
                if self.chunk_start is None
                else min(self.chunk_size, self.buffer_size)
            )
            chunks = [
                dataframe[i : i + partition]
                for i in range(0, len(dataframe), partition)
            ]

            for chunk in chunks:
                self.buffer.append(chunk)
                self.current_buffer_size += len(chunk)

                if self.current_buffer_size >= partition:
                    await self._flush_buffer()

            await self._flush_buffer()

        except Exception as e:
            activity.logger.error(f"Error writing dataframe to json: {str(e)}")

    async def write_daft_dataframe(self, dataframe: "daft.DataFrame"):  # noqa: F821
        """Write a daft DataFrame to JSON files.

        This method converts the daft DataFrame to pandas and writes it to JSON files.

        Args:
            dataframe (daft.DataFrame): The DataFrame to write.

        Note:
            Daft does not have built-in JSON writing support, so we are using orjson.
        """
        # Daft does not have a built in method to write the daft dataframe to json
        # So we are using orjson to write the data to json in a more memory efficient way
        buffer = []

        for row in dataframe:
            self.total_record_count += 1
            # Serialize the row and add it to the buffer
            buffer.append(
                orjson.dumps(row, option=orjson.OPT_APPEND_NEWLINE).decode("utf-8")
            )

            # If the buffer reaches the specified size, write it to the file
            if self.chunk_size and len(buffer) >= self.chunk_size:
                self.chunk_count += 1
                output_file_name = f"{self.output_path}/{self.path_gen(self.chunk_start, self.chunk_count)}"
                with open(output_file_name, "w") as f:
                    f.writelines(buffer)
                buffer.clear()  # Clear the buffer

        # Write any remaining rows in the buffer
        if buffer:
            self.chunk_count += 1
            output_file_name = f"{self.output_path}/{self.path_gen(self.chunk_start, self.chunk_count)}"
            with open(output_file_name, "w") as f:
                f.writelines(buffer)
            buffer.clear()

        # Push the file to the object store
        await ObjectStoreOutput.push_files_to_object_store(
            self.output_prefix, self.output_path
        )

    async def _flush_buffer(self):
        """Flush the current buffer to a JSON file.

        This method combines all DataFrames in the buffer, writes them to a JSON file,
        and uploads the file to the object store.

        Note:
            If the buffer is empty or has no records, the method returns without writing.
        """
        import pandas as pd

        if not self.buffer or not self.current_buffer_size:
            return
        combined_dataframe = pd.concat(self.buffer)

        # Write DataFrame to JSON file
        if not combined_dataframe.empty:
            self.chunk_count = 1 if self.chunk_count is None else self.chunk_count + 1
            self.total_record_count = (
                len(combined_dataframe)
                if self.total_record_count is None
                else self.total_record_count + len(combined_dataframe)
            )
            output_file_name = f"{self.output_path}/{self.path_gen(self.chunk_start, self.chunk_count)}"
            combined_dataframe.to_json(output_file_name, orient="records", lines=True)

            # Push the file to the object store
            await ObjectStoreOutput.push_file_to_object_store(
                self.output_prefix, output_file_name
            )

        self.buffer.clear()
        self.current_buffer_size = 0<|MERGE_RESOLUTION|>--- conflicted
+++ resolved
@@ -13,6 +13,7 @@
 
 if TYPE_CHECKING:
     import daft
+    import pandas as pd
 
 
 def path_gen(chunk_start: int | None, chunk_count: int) -> str:
@@ -85,7 +86,7 @@
             path_gen (Callable, optional): Function to generate file paths.
                 Defaults to path_gen function.
         """
-        self.output_path = output_path
+        self.output_path = output_path or ""
         self.output_suffix = output_suffix
         self.output_prefix = output_prefix
         self.typename = typename
@@ -95,49 +96,16 @@
         self.buffer_size = buffer_size
         settings = get_settings()
         self.chunk_size = chunk_size or settings.chunk_size
-<<<<<<< HEAD
-        self.buffer: List[Union[pd.DataFrame, "daft.DataFrame"]] = []
-=======
         self.buffer: List[Union["pd.DataFrame", "daft.DataFrame"]] = []  # noqa: F821
->>>>>>> 79867b11
         self.current_buffer_size = 0
         self.path_gen = path_gen
 
-<<<<<<< HEAD
-    @classmethod
-    def re_init(  # type: ignore
-        cls,
-        output_path: str,
-        typename: Optional[str] = None,
-        chunk_count: int = 0,
-        total_record_count: int = 0,
-        chunk_start: Optional[int] = None,
-        output_suffix: Optional[str] = None,
-        **kwargs: Any,
-    ):
-        """Re-initialize the output class with given keyword arguments.
-
-        Args:
-            output_path (str): Path where JSON files will be written.
-            typename (str, optional): Type name of the entity e.g database, schema, table.
-                Defaults to None.
-            chunk_count (int, optional): Initial chunk count.
-                Defaults to 0.
-            total_record_count (int, optional): Initial total record count.
-                Defaults to 0.
-            chunk_start (Optional[int], optional): Starting index for chunk numbering.
-                Defaults to None.
-            output_suffix (str, optional): Suffix for output files.
-                Defaults to None.
-            kwargs (Dict[str, Any]): Additional keyword arguments.
-        """
-        output_path = f"{output_path}{output_suffix}"
-=======
-        self.output_path = os.path.join(output_path, output_suffix)
->>>>>>> 79867b11
-        if typename:
-            self.output_path = os.path.join(self.output_path, typename)
-        os.makedirs(self.output_path, exist_ok=True)
+        # Handle potential None values
+        if self.output_path and self.output_suffix:
+            self.output_path = os.path.join(self.output_path, self.output_suffix)
+            if typename:
+                self.output_path = os.path.join(self.output_path, typename)
+            os.makedirs(self.output_path, exist_ok=True)
 
         # For Query Extraction
         start_marker = kwargs.get("start_marker")
@@ -146,18 +114,6 @@
             self.path_gen = (
                 lambda chunk_start, chunk_count: f"{start_marker}_{end_marker}.json"
             )
-<<<<<<< HEAD
-        return cls(
-            output_suffix=output_suffix or "",
-            output_path=output_path,
-            typename=typename,
-            chunk_count=chunk_count,
-            total_record_count=total_record_count,
-            chunk_start=chunk_start,
-            **kwargs,
-        )
-=======
->>>>>>> 79867b11
 
     async def write_dataframe(self, dataframe: "pd.DataFrame"):
         """Write a pandas DataFrame to JSON files.
@@ -223,23 +179,30 @@
             # If the buffer reaches the specified size, write it to the file
             if self.chunk_size and len(buffer) >= self.chunk_size:
                 self.chunk_count += 1
-                output_file_name = f"{self.output_path}/{self.path_gen(self.chunk_start, self.chunk_count)}"
-                with open(output_file_name, "w") as f:
-                    f.writelines(buffer)
+                if self.output_path:
+                    output_file_name = os.path.join(
+                        self.output_path,
+                        self.path_gen(self.chunk_start, self.chunk_count),
+                    )
+                    with open(output_file_name, "w") as f:
+                        f.writelines(buffer)
                 buffer.clear()  # Clear the buffer
 
         # Write any remaining rows in the buffer
-        if buffer:
+        if buffer and self.output_path:
             self.chunk_count += 1
-            output_file_name = f"{self.output_path}/{self.path_gen(self.chunk_start, self.chunk_count)}"
+            output_file_name = os.path.join(
+                self.output_path, self.path_gen(self.chunk_start, self.chunk_count)
+            )
             with open(output_file_name, "w") as f:
                 f.writelines(buffer)
             buffer.clear()
 
-        # Push the file to the object store
-        await ObjectStoreOutput.push_files_to_object_store(
-            self.output_prefix, self.output_path
-        )
+        # Push the file to the object store if both path and prefix are defined
+        if self.output_path and self.output_prefix:
+            await ObjectStoreOutput.push_files_to_object_store(
+                self.output_prefix, self.output_path
+            )
 
     async def _flush_buffer(self):
         """Flush the current buffer to a JSON file.
@@ -250,27 +213,39 @@
         Note:
             If the buffer is empty or has no records, the method returns without writing.
         """
-        import pandas as pd
-
         if not self.buffer or not self.current_buffer_size:
             return
-        combined_dataframe = pd.concat(self.buffer)
-
-        # Write DataFrame to JSON file
-        if not combined_dataframe.empty:
-            self.chunk_count = 1 if self.chunk_count is None else self.chunk_count + 1
-            self.total_record_count = (
-                len(combined_dataframe)
-                if self.total_record_count is None
-                else self.total_record_count + len(combined_dataframe)
-            )
-            output_file_name = f"{self.output_path}/{self.path_gen(self.chunk_start, self.chunk_count)}"
-            combined_dataframe.to_json(output_file_name, orient="records", lines=True)
-
-            # Push the file to the object store
-            await ObjectStoreOutput.push_file_to_object_store(
-                self.output_prefix, output_file_name
-            )
-
-        self.buffer.clear()
-        self.current_buffer_size = 0+
+        try:
+            import pandas as pd
+
+            combined_dataframe = pd.concat(self.buffer)
+
+            # Write DataFrame to JSON file
+            if not combined_dataframe.empty and self.output_path:
+                self.chunk_count = (
+                    1 if self.chunk_count is None else self.chunk_count + 1
+                )
+                self.total_record_count = (
+                    len(combined_dataframe)
+                    if self.total_record_count is None
+                    else self.total_record_count + len(combined_dataframe)
+                )
+                output_file_name = os.path.join(
+                    self.output_path, self.path_gen(self.chunk_start, self.chunk_count)
+                )
+                combined_dataframe.to_json(
+                    output_file_name, orient="records", lines=True
+                )
+
+                # Push the file to the object store if prefix is defined
+                if self.output_prefix:
+                    await ObjectStoreOutput.push_file_to_object_store(
+                        self.output_prefix, output_file_name
+                    )
+
+            self.buffer.clear()
+            self.current_buffer_size = 0
+        except Exception as e:
+            activity.logger.error(f"Error flushing buffer to json: {str(e)}")
+            raise e