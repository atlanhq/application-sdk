from typing import TYPE_CHECKING, Union

import pandas as pd
from pyiceberg.catalog import Catalog
from pyiceberg.table import Table
from temporalio import activity

from application_sdk.common.logger_adaptors import get_logger
from application_sdk.outputs import Output

<<<<<<< HEAD
logger = get_logger(__name__)
activity.logger = logger
=======
if TYPE_CHECKING:
    import daft
    import pandas as pd

activity.logger = get_logger(__name__)
>>>>>>> 617d9096


class IcebergOutput(Output):
    """
    Iceberg Output class to write data to Iceberg tables using daft and pandas
    """

    def __init__(
        self,
        iceberg_catalog: Catalog,
        iceberg_namespace: str,
        iceberg_table: Union[str, Table],
        mode: str = "append",
        total_record_count: int = 0,
        chunk_count: int = 0,
    ):
        """Initialize the Iceberg output class.

        Args:
            iceberg_catalog (Catalog): Iceberg catalog object.
            iceberg_namespace (str): Iceberg namespace.
            iceberg_table (Union[str, Table]): Iceberg table object or table name.
            mode (str, optional): Write mode for the iceberg table. Defaults to "append".
            total_record_count (int, optional): Total record count written to the iceberg table. Defaults to 0.
            chunk_count (int, optional): Number of chunks written to the iceberg table. Defaults to 0.
        """
        self.total_record_count = total_record_count
        self.chunk_count = chunk_count
        self.iceberg_catalog = iceberg_catalog
        self.iceberg_namespace = iceberg_namespace
        self.iceberg_table = iceberg_table
        self.mode = mode

    async def write_dataframe(self, dataframe: "pd.DataFrame"):
        """
        Method to write the pandas dataframe to an iceberg table
        """
        try:
            import daft

            if len(dataframe) == 0:
                return
            # convert the pandas dataframe to a daft dataframe
            daft_dataframe = daft.from_pandas(dataframe)
            await self.write_daft_dataframe(daft_dataframe)
        except Exception as e:
<<<<<<< HEAD
            logger.error(f"Error writing pandas dataframe to iceberg table: {str(e)}")
=======
            activity.logger.error(
                f"Error writing pandas dataframe to iceberg table: {str(e)}"
            )
            raise e
>>>>>>> 617d9096

    async def write_daft_dataframe(self, dataframe: "daft.DataFrame"):  # noqa: F821
        """
        Method to write the daft dataframe to an iceberg table
        """
        try:
            if dataframe.count_rows() == 0:
                return
            # Create a new table in the iceberg catalog
            self.chunk_count += 1
            self.total_record_count += dataframe.count_rows()

            # check if iceberg table is already created
            if isinstance(self.iceberg_table, Table):
                # if yes, use the existing iceberg table
                table = self.iceberg_table
            else:
                # if not, create a new table in the iceberg catalog
                table = self.iceberg_catalog.create_table_if_not_exists(
                    f"{self.iceberg_namespace}.{self.iceberg_table}",
                    schema=dataframe.to_arrow().schema,
                )
            # write the dataframe to the iceberg table
            dataframe.write_iceberg(table, mode=self.mode)
        except Exception as e:
<<<<<<< HEAD
            logger.error(f"Error writing daft dataframe to iceberg table: {str(e)}")
=======
            activity.logger.error(
                f"Error writing daft dataframe to iceberg table: {str(e)}"
            )
            raise e
>>>>>>> 617d9096
<|MERGE_RESOLUTION|>--- conflicted
+++ resolved
@@ -1,6 +1,5 @@
 from typing import TYPE_CHECKING, Union
 
-import pandas as pd
 from pyiceberg.catalog import Catalog
 from pyiceberg.table import Table
 from temporalio import activity
@@ -8,16 +7,12 @@
 from application_sdk.common.logger_adaptors import get_logger
 from application_sdk.outputs import Output
 
-<<<<<<< HEAD
 logger = get_logger(__name__)
 activity.logger = logger
-=======
+
 if TYPE_CHECKING:
     import daft
     import pandas as pd
-
-activity.logger = get_logger(__name__)
->>>>>>> 617d9096
 
 
 class IcebergOutput(Output):
@@ -64,14 +59,8 @@
             daft_dataframe = daft.from_pandas(dataframe)
             await self.write_daft_dataframe(daft_dataframe)
         except Exception as e:
-<<<<<<< HEAD
             logger.error(f"Error writing pandas dataframe to iceberg table: {str(e)}")
-=======
-            activity.logger.error(
-                f"Error writing pandas dataframe to iceberg table: {str(e)}"
-            )
             raise e
->>>>>>> 617d9096
 
     async def write_daft_dataframe(self, dataframe: "daft.DataFrame"):  # noqa: F821
         """
@@ -97,11 +86,5 @@
             # write the dataframe to the iceberg table
             dataframe.write_iceberg(table, mode=self.mode)
         except Exception as e:
-<<<<<<< HEAD
             logger.error(f"Error writing daft dataframe to iceberg table: {str(e)}")
-=======
-            activity.logger.error(
-                f"Error writing daft dataframe to iceberg table: {str(e)}"
-            )
-            raise e
->>>>>>> 617d9096
+            raise e