--- conflicted
+++ resolved
@@ -66,8 +66,12 @@
     output_prefix: str
     total_record_count: int
     chunk_count: int
-<<<<<<< HEAD
-    statistics: List[int] = []
+    chunk_part: int
+    buffer_size: int
+    max_file_size_bytes: int
+    current_buffer_size: int
+    current_buffer_size_bytes: int
+    partitions: List[int]
 
     def _infer_phase_from_path(self) -> Optional[str]:
         """Infer phase from output path by checking for raw/transformed directories.
@@ -82,19 +86,7 @@
             return "Transform"
         return None
 
-    def estimate_dataframe_file_size(
-        self, dataframe: "pd.DataFrame", file_type: Literal["json", "parquet"]
-    ) -> int:
-=======
-    chunk_part: int
-    buffer_size: int
-    max_file_size_bytes: int
-    current_buffer_size: int
-    current_buffer_size_bytes: int
-    partitions: List[int]
-
     def estimate_dataframe_record_size(self, dataframe: "pd.DataFrame") -> int:
->>>>>>> 5f83d886
         """Estimate File size of a DataFrame by sampling a few records."""
         if len(dataframe) == 0:
             return 0
@@ -364,9 +356,6 @@
             logger.error(f"Error getting statistics: {str(e)}")
             raise
 
-<<<<<<< HEAD
-    async def write_statistics(self, typename: Optional[str] = None) -> Optional[Dict[str, Any]]:
-=======
     async def _upload_file(self, file_name: str):
         """Upload a file to the object store."""
         await ObjectStore.upload_file(
@@ -416,8 +405,7 @@
             logger.error(f"Error flushing buffer to files: {str(e)}")
             raise e
 
-    async def write_statistics(self) -> Optional[Dict[str, Any]]:
->>>>>>> 5f83d886
+    async def write_statistics(self, typename: Optional[str] = None) -> Optional[Dict[str, Any]]:
         """Write statistics about the output to a JSON file.
 
         This method writes statistics including total record count and chunk count
