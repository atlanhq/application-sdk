"""Output module for handling data output operations.

This module provides base classes and utilities for handling various types of data outputs
in the application, including file outputs and object store interactions.
"""

import inspect
import logging
from abc import ABC, abstractmethod
from typing import Any, AsyncGenerator, Dict, Generator, Optional, Union

import pandas as pd
from temporalio import activity

from application_sdk.activities import ActivitiesState
from application_sdk.common.logger_adaptors import AtlanLoggerAdapter
from application_sdk.inputs.objectstore import ObjectStore

activity.logger = AtlanLoggerAdapter(logging.getLogger(__name__))


def is_empty_dataframe(dataframe: Union[pd.DataFrame, "daft.DataFrame"]) -> bool:  # noqa: F821
    """
    Helper method to check if the dataframe has any rows
    """
    if isinstance(dataframe, pd.DataFrame):
        return dataframe.empty

    try:
        import daft

        if isinstance(dataframe, daft.DataFrame):
            return dataframe.count_rows() == 0
    except Exception:
        activity.logger.warning("Module daft not found")
    return True


class Output(ABC):
    """Abstract base class for output handlers.

    This class defines the interface for output handlers that can write data
    to various destinations in different formats.

    Attributes:
        output_path (str): Path where the output will be written.
        upload_file_prefix (str): Prefix for files when uploading to object store.
        total_record_count (int): Total number of records processed.
        chunk_count (int): Number of chunks the output was split into.
    """

    output_path: str
    output_prefix: str
    total_record_count: int
    chunk_count: int
    state: Optional[ActivitiesState] = None

    @classmethod
    def re_init(cls, **kwargs: Dict[str, Any]):
        """Re-initialize the output class with given keyword arguments.

        Args:
            **kwargs (Dict[str, Any]): Keyword arguments for re-initialization.
        """
        return cls(**kwargs)

    async def write_batched_dataframe(
        self,
        batched_dataframe: Union[
            AsyncGenerator[pd.DataFrame, None], Generator[pd.DataFrame, None, None]
        ],
    ):
        """Write a batched pandas DataFrame to Output.

        This method writes the DataFrame to Output provided, potentially splitting it
        into chunks based on chunk_size and buffer_size settings.

        Args:
            dataframe (pd.DataFrame): The DataFrame to write.

        Note:
            If the DataFrame is empty, the method returns without writing.
        """
        try:
            if inspect.isasyncgen(batched_dataframe):
                async for dataframe in batched_dataframe:
                    if not is_empty_dataframe(dataframe):
                        await self.write_dataframe(dataframe)
            else:
                for dataframe in batched_dataframe:
                    if not is_empty_dataframe(dataframe):
                        await self.write_dataframe(dataframe)
        except Exception as e:
            activity.logger.error(f"Error writing batched dataframe to json: {str(e)}")

    @abstractmethod
    async def write_dataframe(self, dataframe: pd.DataFrame):
        """Write a pandas DataFrame to the output destination.

        Args:
            dataframe (pd.DataFrame): The DataFrame to write.
        """
        pass

    async def write_batched_daft_dataframe(
        self,
        batched_dataframe: Union[
            AsyncGenerator["daft.DataFrame", None],  # noqa: F821
            Generator["daft.DataFrame", None, None],  # noqa: F821
        ],
    ):
        """Write a batched daft DataFrame to JSON files.

        This method writes the DataFrame to JSON files, potentially splitting it
        into chunks based on chunk_size and buffer_size settings.

        Args:
            dataframe (daft.DataFrame): The DataFrame to write.

        Note:
            If the DataFrame is empty, the method returns without writing.
        """
        try:
            if inspect.isasyncgen(batched_dataframe):
                async for dataframe in batched_dataframe:
                    if not is_empty_dataframe(dataframe):
                        await self.write_daft_dataframe(dataframe)
            else:
                for dataframe in batched_dataframe:
                    if not is_empty_dataframe(dataframe):
                        await self.write_daft_dataframe(dataframe)
        except Exception as e:
            activity.logger.error(
                f"Error writing batched daft dataframe to json: {str(e)}"
            )

    @abstractmethod
    async def write_daft_dataframe(self, dataframe: "daft.DataFrame"):  # noqa: F821
        """Write a daft DataFrame to the output destination.

        Args:
            dataframe (daft.DataFrame): The DataFrame to write.
        """
        pass

    def get_metadata(self) -> Any:
        """Get metadata about the output."""
        pass

    async def write_metadata(self):
        """Write metadata about the output to a JSON file.

        This method writes metadata including total record count and chunk count
        to a JSON file and uploads it to the object store.

        Raises:
            Exception: If there's an error writing or uploading the metadata.
        """
        try:
            # prepare the metadata
            metadata = {
                "total_record_count": [self.total_record_count],
                "chunk_count": [self.chunk_count],
            }

            # Write the metadata to a json file
<<<<<<< HEAD
            output_file_name = f"{self.output_path}/metadata.json.ignore"
            df = pd.DataFrame(metadata)
            df.to_json(output_file_name, orient="records", lines=True)
=======
            output_file_name = f"{self.output_path}/metadata.json"
            dataframe = pd.DataFrame(metadata)
            dataframe.to_json(output_file_name, orient="records", lines=True)
>>>>>>> ddfc0d1d

            # Push the file to the object store
            await ObjectStore.push_file_to_object_store(
                self.output_prefix, output_file_name
            )
        except Exception as e:
            activity.logger.error(f"Error writing metadata: {str(e)}")<|MERGE_RESOLUTION|>--- conflicted
+++ resolved
@@ -164,15 +164,9 @@
             }
 
             # Write the metadata to a json file
-<<<<<<< HEAD
             output_file_name = f"{self.output_path}/metadata.json.ignore"
-            df = pd.DataFrame(metadata)
-            df.to_json(output_file_name, orient="records", lines=True)
-=======
-            output_file_name = f"{self.output_path}/metadata.json"
             dataframe = pd.DataFrame(metadata)
             dataframe.to_json(output_file_name, orient="records", lines=True)
->>>>>>> ddfc0d1d
 
             # Push the file to the object store
             await ObjectStore.push_file_to_object_store(
