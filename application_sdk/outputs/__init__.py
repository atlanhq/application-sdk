--- conflicted
+++ resolved
@@ -19,20 +19,20 @@
 
 if TYPE_CHECKING:
     import daft
-
-<<<<<<< HEAD
-
-def is_empty_dataframe(dataframe: Union[pd.DataFrame, "daft.DataFrame"]) -> bool:
-=======
+    import pandas as pd
+
+
 def is_empty_dataframe(dataframe: Union["pd.DataFrame", "daft.DataFrame"]) -> bool:  # noqa: F821
->>>>>>> 79867b11
     """
     Helper method to check if the dataframe has any rows
     """
-    import pandas as pd
-
-    if isinstance(dataframe, pd.DataFrame):
-        return dataframe.empty
+    try:
+        import pandas as pd
+
+        if isinstance(dataframe, pd.DataFrame):
+            return dataframe.empty
+    except ImportError:
+        activity.logger.warning("Module pandas not found")
 
     try:
         import daft
@@ -57,27 +57,10 @@
         chunk_count (int): Number of chunks the output was split into.
     """
 
-<<<<<<< HEAD
-    output_path: str | None = None
-    output_prefix: str | None = None
-    total_record_count: int | None = None
-    chunk_count: int | None = None
-    state: Optional[ActivitiesState] = None
-
-    @classmethod
-    def re_init(cls, **kwargs: Dict[str, Any]):
-        """Re-initialize the output class with given keyword arguments.
-
-        Args:
-            **kwargs (Dict[str, Any]): Keyword arguments for re-initialization.
-        """
-        return cls(**kwargs)
-=======
     output_path: str
     output_prefix: str
     total_record_count: int
     chunk_count: int
->>>>>>> 79867b11
 
     async def write_batched_dataframe(
         self,
@@ -97,6 +80,8 @@
             If the DataFrame is empty, the method returns without writing.
         """
         try:
+            import pandas as pd
+
             # Handle based on type - first check AsyncGenerator specifically
             if inspect.isasyncgen(batched_dataframe):
                 async for dataframe in batched_dataframe:
@@ -125,6 +110,7 @@
                 )
         except Exception as e:
             activity.logger.error(f"Error writing batched dataframe to json: {str(e)}")
+            raise e
 
     @abstractmethod
     async def write_dataframe(self, dataframe: "pd.DataFrame"):
@@ -192,6 +178,7 @@
             activity.logger.error(
                 f"Error writing batched daft dataframe to json: {str(e)}"
             )
+            raise e
 
     @abstractmethod
     async def write_daft_dataframe(self, dataframe: "daft.DataFrame"):  # noqa: F821
@@ -244,15 +231,23 @@
                 "chunk_count": self.chunk_count,
             }
 
-            # Write the statistics to a json file
-            output_file_name = f"{self.output_path}/statistics.json.ignore"
-            with open(output_file_name, "w") as f:
-                f.write(orjson.dumps(statistics).decode("utf-8"))
-
-            # Push the file to the object store
-            await ObjectStoreOutput.push_file_to_object_store(
-                self.output_prefix, output_file_name
-            )
+            # Only write statistics if we have a valid output path
+            if hasattr(self, "output_path") and self.output_path:
+                # Write the statistics to a json file
+                import os
+
+                output_file_name = os.path.join(
+                    self.output_path, "statistics.json.ignore"
+                )
+                with open(output_file_name, "w") as f:
+                    f.write(orjson.dumps(statistics).decode("utf-8"))
+
+                # Push the file to the object store if we have a prefix
+                if hasattr(self, "output_prefix") and self.output_prefix:
+                    await ObjectStoreOutput.push_file_to_object_store(
+                        self.output_prefix, output_file_name
+                    )
             return statistics
         except Exception as e:
-            activity.logger.error(f"Error writing statistics: {str(e)}")+            activity.logger.error(f"Error writing statistics: {str(e)}")
+            raise e