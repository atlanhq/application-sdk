--- conflicted
+++ resolved
@@ -1,22 +1,15 @@
 import os
-<<<<<<< HEAD
 import types
 from abc import ABC, abstractmethod
 from typing import Any, Dict, List, Optional, Type
-=======
-from typing import Any, Dict, Optional
->>>>>>> ff52c582
 
 import pandas as pd
 from temporalio import activity
 
 from application_sdk.activities import ActivitiesState
 from application_sdk.common.logger_adaptors import get_logger
-<<<<<<< HEAD
 from application_sdk.config import get_settings
-=======
 from application_sdk.outputs import Output
->>>>>>> ff52c582
 from application_sdk.outputs.objectstore import ObjectStoreOutput
 
 activity.logger = get_logger(__name__)
@@ -41,7 +34,6 @@
 
     def __init__(
         self,
-<<<<<<< HEAD
         local_file_prefix: str,
         upload_file_prefix: str,
         chunk_size: Optional[int] = None,
@@ -67,41 +59,10 @@
         self.current_file_number = start_file_number
         self.current_record_count = 0
         self.total_record_count = 0
-=======
-        output_path: str,
-        output_suffix: str,
-        output_prefix: str,
-        typename: Optional[str] = None,
-        mode: str = "append",
-        chunk_size: int = 100000,
-        total_record_count: int = 0,
-        chunk_count: int = 0,
-        state: Optional[ActivitiesState] = None,
-        **kwargs: Dict[str, Any],
-    ):
-        """Initialize the Parquet output handler.
-
-        Args:
-            output_path (str): Base path where Parquet files will be written.
-            output_suffix (str): Suffix for output files.
-            output_prefix (str): Prefix for files when uploading to object store.
-            typename (Optional[str], optional): Type name of the entity e.g database, schema, table.
-            mode (str, optional): Write mode for parquet files. Defaults to "append".
-            chunk_size (int, optional): Maximum records per chunk. Defaults to 100000.
-            total_record_count (int, optional): Initial total record count. Defaults to 0.
-            chunk_count (int, optional): Initial chunk count. Defaults to 0.
-            state (Optional[ActivitiesState], optional): State object for the activity.
-        """
-        self.output_path = output_path
-        self.output_suffix = output_suffix
-        self.output_prefix = output_prefix
-        self.typename = typename
-        self.mode = mode
-        self.chunk_size = chunk_size
-        self.total_record_count = total_record_count
-        self.chunk_count = chunk_count
-        self.state = state
->>>>>>> ff52c582
+
+        self.buffer: List[str] = []
+        self.buffer_size = buffer_size
+        self.current_buffer_size = 0
 
         # Create output directory
         full_path = f"{output_path}{output_suffix}"
@@ -186,7 +147,6 @@
             f"Uploading file: {local_file_path} to {self.output_prefix}"
         )
         await ObjectStoreOutput.push_file_to_object_store(
-<<<<<<< HEAD
             self.upload_file_prefix, local_file_path
         )
 
@@ -329,14 +289,4 @@
         self.current_file_number += 1
         self.current_file_name = (
             f"{self.local_file_prefix}_{self.current_file_number}.parquet"
-        )
-        self.current_file = pq.ParquetWriter(
-            self.current_file_name, self.schema, **self.parquet_writer_options
-        )
-
-        activity.logger.info(f"Created new file: {self.current_file_name}")
-        self.current_record_count = 0
-=======
-            self.output_prefix, local_file_path
-        )
->>>>>>> ff52c582
+        )