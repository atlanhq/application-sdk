--- conflicted
+++ resolved
@@ -3,11 +3,8 @@
 
 from temporalio import activity
 
-<<<<<<< HEAD
+from application_sdk.activities.common.utils import get_object_store_prefix
 from application_sdk.constants import DAPR_MAX_GRPC_MESSAGE_LENGTH
-=======
-from application_sdk.activities.common.utils import get_object_store_prefix
->>>>>>> 948d7528
 from application_sdk.observability.logger_adaptor import get_logger
 from application_sdk.observability.metrics_adaptor import MetricType, get_metrics
 from application_sdk.outputs import Output
@@ -198,16 +195,8 @@
                 description="Number of chunks written to Parquet files",
             )
 
-<<<<<<< HEAD
             self.chunk_count += 1
             self.statistics.append(chunk_part)
-=======
-            # Upload the file to object store
-            await ObjectStore.upload_file(
-                source=file_path,
-                destination=get_object_store_prefix(file_path),
-            )
->>>>>>> 948d7528
         except Exception as e:
             # Record metrics for failed write
             self.metrics.record_metric(
@@ -334,8 +323,9 @@
                 )
 
                 # Push the file to the object store
-                await ObjectStoreOutput.push_file_to_object_store(
-                    self.output_prefix, output_file_name
+                await ObjectStore.upload_file(
+                    source=output_file_name,
+                    destination=get_object_store_prefix(output_file_name),
                 )
 
             self.buffer.clear()
