import os
from typing import TYPE_CHECKING, Literal, Optional

from temporalio import activity

from application_sdk.common.error_codes import IO_ERRORS
from application_sdk.common.logger_adaptors import get_logger
from application_sdk.common.metrics_adaptor import get_metrics
from application_sdk.outputs import Output
from application_sdk.outputs.objectstore import ObjectStoreOutput

logger = get_logger(__name__)
activity.logger = logger

if TYPE_CHECKING:
    import daft
    import pandas as pd


class ParquetOutput(Output):
    """Output handler for writing data to Parquet files.

    This class handles writing DataFrames to Parquet files with support for chunking
    and automatic uploading to object store.

    Attributes:
        output_path (str): Base path where Parquet files will be written.
        output_prefix (str): Prefix for files when uploading to object store.
        output_suffix (str): Suffix for output files.
        typename (Optional[str]): Type name of the entity e.g database, schema, table.
        mode (str): Write mode for parquet files ("append" or "overwrite").
        chunk_size (int): Maximum number of records per chunk.
        total_record_count (int): Total number of records processed.
        chunk_count (int): Number of chunks created.
    """

    def __init__(
        self,
        output_path: str = "",
        output_suffix: str = "",
        output_prefix: str = "",
        typename: Optional[str] = None,
        write_mode: Literal["append", "overwrite", "overwrite-partitions"] = "append",
        chunk_size: Optional[int] = 100000,
        total_record_count: int = 0,
        chunk_count: int = 0,
    ):
        """Initialize the Parquet output handler.

        Args:
            output_path (str): Base path where Parquet files will be written.
            output_suffix (str): Suffix for output files.
            output_prefix (str): Prefix for files when uploading to object store.
            typename (Optional[str], optional): Type name of the entity e.g database, schema, table.
            mode (str, optional): Write mode for parquet files. Defaults to "append".
            chunk_size (int, optional): Maximum records per chunk. Defaults to 100000.
            total_record_count (int, optional): Initial total record count. Defaults to 0.
            chunk_count (int, optional): Initial chunk count. Defaults to 0.
        """
        self.output_path = output_path
        self.output_suffix = output_suffix
        self.output_prefix = output_prefix
        self.typename = typename
        self.write_mode = write_mode
        self.chunk_size = chunk_size
        self.total_record_count = total_record_count
        self.chunk_count = chunk_count
        self.metrics = get_metrics()

        # Create output directory
        self.output_path = os.path.join(self.output_path, self.output_suffix)
        if self.typename:
            self.output_path = os.path.join(self.output_path, self.typename)
        os.makedirs(self.output_path, exist_ok=True)

    async def write_dataframe(self, dataframe: "pd.DataFrame"):
        """Write a pandas DataFrame to Parquet files and upload to object store.

        Args:
            dataframe (pd.DataFrame): The DataFrame to write.
        """
        try:
            if len(dataframe) == 0:
                return

            # Update counters
            self.chunk_count += 1
            self.total_record_count += len(dataframe)
            file_path = f"{self.output_path}/{self.chunk_count}.parquet"

            # Write the dataframe to parquet using pandas native method
            dataframe.to_parquet(
                file_path,
                index=False,
                compression="snappy",  # Using snappy compression by default
            )

            # Record metrics for successful write
            self.metrics.record_metric(
                name="parquet_write_records",
                value=len(dataframe),
                metric_type="counter",
                labels={"type": "pandas", "mode": self.write_mode},
                description="Number of records written to Parquet files from pandas DataFrame",
            )

            # Record chunk metrics
            self.metrics.record_metric(
                name="parquet_chunks_written",
                value=1,
                metric_type="counter",
                labels={"type": "pandas", "mode": self.write_mode},
                description="Number of chunks written to Parquet files",
            )

            # Upload the file to object store
            await self.upload_file(file_path)
        except Exception as e:
<<<<<<< HEAD
            logger.error(
                f"Error writing pandas dataframe to parquet: {str(e)}",
                error_code=IO_ERRORS["PARQUET_WRITE_ERROR"].code,
            )
=======
            # Record metrics for failed write
            self.metrics.record_metric(
                name="parquet_write_errors",
                value=1,
                metric_type="counter",
                labels={"type": "pandas", "mode": self.write_mode, "error": str(e)},
                description="Number of errors while writing to Parquet files",
            )
            logger.error(f"Error writing pandas dataframe to parquet: {str(e)}")
>>>>>>> 4f171233
            raise

    async def write_daft_dataframe(self, dataframe: "daft.DataFrame"):  # noqa: F821
        """Write a daft DataFrame to Parquet files and upload to object store.

        Args:
            dataframe (daft.DataFrame): The DataFrame to write.
        """
        try:
            row_count = dataframe.count_rows()
            if row_count == 0:
                return

            # Update counters
            self.chunk_count += 1
            self.total_record_count += row_count

            # Write the dataframe to parquet using daft
            dataframe.write_parquet(
                self.output_path,
                write_mode=self.write_mode,
            )

            # Record metrics for successful write
            self.metrics.record_metric(
                name="parquet_write_records",
                value=row_count,
                metric_type="counter",
                labels={"type": "daft", "mode": self.write_mode},
                description="Number of records written to Parquet files from daft DataFrame",
            )

            # Record chunk metrics
            self.metrics.record_metric(
                name="parquet_chunks_written",
                value=1,
                metric_type="counter",
                labels={"type": "daft", "mode": self.write_mode},
                description="Number of chunks written to Parquet files",
            )

            # Upload the file to object store
            await self.upload_file(self.output_path)
        except Exception as e:
<<<<<<< HEAD
            logger.error(
                f"Error writing daft dataframe to parquet: {str(e)}",
                error_code=IO_ERRORS["PARQUET_DAFT_WRITE_ERROR"].code,
            )
=======
            # Record metrics for failed write
            self.metrics.record_metric(
                name="parquet_write_errors",
                value=1,
                metric_type="counter",
                labels={"type": "daft", "mode": self.write_mode, "error": str(e)},
                description="Number of errors while writing to Parquet files",
            )
            logger.error(f"Error writing daft dataframe to parquet: {str(e)}")
>>>>>>> 4f171233
            raise

    async def upload_file(self, local_file_path: str) -> None:
        """Upload a file to the object store.

        Args:
            local_file_path (str): Path to the local file to upload.
        """
        try:
            logger.info(f"Uploading file: {local_file_path} to {self.output_prefix}")
            await ObjectStoreOutput.push_files_to_object_store(
                self.output_prefix, local_file_path
            )
        except Exception as e:
            # Record metrics for failed upload
            self.metrics.record_metric(
                name="parquet_upload_errors",
                value=1,
                metric_type="counter",
                labels={"error": str(e)},
                description="Number of errors while uploading Parquet files to object store",
            )
            logger.error(f"Error uploading file to object store: {str(e)}")
            raise e

    def get_full_path(self) -> str:
        """Get the full path of the output file.

        Returns:
            str: The full path of the output file.
        """
        return self.output_path<|MERGE_RESOLUTION|>--- conflicted
+++ resolved
@@ -116,12 +116,10 @@
             # Upload the file to object store
             await self.upload_file(file_path)
         except Exception as e:
-<<<<<<< HEAD
             logger.error(
                 f"Error writing pandas dataframe to parquet: {str(e)}",
                 error_code=IO_ERRORS["PARQUET_WRITE_ERROR"].code,
             )
-=======
             # Record metrics for failed write
             self.metrics.record_metric(
                 name="parquet_write_errors",
@@ -131,7 +129,6 @@
                 description="Number of errors while writing to Parquet files",
             )
             logger.error(f"Error writing pandas dataframe to parquet: {str(e)}")
->>>>>>> 4f171233
             raise
 
     async def write_daft_dataframe(self, dataframe: "daft.DataFrame"):  # noqa: F821
@@ -176,12 +173,10 @@
             # Upload the file to object store
             await self.upload_file(self.output_path)
         except Exception as e:
-<<<<<<< HEAD
             logger.error(
                 f"Error writing daft dataframe to parquet: {str(e)}",
                 error_code=IO_ERRORS["PARQUET_DAFT_WRITE_ERROR"].code,
             )
-=======
             # Record metrics for failed write
             self.metrics.record_metric(
                 name="parquet_write_errors",
@@ -191,7 +186,6 @@
                 description="Number of errors while writing to Parquet files",
             )
             logger.error(f"Error writing daft dataframe to parquet: {str(e)}")
->>>>>>> 4f171233
             raise
 
     async def upload_file(self, local_file_path: str) -> None:
