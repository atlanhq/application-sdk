import logging
from abc import ABC

from application_sdk.clients.sql_client import SQLClient
from application_sdk.clients.temporal_client import TemporalClient
from application_sdk.common.logger_adaptors import AtlanLoggerAdapter
from application_sdk.handlers import WorkflowHandlerInterface
from application_sdk.workflows.builder import (
    MinerBuilderInterface,
    WorkflowBuilderInterface,
)
<<<<<<< HEAD
from application_sdk.workflows.resources.temporal_resource import TemporalResource
from application_sdk.workflows.sql.resources.sql_resource import SQLResource
=======
from application_sdk.workflows.controllers import (
    WorkflowPreflightCheckControllerInterface,
)
>>>>>>> 10876a35
from application_sdk.workflows.sql.workflows.miner import SQLMinerWorkflow
from application_sdk.workflows.sql.workflows.workflow import SQLWorkflow
from application_sdk.workflows.transformers import TransformerInterface

logger = AtlanLoggerAdapter(logging.getLogger(__name__))


class SQLWorkflowBuilder(WorkflowBuilderInterface, ABC):
    sql_client: SQLClient
    transformer: TransformerInterface
    handler: WorkflowHandlerInterface

    def set_handler(
        self, handler: WorkflowHandlerInterface
    ) -> "WorkflowBuilderInterface":
        self.handler = handler
        return self

    def set_sql_client(self, sql_client: SQLClient) -> "SQLWorkflowBuilder":
        self.sql_client = sql_client
        return self

    def get_sql_client(self) -> SQLClient:
        return self.sql_client

    def set_transformer(
        self, transformer: TransformerInterface
    ) -> "SQLWorkflowBuilder":
        self.transformer = transformer
        return self

    def build(self, workflow: SQLWorkflow | None = None) -> SQLWorkflow:
        workflow = workflow or SQLWorkflow()

        return (
            workflow.set_sql_client(self.sql_client)
            .set_transformer(self.transformer)
<<<<<<< HEAD
            .set_temporal_resource(self.temporal_resource)
            .set_handler(self.handler)
=======
            .set_temporal_client(self.temporal_client)
            .set_preflight_check_controller(self.preflight_check_controller)
>>>>>>> 10876a35
        )


class SQLMinerBuilder(MinerBuilderInterface, ABC):
    sql_client: SQLClient
    transformer: TransformerInterface
    handler: WorkflowHandlerInterface

    def set_sql_client(self, sql_client: SQLClient) -> "SQLMinerBuilder":
        self.sql_client = sql_client
        return self

    def get_sql_client(self) -> SQLClient:
        return self.sql_client

    def set_transformer(self, transformer: TransformerInterface) -> "SQLMinerBuilder":
        self.transformer = transformer
        return self

    def set_temporal_client(self, temporal_client: TemporalClient) -> "SQLMinerBuilder":
        super().set_temporal_client(temporal_client)
        return self

    def build(self, miner: SQLMinerWorkflow | None = None) -> SQLMinerWorkflow:
        miner = miner or SQLMinerWorkflow()

        return (
<<<<<<< HEAD
            miner.set_sql_resource(self.sql_resource)
            .set_temporal_resource(self.temporal_resource)
            .set_handler(self.handler)
=======
            miner.set_sql_client(self.sql_client)
            .set_temporal_client(self.temporal_client)
            .set_preflight_check_controller(self.preflight_check_controller)
>>>>>>> 10876a35
        )<|MERGE_RESOLUTION|>--- conflicted
+++ resolved
@@ -9,14 +9,6 @@
     MinerBuilderInterface,
     WorkflowBuilderInterface,
 )
-<<<<<<< HEAD
-from application_sdk.workflows.resources.temporal_resource import TemporalResource
-from application_sdk.workflows.sql.resources.sql_resource import SQLResource
-=======
-from application_sdk.workflows.controllers import (
-    WorkflowPreflightCheckControllerInterface,
-)
->>>>>>> 10876a35
 from application_sdk.workflows.sql.workflows.miner import SQLMinerWorkflow
 from application_sdk.workflows.sql.workflows.workflow import SQLWorkflow
 from application_sdk.workflows.transformers import TransformerInterface
@@ -54,13 +46,8 @@
         return (
             workflow.set_sql_client(self.sql_client)
             .set_transformer(self.transformer)
-<<<<<<< HEAD
-            .set_temporal_resource(self.temporal_resource)
             .set_handler(self.handler)
-=======
             .set_temporal_client(self.temporal_client)
-            .set_preflight_check_controller(self.preflight_check_controller)
->>>>>>> 10876a35
         )
 
 
@@ -88,13 +75,7 @@
         miner = miner or SQLMinerWorkflow()
 
         return (
-<<<<<<< HEAD
-            miner.set_sql_resource(self.sql_resource)
-            .set_temporal_resource(self.temporal_resource)
-            .set_handler(self.handler)
-=======
             miner.set_sql_client(self.sql_client)
             .set_temporal_client(self.temporal_client)
-            .set_preflight_check_controller(self.preflight_check_controller)
->>>>>>> 10876a35
+            .set_handler(self.handler)
         )