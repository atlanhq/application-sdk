import asyncio
import logging
import os
from datetime import timedelta
from typing import Any, Callable, Coroutine, Dict, List, Optional

import pandas as pd
from temporalio import activity, workflow
from temporalio.common import RetryPolicy

from application_sdk import activity_pd
from application_sdk.inputs.json import JsonInput
from application_sdk.inputs.secretstore import SecretStore
from application_sdk.outputs.json import JSONChunkedObjectStoreWriter, JsonOutput
from application_sdk.workflows.resources.temporal_resource import (
    TemporalConfig,
    TemporalResource,
)
from application_sdk.workflows.sql.resources.sql_resource import (
    SQLResource,
    SQLResourceConfig,
)
from application_sdk.workflows.sql.utils import prepare_filters
from application_sdk.workflows.transformers import TransformerInterface
from application_sdk.workflows.utils.activity import auto_heartbeater
from application_sdk.workflows.workflow import WorkflowInterface

logger = logging.getLogger(__name__)


@workflow.defn
class SQLWorkflow(WorkflowInterface):
    fetch_database_sql = ""
    fetch_schema_sql = ""
    fetch_table_sql = ""
    fetch_column_sql = ""

    sql_resource: SQLResource | None = None
    transformer: TransformerInterface | None = None

    application_name: str = "sql-connector"
    batch_size: int = 100000
    max_transform_concurrency: int = 5

    # Note: the defaults are passed as temporal tries to initialize the workflow with no args
    def __init__(self):
        super().__init__()

    def set_sql_resource(self, sql_resource: SQLResource) -> "SQLWorkflow":
        self.sql_resource = sql_resource
        return self

    def set_transformer(self, transformer: TransformerInterface) -> "SQLWorkflow":
        self.transformer = transformer
        return self

    def set_application_name(self, application_name: str) -> "SQLWorkflow":
        self.application_name = application_name
        return self

    def set_batch_size(self, batch_size: int) -> "SQLWorkflow":
        self.batch_size = batch_size
        return self

    def set_max_transform_concurrency(
        self, max_transform_concurrency: int
    ) -> "SQLWorkflow":
        self.max_transform_concurrency = max_transform_concurrency
        return self

    def set_temporal_resource(
        self, temporal_resource: TemporalResource
    ) -> "SQLWorkflow":
        super().set_temporal_resource(temporal_resource)
        return self

    def get_activities(self) -> List[Callable[..., Any]]:
        return [
            self.fetch_databases,
            self.fetch_schemas,
            self.fetch_tables,
            self.fetch_columns,
            self.transform_data,
            self.write_type_metadata,
        ] + super().get_activities()

    def store_credentials(self, credentials: Dict[str, Any]) -> str:
        return SecretStore.store_credentials(credentials)

    async def start(
        self, workflow_args: Dict[str, Any], workflow_class: Any | None = None
    ) -> Dict[str, Any]:
        """
        Run the workflow.

        :param workflow_args: The workflow arguments.
        :return: The workflow results.
        """
        if self.sql_resource is None:
            raise ValueError("SQL resource is not set")

        self.sql_resource.set_credentials(workflow_args["credentials"])
        await self.sql_resource.load()

        workflow_args["credential_guid"] = self.store_credentials(
            workflow_args["credentials"]
        )
        del workflow_args["credentials"]

        workflow_class = workflow_class or self.__class__

        return await super().start(workflow_args, workflow_class)

    async def fetch_data(
        self, workflow_args: Dict[str, Any], query: str, typename: str
    ) -> int:
        """
        Fetch data from the database.

        :param workflow_args: The workflow arguments.
        :param query: The query to run.
        :param typename: The type of data to fetch.
        :return: The fetched data.
        :raises Exception: If the data cannot be fetched.
        """
        if self.sql_resource is None:
            raise ValueError("SQL resource is not set")

        output_path = workflow_args["output_path"]

        raw_files_prefix = os.path.join(output_path, "raw", f"{typename}")
        raw_files_output_prefix = workflow_args["output_prefix"]

        try:
            async with (
                JSONChunkedObjectStoreWriter(
                    raw_files_prefix, raw_files_output_prefix
                ) as raw_writer,
            ):
                async for batch in self.sql_resource.run_query(query, self.batch_size):
                    # Write raw data
                    await raw_writer.write_list(batch)

                write_data = await raw_writer.write_metadata()
                return write_data["chunk_count"]

        except Exception as e:
            logger.error(f"Error fetching databases: {e}")
            raise e

<<<<<<< HEAD
    async def _transform_batch(self, results: pd.DataFrame, typename: str) -> None:
=======
    async def _transform_batch(
        self,
        results: List[Dict[str, Any]],
        typename: str,
        writer: JSONChunkedObjectStoreWriter,
        workflow_id: str,
        workflow_run_id: str,
    ) -> None:
>>>>>>> 4b64bc84
        """
        Process a batch of results.

        :param results: The batch of results.
        :param typename: The type of data to fetch.
        :param writer: The writer to use.
        :raises Exception: If the results cannot be processed.
        """
<<<<<<< HEAD
        transformed_metadata_list = []
        # Replace NaN with None to avoid issues with JSON serialization
        results = results.replace({float("nan"): None})
=======
        if self.transformer is None:
            raise ValueError("Transformer is not set")
>>>>>>> 4b64bc84

        for row in results.to_dict(orient="records"):
            try:
                if not self.transformer:
                    raise ValueError("Transformer is not set")

                transformed_metadata: Optional[Dict[str, Any]] = (
                    self.transformer.transform_metadata(
                        typename,
                        row,
                        workflow_id=workflow_id,
                        workflow_run_id=workflow_run_id,
                    )
                )
                if transformed_metadata is not None:
                    transformed_metadata_list.append(transformed_metadata)
                else:
                    activity.logger.warning(f"Skipped invalid {typename} data: {row}")
            except Exception as row_error:
                activity.logger.error(
                    f"Error processing row for {typename}: {row_error}"
                )
        return pd.DataFrame(transformed_metadata_list)

    @staticmethod
    def prepare_query(query: str, workflow_args: Dict[str, Any]) -> str:
        """
        Method to prepare the query with the include and exclude filters
        """
        try:
            include_filter = workflow_args.get(
                "metadata", workflow_args.get("form_data", {})
            ).get("include_filter", "{}")
            exclude_filter = workflow_args.get(
                "metadata", workflow_args.get("form_data", {})
            ).get("exclude_filter", "{}")
            temp_table_regex = workflow_args.get(
                "metadata", workflow_args.get("form_data", {})
            ).get("temp_table_regex", "")
            normalized_include_regex, normalized_exclude_regex, exclude_table = (
                prepare_filters(
                    include_filter,
                    exclude_filter,
                    temp_table_regex,
                )
            )
            exclude_empty_tables = workflow_args.get("metadata", {}).get(
                "exclude_empty_tables", False
            )
            exclude_views = workflow_args.get("metadata", {}).get(
                "exclude_views", False
            )

            return query.format(
                normalized_include_regex=normalized_include_regex,
                normalized_exclude_regex=normalized_exclude_regex,
                exclude_table=exclude_table,
                exclude_empty_tables=exclude_empty_tables,
                exclude_views=exclude_views,
            )
        except Exception as e:
            logger.error(f"Error preparing query [{query}]:  {e}")

    @activity.defn
    @auto_heartbeater
    @activity_pd(
        batch_input=lambda self, workflow_args: self.sql_resource.sql_input(
            engine=self.sql_resource.engine,
            query=SQLWorkflow.prepare_query(
                query=self.fetch_database_sql, workflow_args=workflow_args
            ),
        ),
        raw_output=lambda self, workflow_args: JsonOutput(
            output_path=f"{workflow_args['output_path']}/raw/database",
            upload_file_prefix=workflow_args["output_prefix"],
        ),
    )
    async def fetch_databases(self, batch_input: pd.DataFrame, raw_output: JsonOutput):
        """
        Fetch and process databases from the database.

        :param workflow_args: The workflow arguments.
        :return: The fetched databases.
        """
        await raw_output.write_df(batch_input)
        await raw_output.write_metadata()
        return {"chunk_count": raw_output.chunk_count, "typename": "database"}

    @activity.defn
    @auto_heartbeater
    @activity_pd(
        batch_input=lambda self, workflow_args: self.sql_resource.sql_input(
            engine=self.sql_resource.engine,
            query=SQLWorkflow.prepare_query(
                query=self.fetch_schema_sql, workflow_args=workflow_args
            ),
        ),
        raw_output=lambda self, workflow_args: JsonOutput(
            output_path=f"{workflow_args['output_path']}/raw/schema",
            upload_file_prefix=workflow_args["output_prefix"],
        ),
    )
    async def fetch_schemas(self, batch_input: pd.DataFrame, raw_output: JsonOutput):
        """
        Fetch and process schemas from the database.

        :param workflow_args: The workflow arguments.
        :return: The fetched schemas.
        """
        await raw_output.write_df(batch_input)
        await raw_output.write_metadata()
        return {"chunk_count": raw_output.chunk_count, "typename": "schema"}

    @activity.defn
    @auto_heartbeater
    @activity_pd(
        batch_input=lambda self, workflow_args: self.sql_resource.sql_input(
            self.sql_resource.engine,
            query=SQLWorkflow.prepare_query(
                query=self.fetch_table_sql, workflow_args=workflow_args
            ),
        ),
        raw_output=lambda self, workflow_args: JsonOutput(
            output_path=f"{workflow_args['output_path']}/raw/table",
            upload_file_prefix=workflow_args["output_prefix"],
        ),
    )
    async def fetch_tables(self, batch_input: pd.DataFrame, raw_output: JsonOutput):
        """
        Fetch and process tables from the database.

        :param workflow_args: The workflow arguments.
        :return: The fetched tables.
        """
        await raw_output.write_df(batch_input)
        await raw_output.write_metadata()
        return {"chunk_count": raw_output.chunk_count, "typename": "table"}

    @activity.defn
    @auto_heartbeater
    @activity_pd(
        batch_input=lambda self, workflow_args: self.sql_resource.sql_input(
            self.sql_resource.engine,
            query=SQLWorkflow.prepare_query(
                query=self.fetch_column_sql, workflow_args=workflow_args
            ),
        ),
        raw_output=lambda self, workflow_args: JsonOutput(
            output_path=f"{workflow_args['output_path']}/raw/column",
            upload_file_prefix=workflow_args["output_prefix"],
        ),
    )
    async def fetch_columns(self, batch_input: pd.DataFrame, raw_output: JsonOutput):
        """
        Fetch and process columns from the database.

        :param workflow_args: The workflow arguments.
        :return: The fetched columns.
        """
        await raw_output.write_df(batch_input)
        await raw_output.write_metadata()
        return {"chunk_count": raw_output.chunk_count, "typename": "column"}

    @activity.defn
    @auto_heartbeater
    @activity_pd(
        metadata_output=lambda self, workflow_args: JsonOutput(
            output_path=f"{workflow_args['output_path']}/transformed/{workflow_args['typename']}",
            upload_file_prefix=workflow_args["output_prefix"],
            chunk_count=workflow_args["chunk_count"],
            total_record_count=workflow_args["record_count"],
        )
    )
    async def write_type_metadata(self, metadata_output, batch_input=None):
        await metadata_output.write_metadata()

    @activity.defn
    @auto_heartbeater
<<<<<<< HEAD
    @activity_pd(
        batch_input=lambda self, workflow_args: JsonInput(
            path=f"{workflow_args['output_path']}/raw/",
            batch=workflow_args["batch"],
        ),
        transformed_output=lambda self, workflow_args: JsonOutput(
            output_path=f"{workflow_args['output_path']}/transformed/{workflow_args['typename']}",
            upload_file_prefix=workflow_args["output_prefix"],
            chunk_start=workflow_args["chunk_start"],
        ),
    )
    async def transform_data(self, batch_input, transformed_output):
        typename = transformed_output.output_path.split("/")[-1]
        for chunk in batch_input:
            transformed_chunk = await self._transform_batch(chunk, typename)
            await transformed_output.write_df(transformed_chunk)
        return {
            "total_record_count": transformed_output.total_record_count,
            "chunk_count": transformed_output.chunk_count,
        }
=======
    async def transform_data(self, workflow_args: Dict[str, Any]) -> int:
        batch = workflow_args["batch"]
        chunk_start = workflow_args["chunk_start"]
        typename = workflow_args["typename"]
        output_path = workflow_args["output_path"]
        output_prefix = workflow_args["output_prefix"]

        workflow_id = workflow_args.get("workflow_id", None)
        workflow_run_id = workflow_args.get("workflow_run_id", None)

        transform_files_prefix = os.path.join(output_path, "transformed", f"{typename}")
        transform_files_output_prefix = output_prefix

        raw_files_prefix = os.path.join(output_path, "raw")
        raw_files_output_prefix = workflow_args["output_prefix"]

        async with (
            JSONChunkedObjectStoreReader(
                raw_files_prefix, raw_files_output_prefix, typename
            ) as raw_reader,
            JSONChunkedObjectStoreWriter(
                transform_files_prefix,
                transform_files_output_prefix,
                start_file_number=chunk_start,
            ) as transformed_writer,
        ):
            raw_data: List[Any] = []
            for chunk in batch:
                raw_data += await raw_reader.read_chunk(chunk)
                await self._transform_batch(
                    raw_data,
                    typename,
                    transformed_writer,
                    workflow_id=workflow_id,
                    workflow_run_id=workflow_run_id,
                )

            write_data = await transformed_writer.write_metadata()
            return write_data["total_record_count"]
>>>>>>> 4b64bc84

    def get_transform_batches(self, chunk_count: int, typename: str):
        # concurrency logic
        concurrency_level = min(
            self.max_transform_concurrency,
            chunk_count,
        )

        batches: List[List[str]] = []
        chunk_start_numbers: List[int] = []
        start = 0
        for i in range(concurrency_level):
            current_batch_start = start
            chunk_start_numbers.append(current_batch_start)
            current_batch_count = int(chunk_count / concurrency_level)
            if i < chunk_count % concurrency_level and chunk_count > concurrency_level:
                current_batch_count += 1

            batches.append(
                [
                    f"{typename}/{i}.json"
                    for i in range(
                        current_batch_start + 1,
                        current_batch_start + current_batch_count + 1,
                    )
                ]
            )
            start += current_batch_count

        return batches, chunk_start_numbers

    async def fetch_and_transform(
        self,
        fetch_fn: Callable[[Dict[str, Any]], Coroutine[Any, Any, Dict[str, Any]]],
        workflow_args: Dict[str, Any],
        retry_policy: RetryPolicy,
    ) -> None:
        raw_stat = await workflow.execute_activity(
            fetch_fn,
            workflow_args,
            retry_policy=retry_policy,
            start_to_close_timeout=timedelta(seconds=1000),
        )

        transform_activities: List[Any] = []

<<<<<<< HEAD
        chunk_count = sum(value.get("chunk_count", 0) for value in raw_stat)
        if not chunk_count:
=======
        chunk_count = len(raw_stat)
        if chunk_count is None:
>>>>>>> 4b64bc84
            raise ValueError("Invalid chunk_count")

        if chunk_count == 0:
            return

        typename = raw_stat[0].get("typename")
        if typename is None:
            raise ValueError("Invalid typename")

        batches, chunk_starts = self.get_transform_batches(chunk_count, typename)

        for i in range(len(batches)):
            transform_activities.append(
                workflow.execute_activity(
                    self.transform_data,
                    {
                        "typename": typename,
                        "batch": batches[i],
                        "chunk_start": chunk_starts[i],
                        **workflow_args,
                    },
                    retry_policy=retry_policy,
                    start_to_close_timeout=timedelta(seconds=1000),
                )
            )

        record_counts = await asyncio.gather(*transform_activities)

        # Calculate the parameters necessary for writing metadata
        total_record_count = sum(
            max(
                record_output.get("total_record_count", 0)
                for record_output in record_count
            )
            for record_count in record_counts
        )
        chunk_count = sum(
            max(record_output.get("chunk_count", 0) for record_output in record_count)
            for record_count in record_counts
        )

        await workflow.execute_activity(
            self.write_type_metadata,
            {
                "record_count": total_record_count,
                "chunk_count": chunk_count,
                "typename": typename,
                **workflow_args,
            },
            retry_policy=retry_policy,
            start_to_close_timeout=timedelta(seconds=1000),
        )

    @workflow.run
    async def run(self, workflow_args: Dict[str, Any]):
        """
        Run the workflow.

        :param workflow_args: The workflow arguments.
        """
        if not self.sql_resource:
            self.sql_resource = SQLResource(SQLResourceConfig())

        credentials = SecretStore.extract_credentials(workflow_args["credential_guid"])
        self.sql_resource.set_credentials(credentials)

        if not self.temporal_resource:
            self.temporal_resource = TemporalResource(
                TemporalConfig(application_name=self.application_name)
            )

        workflow_id = workflow_args["workflow_id"]
        workflow_run_id = workflow.info().run_id
        workflow_args["workflow_run_id"] = workflow_run_id

        workflow.logger.info(f"Starting extraction workflow for {workflow_id}")
        retry_policy = RetryPolicy(
            maximum_attempts=6,
            backoff_coefficient=2,
        )

        output_prefix = workflow_args["output_prefix"]
        output_path = f"{output_prefix}/{workflow_id}/{workflow_run_id}"
        workflow_args["output_path"] = output_path

        fetch_and_transforms = [
            self.fetch_and_transform(self.fetch_databases, workflow_args, retry_policy),
            self.fetch_and_transform(self.fetch_schemas, workflow_args, retry_policy),
            self.fetch_and_transform(self.fetch_tables, workflow_args, retry_policy),
            self.fetch_and_transform(self.fetch_columns, workflow_args, retry_policy),
        ]

        await asyncio.gather(*fetch_and_transforms)

        workflow.logger.info(f"Extraction workflow completed for {workflow_id}")<|MERGE_RESOLUTION|>--- conflicted
+++ resolved
@@ -148,18 +148,13 @@
             logger.error(f"Error fetching databases: {e}")
             raise e
 
-<<<<<<< HEAD
-    async def _transform_batch(self, results: pd.DataFrame, typename: str) -> None:
-=======
     async def _transform_batch(
         self,
-        results: List[Dict[str, Any]],
+        results: pd.DataFrame,
         typename: str,
-        writer: JSONChunkedObjectStoreWriter,
         workflow_id: str,
         workflow_run_id: str,
     ) -> None:
->>>>>>> 4b64bc84
         """
         Process a batch of results.
 
@@ -168,14 +163,12 @@
         :param writer: The writer to use.
         :raises Exception: If the results cannot be processed.
         """
-<<<<<<< HEAD
+        if self.transformer is None:
+            raise ValueError("Transformer is not set")
+
         transformed_metadata_list = []
         # Replace NaN with None to avoid issues with JSON serialization
         results = results.replace({float("nan"): None})
-=======
-        if self.transformer is None:
-            raise ValueError("Transformer is not set")
->>>>>>> 4b64bc84
 
         for row in results.to_dict(orient="records"):
             try:
@@ -354,7 +347,6 @@
 
     @activity.defn
     @auto_heartbeater
-<<<<<<< HEAD
     @activity_pd(
         batch_input=lambda self, workflow_args: JsonInput(
             path=f"{workflow_args['output_path']}/raw/",
@@ -375,47 +367,6 @@
             "total_record_count": transformed_output.total_record_count,
             "chunk_count": transformed_output.chunk_count,
         }
-=======
-    async def transform_data(self, workflow_args: Dict[str, Any]) -> int:
-        batch = workflow_args["batch"]
-        chunk_start = workflow_args["chunk_start"]
-        typename = workflow_args["typename"]
-        output_path = workflow_args["output_path"]
-        output_prefix = workflow_args["output_prefix"]
-
-        workflow_id = workflow_args.get("workflow_id", None)
-        workflow_run_id = workflow_args.get("workflow_run_id", None)
-
-        transform_files_prefix = os.path.join(output_path, "transformed", f"{typename}")
-        transform_files_output_prefix = output_prefix
-
-        raw_files_prefix = os.path.join(output_path, "raw")
-        raw_files_output_prefix = workflow_args["output_prefix"]
-
-        async with (
-            JSONChunkedObjectStoreReader(
-                raw_files_prefix, raw_files_output_prefix, typename
-            ) as raw_reader,
-            JSONChunkedObjectStoreWriter(
-                transform_files_prefix,
-                transform_files_output_prefix,
-                start_file_number=chunk_start,
-            ) as transformed_writer,
-        ):
-            raw_data: List[Any] = []
-            for chunk in batch:
-                raw_data += await raw_reader.read_chunk(chunk)
-                await self._transform_batch(
-                    raw_data,
-                    typename,
-                    transformed_writer,
-                    workflow_id=workflow_id,
-                    workflow_run_id=workflow_run_id,
-                )
-
-            write_data = await transformed_writer.write_metadata()
-            return write_data["total_record_count"]
->>>>>>> 4b64bc84
 
     def get_transform_batches(self, chunk_count: int, typename: str):
         # concurrency logic
@@ -462,13 +413,8 @@
 
         transform_activities: List[Any] = []
 
-<<<<<<< HEAD
         chunk_count = sum(value.get("chunk_count", 0) for value in raw_stat)
-        if not chunk_count:
-=======
-        chunk_count = len(raw_stat)
         if chunk_count is None:
->>>>>>> 4b64bc84
             raise ValueError("Invalid chunk_count")
 
         if chunk_count == 0:
