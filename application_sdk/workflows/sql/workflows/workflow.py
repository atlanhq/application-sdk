import asyncio
import logging
import os
from datetime import timedelta
from typing import Any, Callable, Coroutine, Dict, List, Optional

import pandas as pd
from temporalio import activity, workflow
from temporalio.common import RetryPolicy

from application_sdk import activity_pd
from application_sdk.inputs.secretstore import SecretStore
from application_sdk.outputs.json import JSONChunkedObjectStoreWriter, JsonOutput
from application_sdk.paas.readers.json import JSONChunkedObjectStoreReader
from application_sdk.workflows.resources.temporal_resource import (
    TemporalConfig,
    TemporalResource,
)
from application_sdk.workflows.sql.resources.sql_resource import (
    SQLResource,
    SQLResourceConfig,
)
from application_sdk.workflows.sql.utils import prepare_filters
from application_sdk.workflows.transformers import TransformerInterface
from application_sdk.workflows.utils.activity import auto_heartbeater
from application_sdk.workflows.workflow import WorkflowInterface

logger = logging.getLogger(__name__)


@workflow.defn
class SQLWorkflow(WorkflowInterface):
    fetch_database_sql = ""
    fetch_schema_sql = ""
    fetch_table_sql = ""
    fetch_column_sql = ""

    sql_resource: SQLResource | None = None
    transformer: TransformerInterface | None = None

    application_name: str = "sql-connector"
    batch_size: int = 100000
    max_transform_concurrency: int = 5

    # Note: the defaults are passed as temporal tries to initialize the workflow with no args
    def __init__(self):
        super().__init__()

    def set_sql_resource(self, sql_resource: SQLResource) -> "SQLWorkflow":
        self.sql_resource = sql_resource
        return self

    def set_transformer(self, transformer: TransformerInterface) -> "SQLWorkflow":
        self.transformer = transformer
        return self

    def set_application_name(self, application_name: str) -> "SQLWorkflow":
        self.application_name = application_name
        return self

    def set_batch_size(self, batch_size: int) -> "SQLWorkflow":
        self.batch_size = batch_size
        return self

    def set_max_transform_concurrency(
        self, max_transform_concurrency: int
    ) -> "SQLWorkflow":
        self.max_transform_concurrency = max_transform_concurrency
        return self

    def set_temporal_resource(
        self, temporal_resource: TemporalResource
    ) -> "SQLWorkflow":
        super().set_temporal_resource(temporal_resource)
        return self

    def get_activities(self) -> List[Callable[..., Any]]:
        return [
            self.fetch_databases,
            self.fetch_schemas,
            self.fetch_tables,
            self.fetch_columns,
            self.transform_data,
            self.write_type_metadata,
        ] + super().get_activities()

    def store_credentials(self, credentials: Dict[str, Any]) -> str:
        return SecretStore.store_credentials(credentials)

    async def start(
        self, workflow_args: Dict[str, Any], workflow_class: Any | None = None
    ) -> Dict[str, Any]:
        """
        Run the workflow.

        :param workflow_args: The workflow arguments.
        :return: The workflow results.
        """
        if self.sql_resource is None:
            raise ValueError("SQL resource is not set")

        self.sql_resource.set_credentials(workflow_args["credentials"])
        await self.sql_resource.load()

        workflow_args["credential_guid"] = self.store_credentials(
            workflow_args["credentials"]
        )
        del workflow_args["credentials"]

        workflow_class = workflow_class or self.__class__

        return await super().start(workflow_args, workflow_class)

    async def fetch_data(
        self, workflow_args: Dict[str, Any], query: str, typename: str
    ) -> int:
        """
        Fetch data from the database.

        :param workflow_args: The workflow arguments.
        :param query: The query to run.
        :param typename: The type of data to fetch.
        :return: The fetched data.
        :raises Exception: If the data cannot be fetched.
        """
        if self.sql_resource is None:
            raise ValueError("SQL resource is not set")

        output_path = workflow_args["output_path"]

        raw_files_prefix = os.path.join(output_path, "raw", f"{typename}")
        raw_files_output_prefix = workflow_args["output_prefix"]

        try:
            async with (
                JSONChunkedObjectStoreWriter(
                    raw_files_prefix, raw_files_output_prefix
                ) as raw_writer,
            ):
                async for batch in self.sql_resource.run_query(query, self.batch_size):
                    # Write raw data
                    await raw_writer.write_list(batch)

                write_data = await raw_writer.write_metadata()
                return write_data["chunk_count"]

        except Exception as e:
            logger.error(f"Error fetching databases: {e}")
            raise e

    async def _transform_batch(
        self,
        results: List[Dict[str, Any]],
        typename: str,
        writer: JSONChunkedObjectStoreWriter,
        tenant_id: str,
        workflow_name: str,
        crawler_name: str,
    ) -> None:
        """
        Process a batch of results.

        :param results: The batch of results.
        :param typename: The type of data to fetch.
        :param writer: The writer to use.
        :raises Exception: If the results cannot be processed.
        """
        if self.transformer is None:
            raise ValueError("Transformer is not set")

        for row in results:
            try:
                if not self.transformer:
                    raise ValueError("Transformer is not set")

                transformed_metadata: Optional[Dict[str, Any]] = (
<<<<<<< HEAD
                    self.transformer.transform_metadata(
                        typename,
                        row,
                        tenant_id=tenant_id,
                        workflow_name=workflow_name,
                        crawler_name=crawler_name,
                    )
=======
                    self.transformer.transform_metadata(typename=typename, data=row)
>>>>>>> 007b35f6
                )
                if transformed_metadata is not None:
                    await writer.write(transformed_metadata)
                else:
                    activity.logger.warning(f"Skipped invalid {typename} data: {row}")
            except Exception as row_error:
                activity.logger.error(
                    f"Error processing row for {typename}: {row_error}"
                )

    @staticmethod
    def prepare_query(query: str, workflow_args: Dict[str, Any]) -> str:
        """
        Method to prepare the query with the include and exclude filters
        """
        try:
            include_filter = workflow_args.get(
                "metadata", workflow_args.get("form_data", {})
            ).get("include_filter", "{}")
            exclude_filter = workflow_args.get(
                "metadata", workflow_args.get("form_data", {})
            ).get("exclude_filter", "{}")
            temp_table_regex = workflow_args.get(
                "metadata", workflow_args.get("form_data", {})
            ).get("temp_table_regex", "")
            normalized_include_regex, normalized_exclude_regex, exclude_table = (
                prepare_filters(
                    include_filter,
                    exclude_filter,
                    temp_table_regex,
                )
            )
            exclude_empty_tables = workflow_args.get("metadata", {}).get(
                "exclude_empty_tables", False
            )
            exclude_views = workflow_args.get("metadata", {}).get(
                "exclude_views", False
            )

            return query.format(
                normalized_include_regex=normalized_include_regex,
                normalized_exclude_regex=normalized_exclude_regex,
                exclude_table=exclude_table,
                exclude_empty_tables=exclude_empty_tables,
                exclude_views=exclude_views,
            )
        except Exception as e:
            logger.error(f"Error preparing query [{query}]:  {e}")

    @activity.defn
    @auto_heartbeater
    @activity_pd(
        batch_input=lambda self, workflow_args: self.sql_resource.sql_input(
            engine=self.sql_resource.engine,
            query=SQLWorkflow.prepare_query(
                query=self.fetch_database_sql, workflow_args=workflow_args
            ),
        ),
        raw_output=lambda self, workflow_args: JsonOutput(
            output_path=f"{workflow_args['output_path']}/raw/database",
            upload_file_prefix=workflow_args["output_prefix"],
        ),
    )
    async def fetch_databases(self, batch_input: pd.DataFrame, raw_output: JsonOutput):
        """
        Fetch and process databases from the database.

        :param workflow_args: The workflow arguments.
        :return: The fetched databases.
        """
        await raw_output.write_df(batch_input)
        return {"batch_input": batch_input, "typename": "database"}

    @activity.defn
    @auto_heartbeater
    @activity_pd(
        batch_input=lambda self, workflow_args: self.sql_resource.sql_input(
            engine=self.sql_resource.engine,
            query=SQLWorkflow.prepare_query(
                query=self.fetch_schema_sql, workflow_args=workflow_args
            ),
        ),
        raw_output=lambda self, workflow_args: JsonOutput(
            output_path=f"{workflow_args['output_path']}/raw/schema",
            upload_file_prefix=workflow_args["output_prefix"],
        ),
    )
    async def fetch_schemas(self, batch_input: pd.DataFrame, raw_output: JsonOutput):
        """
        Fetch and process schemas from the database.

        :param workflow_args: The workflow arguments.
        :return: The fetched schemas.
        """
        await raw_output.write_df(batch_input)
        return {"batch_input": batch_input, "typename": "schema"}

    @activity.defn
    @auto_heartbeater
    @activity_pd(
        batch_input=lambda self, workflow_args: self.sql_resource.sql_input(
            self.sql_resource.engine,
            query=SQLWorkflow.prepare_query(
                query=self.fetch_table_sql, workflow_args=workflow_args
            ),
        ),
        raw_output=lambda self, workflow_args: JsonOutput(
            output_path=f"{workflow_args['output_path']}/raw/table",
            upload_file_prefix=workflow_args["output_prefix"],
        ),
    )
    async def fetch_tables(self, batch_input: pd.DataFrame, raw_output: JsonOutput):
        """
        Fetch and process tables from the database.

        :param workflow_args: The workflow arguments.
        :return: The fetched tables.
        """
        await raw_output.write_df(batch_input)
        return {"batch_input": batch_input, "typename": "table"}

    @activity.defn
    @auto_heartbeater
    @activity_pd(
        batch_input=lambda self, workflow_args: self.sql_resource.sql_input(
            self.sql_resource.engine,
            query=SQLWorkflow.prepare_query(
                query=self.fetch_column_sql, workflow_args=workflow_args
            ),
        ),
        raw_output=lambda self, workflow_args: JsonOutput(
            output_path=f"{workflow_args['output_path']}/raw/column",
            upload_file_prefix=workflow_args["output_prefix"],
        ),
    )
    async def fetch_columns(self, batch_input: pd.DataFrame, raw_output: JsonOutput):
        """
        Fetch and process columns from the database.

        :param workflow_args: The workflow arguments.
        :return: The fetched columns.
        """
        await raw_output.write_df(batch_input)
        return {"batch_input": batch_input, "typename": "column"}

    @activity.defn
    @auto_heartbeater
    async def write_type_metadata(self, workflow_args: Dict[str, Any]):
        chunk_count = workflow_args["chunk_count"]
        record_count = workflow_args["record_count"]
        output_path = workflow_args["output_path"]
        output_prefix = workflow_args["output_prefix"]
        typename = workflow_args["typename"]

        transform_files_prefix = os.path.join(output_path, "transformed", f"{typename}")
        transform_files_output_prefix = output_prefix

        async with (
            JSONChunkedObjectStoreWriter(
                transform_files_prefix,
                transform_files_output_prefix,
                start_file_number=chunk_count,
            ) as transformed_writer,
        ):
            await transformed_writer.write_metadata(total_record_count=record_count)

    @activity.defn
    @auto_heartbeater
    async def transform_data(self, workflow_args: Dict[str, Any]) -> int:
        batch = workflow_args["batch"]
        chunk_start = workflow_args["chunk_start"]
        typename = workflow_args["typename"]
        output_path = workflow_args["output_path"]
        output_prefix = workflow_args["output_prefix"]

        tenant_id = workflow_args.get("metadata", {}).get("namespace")
        workflow_name = workflow_args.get("metadata", {}).get("name")
        crawler_name = (
            f"{workflow_args.get('connection', {}).get('connection')}-crawler"
            if workflow_args.get("connection", {}).get("connection", None)
            else None
        )

        if not tenant_id or not workflow_name or not crawler_name:
            raise ValueError("Invalid tenant_id, workflow_name, or crawler_name")

        transform_files_prefix = os.path.join(output_path, "transformed", f"{typename}")
        transform_files_output_prefix = output_prefix

        raw_files_prefix = os.path.join(output_path, "raw")
        raw_files_output_prefix = workflow_args["output_prefix"]

        async with (
            JSONChunkedObjectStoreReader(
                raw_files_prefix, raw_files_output_prefix, typename
            ) as raw_reader,
            JSONChunkedObjectStoreWriter(
                transform_files_prefix,
                transform_files_output_prefix,
                start_file_number=chunk_start,
            ) as transformed_writer,
        ):
            raw_data: List[Any] = []
            for chunk in batch:
                raw_data += await raw_reader.read_chunk(chunk)
                await self._transform_batch(
                    raw_data,
                    typename,
                    transformed_writer,
                    tenant_id=tenant_id,
                    workflow_name=workflow_name,
                    crawler_name=crawler_name,
                )

            write_data = await transformed_writer.write_metadata()
            return write_data["total_record_count"]

    def get_transform_batches(self, chunk_count: int, typename: str):
        # concurrency logic
        concurrency_level = min(
            self.max_transform_concurrency,
            chunk_count,
        )

        batches: List[List[str]] = []
        chunk_start_numbers: List[int] = []
        start = 0
        for i in range(concurrency_level):
            current_batch_start = start
            chunk_start_numbers.append(current_batch_start)
            current_batch_count = int(chunk_count / concurrency_level)
            if i < chunk_count % concurrency_level and chunk_count > concurrency_level:
                current_batch_count += 1

            batches.append(
                [
                    f"{typename}/{i}.json"
                    for i in range(
                        current_batch_start + 1,
                        current_batch_start + current_batch_count + 1,
                    )
                ]
            )
            start += current_batch_count

        return batches, chunk_start_numbers

    async def fetch_and_transform(
        self,
        fetch_fn: Callable[[Dict[str, Any]], Coroutine[Any, Any, Dict[str, Any]]],
        workflow_args: Dict[str, Any],
        retry_policy: RetryPolicy,
    ) -> None:
        raw_stat = await workflow.execute_activity(
            fetch_fn,
            workflow_args,
            retry_policy=retry_policy,
            start_to_close_timeout=timedelta(seconds=1000),
        )

        transform_activities: List[Any] = []

        chunk_count = len(raw_stat)
        if chunk_count is None:
            raise ValueError("Invalid chunk_count")

        if chunk_count == 0:
            return

        typename = raw_stat[0].get("typename")
        if typename is None:
            raise ValueError("Invalid typename")

        batches, chunk_starts = self.get_transform_batches(chunk_count, typename)

        for i in range(len(batches)):
            transform_activities.append(
                workflow.execute_activity(
                    self.transform_data,
                    {
                        "typename": typename,
                        "batch": batches[i],
                        "chunk_start": chunk_starts[i],
                        **workflow_args,
                    },
                    retry_policy=retry_policy,
                    start_to_close_timeout=timedelta(seconds=1000),
                )
            )

        record_counts = await asyncio.gather(*transform_activities)
        total_record_count = sum(record_counts)

        await workflow.execute_activity(
            self.write_type_metadata,
            {
                "record_count": total_record_count,
                "chunk_count": len(batches),
                "typename": typename,
                **workflow_args,
            },
            retry_policy=retry_policy,
            start_to_close_timeout=timedelta(seconds=1000),
        )

    @workflow.run
    async def run(self, workflow_args: Dict[str, Any]):
        """
        Run the workflow.

        :param workflow_args: The workflow arguments.
        """
        if not self.sql_resource:
            self.sql_resource = SQLResource(SQLResourceConfig())

        credentials = SecretStore.extract_credentials(workflow_args["credential_guid"])
        self.sql_resource.set_credentials(credentials)

        if not self.temporal_resource:
            self.temporal_resource = TemporalResource(
                TemporalConfig(application_name=self.application_name)
            )

        workflow_id = workflow_args["workflow_id"]
        workflow.logger.info(f"Starting extraction workflow for {workflow_id}")
        retry_policy = RetryPolicy(
            maximum_attempts=6,
            backoff_coefficient=2,
        )

        workflow_run_id = workflow.info().run_id
        output_prefix = workflow_args["output_prefix"]
        output_path = f"{output_prefix}/{workflow_id}/{workflow_run_id}"
        workflow_args["output_path"] = output_path

        if not workflow_args.get("metadata", None):
            workflow_args["metadata"] = {}

        if not workflow_args.get("metadata", {}).get("namespace", None):
            workflow_args["metadata"]["namespace"] = "default"

        if not workflow_args.get("metadata", {}).get("name", None):
            workflow_args["metadata"]["name"] = f"atlan-snowflake-{workflow_run_id}"

        fetch_and_transforms = [
            self.fetch_and_transform(self.fetch_databases, workflow_args, retry_policy),
            self.fetch_and_transform(self.fetch_schemas, workflow_args, retry_policy),
            self.fetch_and_transform(self.fetch_tables, workflow_args, retry_policy),
            self.fetch_and_transform(self.fetch_columns, workflow_args, retry_policy),
        ]

        await asyncio.gather(*fetch_and_transforms)

        workflow.logger.info(f"Extraction workflow completed for {workflow_id}")<|MERGE_RESOLUTION|>--- conflicted
+++ resolved
@@ -153,9 +153,8 @@
         results: List[Dict[str, Any]],
         typename: str,
         writer: JSONChunkedObjectStoreWriter,
-        tenant_id: str,
-        workflow_name: str,
-        crawler_name: str,
+        workflow_id: str,
+        workflow_run_id: str,
     ) -> None:
         """
         Process a batch of results.
@@ -174,17 +173,12 @@
                     raise ValueError("Transformer is not set")
 
                 transformed_metadata: Optional[Dict[str, Any]] = (
-<<<<<<< HEAD
                     self.transformer.transform_metadata(
                         typename,
                         row,
-                        tenant_id=tenant_id,
-                        workflow_name=workflow_name,
-                        crawler_name=crawler_name,
+                        workflow_id=workflow_id,
+                        workflow_run_id=workflow_run_id,
                     )
-=======
-                    self.transformer.transform_metadata(typename=typename, data=row)
->>>>>>> 007b35f6
                 )
                 if transformed_metadata is not None:
                     await writer.write(transformed_metadata)
@@ -360,16 +354,8 @@
         output_path = workflow_args["output_path"]
         output_prefix = workflow_args["output_prefix"]
 
-        tenant_id = workflow_args.get("metadata", {}).get("namespace")
-        workflow_name = workflow_args.get("metadata", {}).get("name")
-        crawler_name = (
-            f"{workflow_args.get('connection', {}).get('connection')}-crawler"
-            if workflow_args.get("connection", {}).get("connection", None)
-            else None
-        )
-
-        if not tenant_id or not workflow_name or not crawler_name:
-            raise ValueError("Invalid tenant_id, workflow_name, or crawler_name")
+        workflow_id = workflow_args.get("workflow_id", None)
+        workflow_run_id = workflow_args.get("workflow_run_id", None)
 
         transform_files_prefix = os.path.join(output_path, "transformed", f"{typename}")
         transform_files_output_prefix = output_prefix
@@ -394,9 +380,8 @@
                     raw_data,
                     typename,
                     transformed_writer,
-                    tenant_id=tenant_id,
-                    workflow_name=workflow_name,
-                    crawler_name=crawler_name,
+                    workflow_id=workflow_id,
+                    workflow_run_id=workflow_run_id,
                 )
 
             write_data = await transformed_writer.write_metadata()
@@ -509,25 +494,18 @@
             )
 
         workflow_id = workflow_args["workflow_id"]
+        workflow_run_id = workflow.info().run_id
+        workflow_args["workflow_run_id"] = workflow_run_id
+
         workflow.logger.info(f"Starting extraction workflow for {workflow_id}")
         retry_policy = RetryPolicy(
             maximum_attempts=6,
             backoff_coefficient=2,
         )
 
-        workflow_run_id = workflow.info().run_id
         output_prefix = workflow_args["output_prefix"]
         output_path = f"{output_prefix}/{workflow_id}/{workflow_run_id}"
         workflow_args["output_path"] = output_path
-
-        if not workflow_args.get("metadata", None):
-            workflow_args["metadata"] = {}
-
-        if not workflow_args.get("metadata", {}).get("namespace", None):
-            workflow_args["metadata"]["namespace"] = "default"
-
-        if not workflow_args.get("metadata", {}).get("name", None):
-            workflow_args["metadata"]["name"] = f"atlan-snowflake-{workflow_run_id}"
 
         fetch_and_transforms = [
             self.fetch_and_transform(self.fetch_databases, workflow_args, retry_policy),
