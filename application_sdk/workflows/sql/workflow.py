import asyncio
import logging
import os
from concurrent.futures import ThreadPoolExecutor
from datetime import timedelta
from typing import Any, Callable, Coroutine, Dict, List, Optional, Sequence

from sqlalchemy import Connection, Engine, text
from temporalio import activity, workflow
from temporalio.common import RetryPolicy
from temporalio.types import CallableType

from application_sdk.paas.secretstore import SecretStore
from application_sdk.paas.writers.json import JSONChunkedObjectStoreWriter
from application_sdk.workflows import WorkflowWorkerInterface
from application_sdk.workflows.sql.utils import prepare_filters
<<<<<<< HEAD
from application_sdk.workflows.transformers import TransformerInterface
=======
from application_sdk.workflows.transformers.phoenix.converter import transform_metadata
>>>>>>> 18799a43
from application_sdk.workflows.utils.activity import auto_heartbeater

logger = logging.getLogger(__name__)


class SQLWorkflowWorkerInterface(WorkflowWorkerInterface):
    """
    Base class for SQL workflow workers implementing the Template Method pattern.

    This class provides a default implementation for the workflow, with hooks
    for subclasses to customize specific behaviors.

    Attributes:
        DATABASE_SQL (str): SQL query to fetch database information.
        SCHEMA_SQL (str): SQL query to fetch schema information.
        TABLE_SQL (str): SQL query to fetch table information.
        COLUMN_SQL (str): SQL query to fetch column information.

    Usage:
        Subclass this class and override the SQL query attributes and any methods
        that need custom behavior. Then use the subclass to create a workflow builder
        and run the workflow.
    """

    DATABASE_SQL = ""
    SCHEMA_SQL = ""
    TABLE_SQL = ""
    COLUMN_SQL = ""

    # Note: the defaults are passed as temporal tries to initialize the workflow with no args
    def __init__(
        self,
        transformer: TransformerInterface,
        application_name: str = "sql-connector",
        get_sql_engine: Callable[[Dict[str, Any]], Engine] = None,
        use_server_side_cursor: bool = True,
        temporal_activities: Sequence[CallableType] = None,
    ):
        """
        Initialize the SQL workflow worker.

        :param application_name: The name of the application (default: "sql-connector")
        :param get_sql_engine: A callable that returns an SQLAlchemy engine (default: None)
        :param use_server_side_cursor: Whether to use server-side cursor (default: True)
        :param temporal_activities: The temporal activities to run (default: [], parent class activities)
        :param transformer: The transformer to use (default: PhoenixTransformer)
        """
        self.get_sql_engine = get_sql_engine
        self.use_server_side_cursor = use_server_side_cursor
        self.transformer = transformer

        if not temporal_activities:
            # default activities
            self.TEMPORAL_ACTIVITIES = [
                self.fetch_databases,
                self.fetch_schemas,
                self.fetch_tables,
                self.fetch_columns,
            ]
        else:
            self.TEMPORAL_ACTIVITIES = temporal_activities

        super().__init__(application_name)

    async def start_workflow(self, workflow_args: Any) -> Dict[str, Any]:
        """
        Run the workflow.

        :param workflow_args: The workflow arguments.
        :return: The workflow results.
        """
        credentials = workflow_args["credentials"]

        credential_guid = SecretStore.store_credentials(credentials)
        del workflow_args["credentials"]

        workflow_args["credential_guid"] = credential_guid
        return await super().start_workflow(workflow_args)

    async def run_query(
        self, connection: Connection, query: str, batch_size: int = 100000
    ):
        """
        Run a query in a batch mode with client-side cursor.

        This method also supports server-side cursor via sqlalchemy execution options(yield_per=batch_size)
        If yield_per is not supported by the database, the method will fallback to client-side cursor.

        :param connection: The database connection.
        :param query: The query to run.
        :param batch_size: The batch size.
        :return: The query results.
        :raises Exception: If the query fails.
        """
        loop = asyncio.get_running_loop()

        if self.use_server_side_cursor:
            connection.execution_options(yield_per=batch_size)

        with ThreadPoolExecutor() as pool:
            try:
                cursor = await loop.run_in_executor(
                    pool, connection.execute, text(query)
                )
                column_names: List[str] = []

                while True:
                    rows = await loop.run_in_executor(
                        pool, cursor.fetchmany, batch_size
                    )
                    if not rows:
                        break

                    if not column_names:
                        column_names = rows[0]._fields

                    results = [dict(zip(column_names, row)) for row in rows]
                    yield results
            except Exception as e:
                logger.error(f"Error running query in batch: {e}")
                raise e

        logger.info("Query execution completed")

    async def fetch_and_process_data(
        self, workflow_args: Dict[str, Any], query: str, typename: str
    ):
        """
        Fetch and process data from the database.

        :param workflow_args: The workflow arguments.
        :param query: The query to run.
        :param typename: The type of data to fetch.
        :return: The fetched data.
        :raises Exception: If the data cannot be fetched.
        """
        credentials = SecretStore.extract_credentials(workflow_args["credential_guid"])
        output_path = workflow_args["output_path"]

        raw_files_prefix = os.path.join(output_path, "raw", f"{typename}")
        raw_files_output_prefix = os.path.join(
            workflow_args["output_prefix"], "raw", f"{typename}"
        )

        transform_files_prefix = os.path.join(output_path, "transformed", f"{typename}")
        transform_files_output_prefix = os.path.join(
            workflow_args["output_prefix"], "transformed", f"{typename}"
        )

        try:
            engine = self.get_sql_engine(credentials)
            with engine.connect() as connection:
                async with (
                    JSONChunkedObjectStoreWriter(
                        raw_files_prefix, raw_files_output_prefix
                    ) as raw_writer,
                    JSONChunkedObjectStoreWriter(
                        transform_files_prefix, transform_files_output_prefix
                    ) as transformed_writer,
                ):
                    async for batch in self.run_query(connection, query):
                        # Write raw data
                        await raw_writer.write_list(batch)
                        await self._transform_batch(batch, typename, transformed_writer)
        except Exception as e:
            logger.error(f"Error fetching databases: {e}")
            raise e

    async def _transform_batch(
        self,
        results: List[Dict[str, Any]],
        typename: str,
        writer: JSONChunkedObjectStoreWriter,
    ) -> None:
        """
        Process a batch of results.

        :param results: The batch of results.
        :param typename: The type of data to fetch.
        :param writer: The writer to use.
        :raises Exception: If the results cannot be processed.
        """

        for row in results:
            try:
<<<<<<< HEAD
                raw_batch.append(json.dumps(row))
                summary["raw"] += 1

                transformed_metadata_str: Optional[str] = (
                    self.transformer.transform_metadata(typename, row)
                )
                if transformed_metadata_str is not None:
                    transformed_batch.append(transformed_metadata_str)
                    summary["transformed"] += 1
=======
                transformed_data = transform_metadata(
                    self.application_name, "sql", typename, row
                )
                if transformed_data is not None:
                    await writer.write(transformed_data.model_dump())
>>>>>>> 18799a43
                else:
                    activity.logger.warning(f"Skipped invalid {typename} data: {row}")
            except Exception as row_error:
                activity.logger.error(
                    f"Error processing row for {typename}: {row_error}"
                )

    @activity.defn
    @auto_heartbeater
    async def fetch_databases(self, workflow_args: Dict[str, Any]):
        """
        Fetch and process databases from the database.

        :param workflow_args: The workflow arguments.
        :return: The fetched databases.
        """
        return await self.fetch_and_process_data(
            workflow_args, self.DATABASE_SQL, "database"
        )

    @activity.defn
    @auto_heartbeater
    async def fetch_schemas(self, workflow_args: Dict[str, Any]):
        """
        Fetch and process schemas from the database.

        :param workflow_args: The workflow arguments.
        :return: The fetched schemas.
        """
        include_filter = workflow_args.get("metadata", {}).get("include-filter", "{}")
        exclude_filter = workflow_args.get("metadata", {}).get("exclude-filter", "{}")
        temp_table_regex = workflow_args.get("metadata", {}).get("temp-table-regex", "")
        normalized_include_regex, normalized_exclude_regex, _ = prepare_filters(
            include_filter,
            exclude_filter,
            temp_table_regex,
        )
        schema_sql_query = self.SCHEMA_SQL.format(
            normalized_include_regex=normalized_include_regex,
            normalized_exclude_regex=normalized_exclude_regex,
        )
        return await self.fetch_and_process_data(
            workflow_args, schema_sql_query, "schema"
        )

    @activity.defn
    @auto_heartbeater
    async def fetch_tables(self, workflow_args: Dict[str, Any]):
        """
        Fetch and process tables from the database.

        :param workflow_args: The workflow arguments.
        :return: The fetched tables.
        """
        include_filter = workflow_args.get("metadata", {}).get("include-filter", "{}")
        exclude_filter = workflow_args.get("metadata", {}).get("exclude-filter", "{}")
        temp_table_regex = workflow_args.get("metadata", {}).get("temp-table-regex", "")
        normalized_include_regex, normalized_exclude_regex, exclude_table = (
            prepare_filters(
                include_filter,
                exclude_filter,
                temp_table_regex,
            )
        )
        table_sql_query = self.TABLE_SQL.format(
            normalized_include_regex=normalized_include_regex,
            normalized_exclude_regex=normalized_exclude_regex,
            exclude_table=exclude_table,
        )
        return await self.fetch_and_process_data(
            workflow_args, table_sql_query, "table"
        )

    @activity.defn
    @auto_heartbeater
    async def fetch_columns(self, workflow_args: Dict[str, Any]):
        """
        Fetch and process columns from the database.

        :param workflow_args: The workflow arguments.
        :return: The fetched columns.
        """
        include_filter = workflow_args.get("metadata", {}).get("include-filter", "{}")
        exclude_filter = workflow_args.get("metadata", {}).get("exclude-filter", "{}")
        temp_table_regex = workflow_args.get("metadata", {}).get("temp-table-regex", "")
        normalized_include_regex, normalized_exclude_regex, exclude_table = (
            prepare_filters(
                include_filter,
                exclude_filter,
                temp_table_regex,
            )
        )
        column_sql_query = self.COLUMN_SQL.format(
            normalized_include_regex=normalized_include_regex,
            normalized_exclude_regex=normalized_exclude_regex,
            exclude_table=exclude_table,
        )
        return await self.fetch_and_process_data(
            workflow_args, column_sql_query, "column"
        )

    @activity.defn
    @auto_heartbeater
    async def fetch_sql(self, sql: str):
        """
        Fetch data from the database using a custom SQL query.

        :param sql: The SQL query to run.
        :return: The fetched data.
        """
        pass

    @workflow.run
    async def run(self, workflow_args: Dict[str, Any]):
        """
        Run the workflow.

        :param workflow_args: The workflow arguments.
        """
        workflow_id = workflow_args["workflow_id"]
        workflow.logger.info(f"Starting extraction workflow for {workflow_id}")
        retry_policy = RetryPolicy(
            maximum_attempts=6,
            backoff_coefficient=2,
        )

        workflow_run_id = workflow.info().run_id
        output_prefix = workflow_args["output_prefix"]
        output_path = f"{output_prefix}/{workflow_id}/{workflow_run_id}"
        workflow_args["output_path"] = output_path

        # run activities in parallel
        activities: List[Coroutine[Any, Any, Any]] = [
            workflow.execute_activity(  # pyright: ignore[reportUnknownMemberType]
                self.fetch_databases,
                workflow_args,
                retry_policy=retry_policy,
                start_to_close_timeout=timedelta(seconds=1000),
            ),
            workflow.execute_activity(  # pyright: ignore[reportUnknownMemberType]
                self.fetch_schemas,
                workflow_args,
                retry_policy=retry_policy,
                start_to_close_timeout=timedelta(seconds=1000),
            ),
            workflow.execute_activity(  # pyright: ignore[reportUnknownMemberType]
                self.fetch_tables,
                workflow_args,
                retry_policy=retry_policy,
                start_to_close_timeout=timedelta(seconds=1000),
            ),
            workflow.execute_activity(  # pyright: ignore[reportUnknownMemberType]
                self.fetch_columns,
                workflow_args,
                retry_policy=retry_policy,
                heartbeat_timeout=timedelta(seconds=120),
                start_to_close_timeout=timedelta(seconds=1000),
            ),
        ]

        # Wait for all activities to complete
        await asyncio.gather(*activities)
        workflow.logger.info(f"Extraction workflow completed for {workflow_id}")<|MERGE_RESOLUTION|>--- conflicted
+++ resolved
@@ -14,11 +14,7 @@
 from application_sdk.paas.writers.json import JSONChunkedObjectStoreWriter
 from application_sdk.workflows import WorkflowWorkerInterface
 from application_sdk.workflows.sql.utils import prepare_filters
-<<<<<<< HEAD
 from application_sdk.workflows.transformers import TransformerInterface
-=======
-from application_sdk.workflows.transformers.phoenix.converter import transform_metadata
->>>>>>> 18799a43
 from application_sdk.workflows.utils.activity import auto_heartbeater
 
 logger = logging.getLogger(__name__)
@@ -204,23 +200,11 @@
 
         for row in results:
             try:
-<<<<<<< HEAD
-                raw_batch.append(json.dumps(row))
-                summary["raw"] += 1
-
-                transformed_metadata_str: Optional[str] = (
+                transformed_metadata: Optional[Dict[str, Any]] = (
                     self.transformer.transform_metadata(typename, row)
                 )
-                if transformed_metadata_str is not None:
-                    transformed_batch.append(transformed_metadata_str)
-                    summary["transformed"] += 1
-=======
-                transformed_data = transform_metadata(
-                    self.application_name, "sql", typename, row
-                )
-                if transformed_data is not None:
-                    await writer.write(transformed_data.model_dump())
->>>>>>> 18799a43
+                if transformed_metadata is not None:
+                    await writer.write(transformed_metadata)
                 else:
                     activity.logger.warning(f"Skipped invalid {typename} data: {row}")
             except Exception as row_error:
