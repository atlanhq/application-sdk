import asyncio
import logging
from concurrent.futures import ThreadPoolExecutor
from typing import Any, Dict, List

from sqlalchemy import create_engine, text
from temporalio import activity

from application_sdk import activity_pd
from application_sdk.inputs.sql_query import SQLQueryInput
from application_sdk.workflows.resources.temporal_resource import ResourceInterface

logger = logging.getLogger(__name__)


class SQLResourceConfig:
    use_server_side_cursor: bool = True
    credentials: Dict[str, Any] = None
    sql_alchemy_connect_args: Dict[str, Any] = None

    def __init__(
        self,
        use_server_side_cursor: bool = True,
        credentials: Dict[str, Any] = None,
        sql_alchemy_connect_args: Dict[str, Any] = {},
    ):
        self.use_server_side_cursor = use_server_side_cursor
        self.credentials = credentials
        self.sql_alchemy_connect_args = sql_alchemy_connect_args

    def set_credentials(self, credentials: Dict[str, Any]):
        self.credentials = credentials

    def get_sqlalchemy_connect_args(self) -> Dict[str, Any]:
        return self.sql_alchemy_connect_args


class SQLResource(ResourceInterface):
    config: SQLResourceConfig
    connection = None
    engine = None
    sql_input = SQLQueryInput

    default_database_alias_key = "catalog_name"
    default_schema_alias_key = "schema_name"

    def __init__(self, config: SQLResourceConfig | None = None):
        if config is None:
            raise ValueError("config is required")

        self.config = config

        super().__init__()

    async def load(self):
        self.engine = create_engine(
            self.get_sqlalchemy_connection_string(),
            connect_args=self.config.get_sqlalchemy_connect_args(),
            pool_pre_ping=True,
        )
        self.connection = self.engine.connect()

    def set_credentials(self, credentials: Dict[str, Any]) -> None:
        self.config.set_credentials(credentials)

<<<<<<< HEAD
    @activity_pd(
        batch_input=lambda self, args: self.sql_input(
            self.engine,
            args["metadata_sql"],
        )
    )
=======
    def get_sqlalchemy_connection_string(self) -> str:
        raise NotImplementedError("get_sqlalchemy_connection_string is not implemented")

>>>>>>> cf867325
    async def fetch_metadata(
        self,
        batch_input: str,
        metadata_sql: str,
        database_alias_key: str | None = None,
        schema_alias_key: str | None = None,
        database_result_key: str = "TABLE_CATALOG",
        schema_result_key: str = "TABLE_SCHEMA",
    ):
        if database_alias_key is None:
            database_alias_key = self.default_database_alias_key

        if schema_alias_key is None:
            schema_alias_key = self.default_schema_alias_key

        result: List[Dict[Any, Any]] = []
        try:
            for row in batch_input.to_dict(orient="records"):
                result.append(
                    {
                        database_result_key: row[database_alias_key],
                        schema_result_key: row[schema_alias_key],
                    }
                )

        except Exception as e:
            logger.error(f"Failed to fetch metadata: {str(e)}")
            raise e

        return result

    async def run_query(self, query: str, batch_size: int = 100000):
        """
        Run a query in a batch mode with client-side cursor.

        This method also supports server-side cursor via sqlalchemy execution options(yield_per=batch_size)
        If yield_per is not supported by the database, the method will fall back to client-side cursor.

        :param query: The query to run.
        :param batch_size: The batch size.
        :return: The query results.
        :raises Exception: If the query fails.
        """
        loop = asyncio.get_running_loop()

        if self.config.use_server_side_cursor:
            self.connection.execution_options(yield_per=batch_size)

        activity.logger.info(f"Running query: {query}")

        with ThreadPoolExecutor() as pool:
            try:
                cursor = await loop.run_in_executor(
                    pool, self.connection.execute, text(query)
                )
                column_names: List[str] = [
                    description.name.lower()
                    for description in cursor.cursor.description
                ]

                while True:
                    rows = await loop.run_in_executor(
                        pool, cursor.fetchmany, batch_size
                    )
                    if not rows:
                        break

                    results = [dict(zip(column_names, row)) for row in rows]
                    yield results
            except Exception as e:
                logger.error(f"Error running query in batch: {e}")
                raise e

        activity.logger.info("Query execution completed")<|MERGE_RESOLUTION|>--- conflicted
+++ resolved
@@ -63,18 +63,15 @@
     def set_credentials(self, credentials: Dict[str, Any]) -> None:
         self.config.set_credentials(credentials)
 
-<<<<<<< HEAD
+    def get_sqlalchemy_connection_string(self) -> str:
+        raise NotImplementedError("get_sqlalchemy_connection_string is not implemented")
+
     @activity_pd(
         batch_input=lambda self, args: self.sql_input(
             self.engine,
             args["metadata_sql"],
         )
     )
-=======
-    def get_sqlalchemy_connection_string(self) -> str:
-        raise NotImplementedError("get_sqlalchemy_connection_string is not implemented")
-
->>>>>>> cf867325
     async def fetch_metadata(
         self,
         batch_input: str,
