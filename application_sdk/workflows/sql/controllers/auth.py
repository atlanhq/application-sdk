import logging

from application_sdk.workflows.controllers import WorkflowAuthControllerInterface
from application_sdk.workflows.sql.resources.sql_resource import SQLResource

logger = logging.getLogger(__name__)


class SQLWorkflowAuthController(WorkflowAuthControllerInterface):
    """
    SQL Workflow Auth Interface

    This interface is used to authenticate the SQL workflow. For example, if the SQL workflow
    is used to connect to a database, the `test_auth` method is used to test the authentication
    credentials.

    Attributes:
        TEST_AUTHENTICATION_SQL(str): The SQL query to test the authentication credentials.

    Usage:
        Subclass this interface and implement the required attributes and any methods
        that need custom behavior (ex. test_auth).

        >>> class MySQLWorkflowAuthInterface(SQLWorkflowAuthInterface):
        >>>     TEST_AUTHENTICATION_SQL = "SELECT 1;"
        >>>     def __init__(self, create_engine_fn: Callable[[Dict[str, Any]], Engine]):
        >>>         super().__init__(create_engine_fn)
    """

    TEST_AUTHENTICATION_SQL: str = "SELECT 1;"

    sql_resource: SQLResource

    def __init__(self, sql_resource: SQLResource):
        self.sql_resource = sql_resource

        super().__init__()

<<<<<<< HEAD
    def test_auth(self, credential: Dict[str, Any]) -> bool:
=======
    async def test_auth(self) -> bool:
>>>>>>> d791af05
        """
        Test the authentication credentials.

        :param credential: Credentials to test.
        :return: True if the credentials are valid, False otherwise.
        :raises Exception: If the credentials are invalid.
        """
        try:
<<<<<<< HEAD
            self.sql_resource.set_credential(credential)
            await self.sql_resource.load()
            self.sql_resource.run_query(self.TEST_AUTHENTICATION_SQL)
=======
            rows = []
            async for row in self.sql_resource.run_query(self.TEST_AUTHENTICATION_SQL):
                rows.append(row)
>>>>>>> d791af05
            return True
        except Exception as e:
            logger.error(f"Failed to authenticate with the given credentials: {str(e)}")
            raise e<|MERGE_RESOLUTION|>--- conflicted
+++ resolved
@@ -36,11 +36,7 @@
 
         super().__init__()
 
-<<<<<<< HEAD
-    def test_auth(self, credential: Dict[str, Any]) -> bool:
-=======
-    async def test_auth(self) -> bool:
->>>>>>> d791af05
+    async def test_auth(self, credential: Dict[str, Any]) -> bool:
         """
         Test the authentication credentials.
 
@@ -49,15 +45,11 @@
         :raises Exception: If the credentials are invalid.
         """
         try:
-<<<<<<< HEAD
             self.sql_resource.set_credential(credential)
             await self.sql_resource.load()
-            self.sql_resource.run_query(self.TEST_AUTHENTICATION_SQL)
-=======
             rows = []
             async for row in self.sql_resource.run_query(self.TEST_AUTHENTICATION_SQL):
                 rows.append(row)
->>>>>>> d791af05
             return True
         except Exception as e:
             logger.error(f"Failed to authenticate with the given credentials: {str(e)}")
