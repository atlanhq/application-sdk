import logging
from typing import Dict, List

from application_sdk.workflows.controllers import WorkflowMetadataControllerInterface
from application_sdk.workflows.sql.resources.sql_resource import SQLResource

logger = logging.getLogger(__name__)


class SQLWorkflowMetadataController(WorkflowMetadataControllerInterface):
    """
    SQL Workflow Metadata Interface

    This interface is used to fetch metadata from the database.

    Attributes:
        METADATA_SQL (str): The SQL query to fetch the metadata.
        DATABASE_KEY (str): The key to fetch the database name.
        SCHEMA_KEY (str): The key to fetch the schema name.

    Usage:
        Subclass this interface and implement the required attributes and any methods
        that need custom behavior (ex. fetch_metadata).

        >>> class MySQLWorkflowMetadataInterface(SQLWorkflowMetadataInterface):
        >>>     METADATA_SQL = "SELECT * FROM information_schema.schemata"
        >>>     DATABASE_KEY = "TABLE_CATALOG"
        >>>     SCHEMA_KEY = "TABLE_SCHEMA"
        >>>     def __init__(self, create_engine_fn: Callable[[Dict[str, Any]], Engine]):
        >>>         super().__init__(create_engine_fn)
    """

    METADATA_SQL: str = ""

    DATABASE_ALIAS_KEY: str | None = None
    SCHEMA_ALIAS_KEY: str | None = None

    DATABASE_KEY: str = "TABLE_CATALOG"
    SCHEMA_KEY: str = "TABLE_SCHEMA"

    sql_resource: SQLResource | None = None

    def __init__(self, sql_resource: SQLResource | None = None):
        self.sql_resource = sql_resource

    async def fetch_metadata(self, credential: Dict[str, str]) -> List[Dict[str, str]]:
        if not self.sql_resource:
            raise ValueError("SQL Resource not defined")
<<<<<<< HEAD

        self.sql_resource.set_credentials(credential)
        await self.sql_resource.load()

        return await self.sql_resource.fetch_metadata(
            metadata_sql=self.METADATA_SQL,
            database_alias_key=self.DATABASE_ALIAS_KEY,
            schema_alias_key=self.SCHEMA_ALIAS_KEY,
            database_result_key=self.DATABASE_KEY,
            schema_result_key=self.SCHEMA_KEY,
        )
=======
        args = {
            "metadata_sql": self.METADATA_SQL,
            "database_alias_key": self.DATABASE_ALIAS_KEY,
            "schema_alias_key": self.SCHEMA_ALIAS_KEY,
            "database_result_key": self.DATABASE_KEY,
            "schema_result_key": self.SCHEMA_KEY,
        }
        return await self.sql_resource.fetch_metadata(args)
>>>>>>> 51e05da8
<|MERGE_RESOLUTION|>--- conflicted
+++ resolved
@@ -46,19 +46,9 @@
     async def fetch_metadata(self, credential: Dict[str, str]) -> List[Dict[str, str]]:
         if not self.sql_resource:
             raise ValueError("SQL Resource not defined")
-<<<<<<< HEAD
 
         self.sql_resource.set_credentials(credential)
         await self.sql_resource.load()
-
-        return await self.sql_resource.fetch_metadata(
-            metadata_sql=self.METADATA_SQL,
-            database_alias_key=self.DATABASE_ALIAS_KEY,
-            schema_alias_key=self.SCHEMA_ALIAS_KEY,
-            database_result_key=self.DATABASE_KEY,
-            schema_result_key=self.SCHEMA_KEY,
-        )
-=======
         args = {
             "metadata_sql": self.METADATA_SQL,
             "database_alias_key": self.DATABASE_ALIAS_KEY,
@@ -66,5 +56,4 @@
             "database_result_key": self.DATABASE_KEY,
             "schema_result_key": self.SCHEMA_KEY,
         }
-        return await self.sql_resource.fetch_metadata(args)
->>>>>>> 51e05da8
+        return await self.sql_resource.fetch_metadata(args)