"""SQL metadata extraction workflow implementation.

This module provides the workflow implementation for extracting metadata from SQL databases,
including databases, schemas, tables, and columns.
"""

import asyncio
from typing import Any, Callable, Coroutine, Dict, List, Sequence, Type, cast

from temporalio import workflow
from temporalio.common import RetryPolicy

from application_sdk.activities import ActivitiesInterface
from application_sdk.activities.common.models import ActivityStatistics
from application_sdk.activities.metadata_extraction.sql import (
    BaseSQLMetadataExtractionActivities,
)
from application_sdk.common.logger_adaptors import get_logger
from application_sdk.constants import APPLICATION_NAME
from application_sdk.inputs.statestore import StateStoreInput
from application_sdk.workflows.metadata_extraction import MetadataExtractionWorkflow

logger = get_logger(__name__)
workflow.logger = logger


@workflow.defn
class BaseSQLMetadataExtractionWorkflow(MetadataExtractionWorkflow):
    """Workflow for extracting metadata from SQL databases.

    This workflow orchestrates the extraction of metadata from SQL databases, including
    databases, schemas, tables, and columns. It handles the fetching and transformation
    of metadata in batches for efficient processing.

    Attributes:
        activities_cls (Type[BaseSQLMetadataExtractionActivities]): The activities class
            containing the implementation of metadata extraction operations.
        application_name (str): Name of the application, set to "sql-connector".
    """

    activities_cls: Type[ActivitiesInterface] = BaseSQLMetadataExtractionActivities

    application_name: str = APPLICATION_NAME

    @staticmethod
    def get_activities(
        activities: ActivitiesInterface,
    ) -> Sequence[Callable[..., Any]]:
        """Get the sequence of activities to be executed by the workflow.

        Args:
            activities (ActivitiesInterface): The activities instance
                containing the metadata extraction operations.

        Returns:
            Sequence[Callable[..., Any]]: A sequence of activity methods to be executed
                in order, including preflight check, fetching databases, schemas,
                tables, columns, and transforming data.
        """
        sql_activities = cast(BaseSQLMetadataExtractionActivities, activities)
        return [
            sql_activities.preflight_check,
            sql_activities.fetch_databases,
            sql_activities.fetch_schemas,
            sql_activities.fetch_tables,
            sql_activities.fetch_columns,
            sql_activities.fetch_procedures,
            sql_activities.transform_data,
        ]

    async def fetch_and_transform(
        self,
        fetch_fn: Callable[
            [Dict[str, Any]], Coroutine[Any, Any, Dict[str, Any] | None]
        ],
        workflow_args: Dict[str, Any],
        retry_policy: RetryPolicy,
    ) -> None:
        """Fetch and transform metadata using the provided fetch function.

        This method executes a fetch operation and transforms the resulting data. It handles
        chunking of data and parallel processing of transformations.

        Args:
            fetch_fn (Callable): The function to fetch metadata.
            workflow_args (Dict[str, Any]): Arguments for the workflow execution.
            retry_policy (RetryPolicy): The retry policy for activity execution.

        Raises:
            ValueError: If chunk_count, raw_total_record_count, or typename is invalid.
        """
        raw_statistics = await workflow.execute_activity_method(
            fetch_fn,
            workflow_args,
            retry_policy=retry_policy,
            start_to_close_timeout=self.default_start_to_close_timeout,
            heartbeat_timeout=self.default_heartbeat_timeout,
        )
        if raw_statistics is None:
            return

        activity_statistics = ActivityStatistics.model_validate(raw_statistics)
        transform_activities: List[Any] = []

        if activity_statistics is None or activity_statistics.chunk_count == 0:
            # to handle the case where the fetch_fn returns None or no chunks
            return

        if activity_statistics.typename is None:
            raise ValueError("Invalid typename")

        batches, chunk_starts = self.get_transform_batches(
            activity_statistics.chunk_count, activity_statistics.typename
        )

        for i in range(len(batches)):
            transform_activities.append(
                workflow.execute_activity_method(
                    self.activities_cls.transform_data,
                    {
                        "typename": activity_statistics.typename,
                        "file_names": batches[i],
                        "chunk_start": chunk_starts[i],
                        **workflow_args,
                    },
                    retry_policy=retry_policy,
                    start_to_close_timeout=self.default_start_to_close_timeout,
                    heartbeat_timeout=self.default_heartbeat_timeout,
                )
            )

        record_counts = await asyncio.gather(*transform_activities)

        # Calculate the parameters necessary for writing metadata
        total_record_count = 0
        chunk_count = 0
        for record_count in record_counts:
            metadata_model = ActivityStatistics.model_validate(record_count)
            total_record_count += metadata_model.total_record_count
            chunk_count += metadata_model.chunk_count

    def get_transform_batches(self, chunk_count: int, typename: str):
        """Get batches for parallel transformation processing.

        Args:
            chunk_count (int): Total number of chunks to process.
            typename (str): Type name for the chunks.

        Returns:
            Tuple[List[List[str]], List[int]]: A tuple containing:
                - List of batches, where each batch is a list of file paths
                - List of starting chunk numbers for each batch
        """
        batches: List[List[str]] = []
        chunk_start_numbers: List[int] = []

        for i in range(chunk_count):
            # Track starting chunk number (which is just i)
            chunk_start_numbers.append(i)

            # Each batch contains exactly one chunk
            batches.append([f"{typename}/{i+1}.json"])

        return batches, chunk_start_numbers

    @workflow.run
    async def run(self, workflow_config: Dict[str, Any]) -> None:
        """Run the SQL metadata extraction workflow.

        This method orchestrates the entire metadata extraction process, including:
        1. Setting up workflow configuration
        2. Executing preflight checks
        3. Fetching and transforming databases, schemas, tables, and columns
        4. Writing metadata to storage

        Args:
            workflow_config (Dict[str, Any]): Includes workflow_id and other parameters
                workflow_id is used to extract the workflow configuration from the
                state store.

        Note:
            The workflow uses a retry policy with maximum 6 attempts and backoff
            coefficient of 2.
            In case you override the run method, annotate it with @workflow.run
        """
        await super().run(workflow_config)

        workflow_id = workflow_config["workflow_id"]
        workflow_args: Dict[str, Any] = StateStoreInput.extract_configuration(
            workflow_id
        )

        workflow_run_id = workflow.info().run_id
        workflow_args["workflow_run_id"] = workflow_run_id

        logger.info(f"Starting extraction workflow for {workflow_id}")
        retry_policy = RetryPolicy(
            maximum_attempts=6,
            backoff_coefficient=2,
        )

        output_prefix = workflow_args["output_prefix"]
        output_path = f"{output_prefix}/{workflow_id}/{workflow_run_id}"
        workflow_args["output_path"] = output_path

        fetch_functions = self.get_fetch_functions()

        fetch_and_transforms = [
            self.fetch_and_transform(fetch_function, workflow_args, retry_policy)
            for fetch_function in fetch_functions
        ]

        await asyncio.gather(*fetch_and_transforms)

<<<<<<< HEAD
        logger.info(f"Extraction workflow completed for {workflow_id}")

    def get_fetch_functions(
        self,
    ) -> List[Callable[[Dict[str, Any]], Coroutine[Any, Any, Dict[str, Any]]]]:
=======
        workflow.logger.info(f"Extraction workflow completed for {workflow_id}")

    def get_fetch_functions(
        self,
    ) -> List[Callable[[Dict[str, Any]], Coroutine[Any, Any, Dict[str, Any] | None]]]:
>>>>>>> 617d9096
        """Get the fetch functions for the SQL metadata extraction workflow.

        Returns:
            List[Callable[[Dict[str, Any]], Coroutine[Any, Any, Dict[str, Any] | None]]]: A list of fetch operations.
        """
        sql_activities = cast(BaseSQLMetadataExtractionActivities, self.activities_cls)
        return [
            sql_activities.fetch_databases,
            sql_activities.fetch_schemas,
            sql_activities.fetch_tables,
            sql_activities.fetch_columns,
            sql_activities.fetch_procedures,
        ]<|MERGE_RESOLUTION|>--- conflicted
+++ resolved
@@ -212,19 +212,11 @@
 
         await asyncio.gather(*fetch_and_transforms)
 
-<<<<<<< HEAD
         logger.info(f"Extraction workflow completed for {workflow_id}")
-
-    def get_fetch_functions(
-        self,
-    ) -> List[Callable[[Dict[str, Any]], Coroutine[Any, Any, Dict[str, Any]]]]:
-=======
-        workflow.logger.info(f"Extraction workflow completed for {workflow_id}")
 
     def get_fetch_functions(
         self,
     ) -> List[Callable[[Dict[str, Any]], Coroutine[Any, Any, Dict[str, Any] | None]]]:
->>>>>>> 617d9096
         """Get the fetch functions for the SQL metadata extraction workflow.
 
         Returns:
