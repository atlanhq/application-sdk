import logging
from abc import ABC
from typing import Any, Callable, Dict, List

from temporalio import activity
from temporalio.client import WorkflowFailureError

from application_sdk.clients.temporal_client import TemporalClient
from application_sdk.common.logger_adaptors import AtlanLoggerAdapter
<<<<<<< HEAD
from application_sdk.handlers import WorkflowHandlerInterface
from application_sdk.workflows.resources.temporal_resource import TemporalResource
=======
from application_sdk.workflows.controllers import (
    WorkflowPreflightCheckControllerInterface,
)
>>>>>>> 10876a35
from application_sdk.workflows.utils.activity import auto_heartbeater

logger = AtlanLoggerAdapter(logging.getLogger(__name__))


class WorkflowInterface(ABC):
<<<<<<< HEAD
    """
    Workflow interface class
    """
=======
    temporal_client: TemporalClient | None = None
>>>>>>> 10876a35

    temporal_resource: TemporalResource | None = None
    handler: WorkflowHandlerInterface | None = None

    def __init__(self):
        pass

    @activity.defn
    @auto_heartbeater
    async def preflight_check(self, workflow_args: Dict[str, Any]):
        result = await self.handler.preflight_check(
            {
                "form_data": workflow_args["metadata"],
            }
        )
        if not result or "error" in result:
            raise ValueError("Preflight check failed")

    async def start(self, workflow_args: Any, workflow_class: Any):
        workflow_class = workflow_class or self.__class__

        try:
            if self.temporal_client is None:
                raise ValueError("Temporal client is not set")

            return await self.temporal_client.start_workflow(
                workflow_args=workflow_args, workflow_class=workflow_class
            )
        except WorkflowFailureError as e:
            logger.error(f"Workflow failure: {e}")
            raise e

    def set_temporal_client(
        self, temporal_client: TemporalClient
    ) -> "WorkflowInterface":
        self.temporal_client = temporal_client
        return self

    def set_handler(self, handler: WorkflowHandlerInterface) -> "WorkflowInterface":
        self.handler = handler
        return self

    def get_activities(self) -> List[Callable[..., Any]]:
        return [self.preflight_check]

    async def run(self, workflow_config: Dict[str, Any]):
        pass<|MERGE_RESOLUTION|>--- conflicted
+++ resolved
@@ -7,29 +7,18 @@
 
 from application_sdk.clients.temporal_client import TemporalClient
 from application_sdk.common.logger_adaptors import AtlanLoggerAdapter
-<<<<<<< HEAD
 from application_sdk.handlers import WorkflowHandlerInterface
-from application_sdk.workflows.resources.temporal_resource import TemporalResource
-=======
-from application_sdk.workflows.controllers import (
-    WorkflowPreflightCheckControllerInterface,
-)
->>>>>>> 10876a35
 from application_sdk.workflows.utils.activity import auto_heartbeater
 
 logger = AtlanLoggerAdapter(logging.getLogger(__name__))
 
 
 class WorkflowInterface(ABC):
-<<<<<<< HEAD
     """
     Workflow interface class
     """
-=======
+
     temporal_client: TemporalClient | None = None
->>>>>>> 10876a35
-
-    temporal_resource: TemporalResource | None = None
     handler: WorkflowHandlerInterface | None = None
 
     def __init__(self):
