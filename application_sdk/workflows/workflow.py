--- conflicted
+++ resolved
@@ -2,15 +2,6 @@
 from abc import ABC
 from typing import Any, Callable, Dict, List
 
-<<<<<<< HEAD
-from temporalio import workflow
-from temporalio.client import WorkflowFailureError
-
-from application_sdk.workflows.resources.temporal_resource import TemporalResource, TemporalConfig
-from application_sdk.workflows.resources.constants import TemporalConstants
-
-# from application_sdk.workflows.workflow import WorkflowBuilderInterface
-=======
 from temporalio import activity
 from temporalio.client import WorkflowFailureError
 
@@ -19,7 +10,6 @@
 )
 from application_sdk.workflows.resources.temporal_resource import TemporalResource
 from application_sdk.workflows.utils.activity import auto_heartbeater
->>>>>>> e7f07686
 
 logger = logging.getLogger(__name__)
 
@@ -33,9 +23,6 @@
     def __init__(self):
         pass
 
-<<<<<<< HEAD
-    async def start(self, workflow_args: Any, workflow_class: Any | None = None):
-=======
     @activity.defn
     @auto_heartbeater
     async def preflight_check(self, workflow_args: Dict[str, Any]):
@@ -47,8 +34,7 @@
         if not result or "error" in result:
             raise ValueError("Preflight check failed")
 
-    async def start(self, workflow_args: Any, workflow_class: Any):
->>>>>>> e7f07686
+    async def start(self, workflow_args: Any, workflow_class: Any | None = None):
         workflow_class = workflow_class or self.__class__
 
         try:
@@ -83,8 +69,7 @@
     def get_activities(self) -> List[Callable[..., Any]]:
         return []
 
-<<<<<<< HEAD
-    async def run(self, workflow_args: Any):
+    async def run(self, workflow_config: Dict[str, Any]):
         pass
 
 
@@ -112,8 +97,4 @@
 # class SampleWorkflowBuilder(WorkflowBuilderInterface):
 #     temporal_resource: TemporalResource
 #     def build(self, workflow: SampleWorkflow | None = None) -> SampleWorkflow:
-#         return SampleWorkflow().set_temporal_resource(self.temporal_resource)
-=======
-    async def run(self, workflow_config: Dict[str, Any]):
-        pass
->>>>>>> e7f07686
+#         return SampleWorkflow().set_temporal_resource(self.temporal_resource)