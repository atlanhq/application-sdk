--- conflicted
+++ resolved
@@ -280,27 +280,18 @@
                         return False, f"{db}.{sch} schema"
         return True, ""
 
-<<<<<<< HEAD
-    @activity_pd(
-        batch_input=lambda self, workflow_args, **kwargs: self.sql_client.sql_input(
-            engine=self.sql_client.engine,
-            query=prepare_query(
-                query=self.tables_check_sql,
-                workflow_args=workflow_args,
-                temp_table_regex_sql=self.temp_table_regex_sql,
-            ),
+    @transform(
+        sql_input=SQLQueryInput(
+            query="tables_check_sql",
             chunk_size=None,
+            temp_table_sql_query="temp_table_regex_sql",
         )
     )
-    async def tables_check(self, batch_input, **kwargs) -> Dict[str, Any]:
-=======
-    @transform(sql_input=SQLQueryInput(query="tables_check_sql", chunk_size=None))
     async def tables_check(
         self,
         sql_input: pd.DataFrame,
         **kwargs: Dict[str, Any],
     ) -> Dict[str, Any]:
->>>>>>> 35c088dc
         """
         Method to check the count of tables
         """
