--- conflicted
+++ resolved
@@ -323,7 +323,7 @@
         logger.info("Starting tables check")
         tables_check = self._validate_query(self.tables_check_sql, "table")
         temp_table_regex = self._validate_query(
-            self.temp_table_regex_sql, "temp table regex"
+            self.extract_temp_table_regex_table_sql, "temp table regex"
         )
         query = prepare_query(
             query=tables_check,
@@ -334,13 +334,7 @@
             raise ValueError("tables_check_sql is not defined")
         sql_input = SQLQueryInput(
             engine=self.sql_client.engine,
-<<<<<<< HEAD
-            query=prepare_query(
-                self.tables_check_sql, payload, self.extract_temp_table_regex_table_sql
-            ),
-=======
             query=query,
->>>>>>> 8fae5367
             chunk_size=None,
         )
         sql_input = await sql_input.get_daft_dataframe()
