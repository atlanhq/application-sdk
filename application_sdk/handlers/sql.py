--- conflicted
+++ resolved
@@ -185,28 +185,20 @@
                 )
         return schemas
 
-    async def preflight_check(
-        self, payload: Dict[str, Any], multidb: Optional[bool] = None
-    ) -> Dict[str, Any]:
+    async def preflight_check(self, payload: Dict[str, Any]) -> Dict[str, Any]:
         """
         Method to perform preflight checks
         """
         logger.info("Starting preflight check")
         results: Dict[str, Any] = {}
         try:
-            # Resolve multidb preference: explicit argument overrides handler attribute; default to False
-            resolved_multidb = (
-                bool(multidb)
-                if multidb is not None
-                else bool(getattr(self, "multidb", False))
-            )
             (
                 results["databaseSchemaCheck"],
                 results["tablesCheck"],
                 results["versionCheck"],
             ) = await asyncio.gather(
                 self.check_schemas_and_databases(payload),
-                self.tables_check(payload, resolved_multidb),
+                self.tables_check(payload),
                 self.check_client_version(),
             )
 
@@ -307,28 +299,16 @@
                         return False, f"{db}.{sch} schema"
         return True, ""
 
-<<<<<<< HEAD
-    async def tables_check(
-        self, payload: Dict[str, Any], multidb: bool = False
-    ) -> Dict[str, Any]:
-=======
     async def tables_check(self, payload: Dict[str, Any]) -> Dict[str, Any]:
->>>>>>> e368730c
         """
         Method to check the count of tables
         """
         logger.info("Starting tables check")
 
-<<<<<<< HEAD
         def _sum_counts_from_records(records) -> int:
             total = 0
             # Handle both iterator and list cases
             for row in records:
-=======
-        def _sum_counts_from_records(records_iter) -> int:
-            total = 0
-            for row in records_iter:
->>>>>>> e368730c
                 total += row["count"]
             return total
 
@@ -348,13 +328,8 @@
                 "error": str(exc),
             }
 
-<<<<<<< HEAD
-        if multidb:
-            result_dataframe = await multidb_query_executor(
-=======
         if self.multidb:
             dataframe_list = await multidb_query_executor(
->>>>>>> e368730c
                 sql_client=self.sql_client,
                 fetch_database_sql=self.fetch_databases_sql,
                 extract_temp_table_regex_column_sql=self.extract_temp_table_regex_table_sql,
@@ -366,16 +341,6 @@
                 write_to_file=False,
             )
             try:
-<<<<<<< HEAD
-                # result_dataframe is now a single merged DataFrame, not a list
-                if result_dataframe is not None and not result_dataframe.empty:
-                    total = _sum_counts_from_records(
-                        result_dataframe.to_dict(orient="records")
-                    )
-                else:
-                    total = 0
-=======
-
                 def _iter_records():
                     for df_generator in dataframe_list:
                         for dataframe in df_generator:
@@ -383,7 +348,6 @@
                                 yield row
 
                 total = _sum_counts_from_records(_iter_records())
->>>>>>> e368730c
                 return _build_success(total)
             except Exception as exc:
                 return _build_failure(exc)
