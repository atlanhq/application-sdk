import asyncio
import json
import os
import re
from enum import Enum
from typing import Any, Dict, List, Optional, Set, Tuple

from packaging import version

from application_sdk.application.fastapi.models import MetadataType
from application_sdk.clients.sql import SQLClient
from application_sdk.common.logger_adaptors import get_logger
from application_sdk.common.utils import prepare_query
from application_sdk.handlers import HandlerInterface
from application_sdk.inputs.sql_query import SQLQueryInput

logger = get_logger(__name__)


class SQLConstants(Enum):
    """
    Constants for SQL handler
    """

    DATABASE_ALIAS_KEY = "catalog_name"
    SCHEMA_ALIAS_KEY = "schema_name"
    DATABASE_RESULT_KEY = "TABLE_CATALOG"
    SCHEMA_RESULT_KEY = "TABLE_SCHEMA"


class SQLHandler(HandlerInterface):
    """
    Handler class for SQL workflows
    """

    sql_client: SQLClient
    # Variables for testing authentication
    test_authentication_sql: str = "SELECT 1;"
    get_client_version_sql: str | None = None
    # Variables for fetching metadata
    metadata_sql: str | None = None
    tables_check_sql: str | None = None
    fetch_databases_sql: str | None = None
    fetch_schemas_sql: str | None = None
    database_alias_key: str = SQLConstants.DATABASE_ALIAS_KEY.value
    schema_alias_key: str = SQLConstants.SCHEMA_ALIAS_KEY.value
    database_result_key: str = SQLConstants.DATABASE_RESULT_KEY.value
    schema_result_key: str = SQLConstants.SCHEMA_RESULT_KEY.value

    temp_table_regex_sql: str = ""

    def __init__(self, sql_client: SQLClient | None = None):
        self.sql_client = sql_client

    async def load(self, credentials: Dict[str, Any]) -> None:
        """
        Method to load and load the SQL client
        """
        await self.sql_client.load(credentials)

    async def prepare_metadata(self) -> List[Dict[Any, Any]]:
        """
        Method to fetch and prepare the databases and schemas metadata
        """

        sql_input = SQLQueryInput(
            engine=self.sql_client.engine, query=self.metadata_sql, chunk_size=None
        )
        sql_input = await sql_input.get_daft_dataframe()
        result: List[Dict[Any, Any]] = []
        try:
            for row in sql_input.to_pylist():
                result.append(
                    {
                        self.database_result_key: row[self.database_alias_key],
                        self.schema_result_key: row[self.schema_alias_key],
                    }
                )
        except Exception as exc:
            logger.error(f"Failed to fetch metadata: {str(exc)}")
            raise exc
        return result

<<<<<<< HEAD
    @transform(
        sql_input=SQLQueryInput(query="test_authentication_sql", chunk_size=None)
    )
    async def _run_test_auth(
        self,
        sql_input: pd.DataFrame,
        **kwargs: Dict[str, Any],
    ) -> bool:
=======
    async def test_auth(self) -> bool:
>>>>>>> 79867b11
        """
        Internal implementation of authentication test with transform decorator.
        """
        try:
            sql_input.to_dict(orient="records")
            return True
        except Exception as exc:
            logger.error(
                f"Failed to authenticate with the given credentials: {str(exc)}"
            )
            raise exc

    async def test_auth(self, *args: Any, **kwargs: Any) -> bool:
        """
        Test the authentication credentials.

        :return: True if the credentials are valid, False otherwise.
        :raises Exception: If the credentials are invalid.
        """
        try:
<<<<<<< HEAD
            return await self._run_test_auth(**kwargs)
=======
            sql_input = SQLQueryInput(
                engine=self.sql_client.engine,
                query=self.test_authentication_sql,
                chunk_size=None,
            )
            sql_input = await sql_input.get_daft_dataframe()
            sql_input.to_pylist()
            return True
>>>>>>> 79867b11
        except Exception as exc:
            logger.error(
                f"Failed to authenticate with the given credentials: {str(exc)}"
            )
            raise exc

    async def fetch_metadata(
        self,
        metadata_type: Optional[MetadataType] = None,
        database: Optional[str] = None,
    ) -> List[Dict[str, str]]:
        """
        Fetch metadata based on the requested type.
        Args:
            metadata_type: Optional type of metadata to fetch (database or schema)
            database: Optional database name when fetching schemas
        Returns:
            List of metadata dictionaries
        Raises:
            ValueError: If metadata_type is invalid or if database is required but not provided
        """

        if not self.sql_client:
            raise ValueError("SQL client is not defined")

        if metadata_type == MetadataType.ALL:
            # Use flat mode for backward compatibility
            result = await self.prepare_metadata()
            return result

        else:
            try:
                if metadata_type == MetadataType.DATABASE:
                    return await self.fetch_databases()
                elif metadata_type == MetadataType.SCHEMA:
                    if not database:
                        raise ValueError(
                            "Database must be specified when fetching schemas"
                        )
                    return await self.fetch_schemas(database)
                else:
                    raise ValueError(f"Invalid metadata type: {metadata_type}")
            except Exception as e:
                logger.error(f"Failed to fetch metadata: {str(e)}")
                raise

    async def fetch_databases(self) -> List[Dict[str, str]]:
        """Fetch only database information."""
        if not self.sql_client:
            raise ValueError("SQL Client not defined")
        databases = []
        async for batch in self.sql_client.run_query(self.fetch_databases_sql or ""):
            for row in batch:
                databases.append(
                    {self.database_result_key: row[self.database_result_key]}
                )
        return databases

    async def fetch_schemas(self, database: str) -> List[Dict[str, str]]:
        """Fetch schemas for a specific database."""
        if not self.sql_client or not self.fetch_schemas_sql:
            raise ValueError("SQL Client not defined")
        schemas = []

        schema_query = self.fetch_schemas_sql.format(database_name=database)
        async for batch in self.sql_client.run_query(schema_query):
            for row in batch:
                schemas.append(
                    {
                        self.database_result_key: database,
                        self.schema_result_key: row[self.schema_result_key],
                    }
                )
        return schemas

    async def preflight_check(self, payload: Dict[str, Any]) -> Dict[str, Any]:
        """
        Method to perform preflight checks
        """
        logger.info("Starting preflight check")
        results: Dict[str, Any] = {}
        try:
            (
                results["databaseSchemaCheck"],
                results["tablesCheck"],
                results["versionCheck"],
            ) = await asyncio.gather(
                self.check_schemas_and_databases(payload),
                self.tables_check(payload),
                self.check_client_version(),
            )

            if (
                not results["databaseSchemaCheck"]["success"]
                or not results["tablesCheck"]["success"]
                or not results["versionCheck"]["success"]
            ):
                raise ValueError(
                    f"Preflight check failed, databaseSchemaCheck: {results['databaseSchemaCheck']}, "
                    f"tablesCheck: {results['tablesCheck']}, "
                    f"versionCheck: {results['versionCheck']}"
                )

            logger.info("Preflight check completed successfully")
        except Exception as exc:
            logger.error("Error during preflight check", exc_info=True)
            results["error"] = f"Preflight check failed: {str(exc)}"
        return results

    async def check_schemas_and_databases(
        self, payload: Dict[str, Any]
    ) -> Dict[str, Any]:
        logger.info("Starting schema and database check")
        """
        Method to check the schemas and databases
        """
        try:
            schemas_results: List[Dict[str, str]] = await self.prepare_metadata()

            include_filter = json.loads(
                payload.get("metadata", {}).get("include-filter", "{}")
            )
            allowed_databases, allowed_schemas = self.extract_allowed_schemas(
                schemas_results
            )
            check_success, missing_object_name = self.validate_filters(
                include_filter, allowed_databases, allowed_schemas
            )

            return {
                "success": check_success,
                "successMessage": "Schemas and Databases check successful"
                if check_success
                else "",
                "failureMessage": f"Schemas and Databases check failed for {missing_object_name}"
                if not check_success
                else "",
            }
        except Exception as exc:
            logger.error("Error during schema and database check", exc_info=True)
            return {
                "success": False,
                "successMessage": "",
                "failureMessage": "Schemas and Databases check failed",
                "error": str(exc),
            }

    def extract_allowed_schemas(
        self,
        schemas_results: List[Dict[str, str]],
    ) -> Tuple[Set[str], Set[str]]:
        """
        Method to extract the allowed databases and schemas
        """
        allowed_databases: Set[str] = set()
        allowed_schemas: Set[str] = set()
        for schema in schemas_results:
            allowed_databases.add(schema[self.database_result_key])
            allowed_schemas.add(
                f"{schema[self.database_result_key]}.{schema[self.schema_result_key]}"
            )
        return allowed_databases, allowed_schemas

    @staticmethod
    def validate_filters(
        include_filter: Dict[str, List[str] | str],
        allowed_databases: Set[str],
        allowed_schemas: Set[str],
    ) -> Tuple[bool, str]:
        """
        Method to valudate the filters
        """
        for filtered_db, filtered_schemas in include_filter.items():
            db = filtered_db.strip("^$")
            if db not in allowed_databases:
                return False, f"{db} database"

            # Handle wildcard case
            if filtered_schemas == "*":
                continue

            # Handle list case
            if isinstance(filtered_schemas, list):
                for schema in filtered_schemas:
                    sch = schema.strip("^$")
                    if f"{db}.{sch}" not in allowed_schemas:
                        return False, f"{db}.{sch} schema"
        return True, ""

    async def tables_check(
        self,
        payload: Dict[str, Any],
    ) -> Dict[str, Any]:
        """
        Method to check the count of tables
        """
        logger.info("Starting tables check")
        sql_input = SQLQueryInput(
            engine=self.sql_client.engine,
            query=prepare_query(
                self.tables_check_sql, payload, self.temp_table_regex_sql
            ),
            chunk_size=None,
        )
        sql_input = await sql_input.get_daft_dataframe()
        try:
            result = 0
            for row in sql_input.to_pylist():
                result += row["count"]

            return {
                "success": True,
                "successMessage": f"Tables check successful. Table count: {result}",
                "failureMessage": "",
            }
        except Exception as exc:
            logger.error("Error during tables check", exc_info=True)
            return {
                "success": False,
                "successMessage": "",
                "failureMessage": "Tables check failed",
                "error": str(exc),
            }

    async def check_client_version(self) -> Dict[str, Any]:
        """
        Check if the client version meets the minimum required version.

        If get_client_version_sql is not defined by the implementing app,
        this check will be skipped and return success.

        Returns:
            Dict[str, Any]: Result of the version check with success status and messages
        """

        logger.info("Checking client version")
        try:
            min_version = os.getenv("ATLAN_SQL_SERVER_MIN_VERSION")
            client_version = None
            if not self.sql_client:
                logger.info("SQL client not defined")
                return {
                    "success": True,
                    "successMessage": "Client version check skipped - SQL client not defined",
                    "failureMessage": "",
                }

            # Try to get the version from the sql_client dialect
            if (
                hasattr(self.sql_client, "engine")
                and self.sql_client.engine is not None
            ):
                version_info = self.sql_client.engine.dialect.server_version_info
                if version_info:
                    # Handle tuple version info (like (15, 4))
                    client_version = ".".join(str(x) for x in version_info)
                    logger.info(
                        f"Detected client version from dialect: {client_version}"
                    )

            # If dialect version not available and get_client_version_sql is defined, use SQL query
            if not client_version and self.get_client_version_sql:
                sql_input = await SQLQueryInput(
                    query=self.get_client_version_sql,
                    engine=self.sql_client.engine,
                    chunk_size=None,
                ).get_dataframe()

                version_string = next(
                    iter(sql_input.to_dict(orient="records")[0].values())
                )
                version_match = re.search(r"(\d+\.\d+(?:\.\d+)?)", version_string)
                if version_match:
                    client_version = version_match.group(1)
                    logger.info(
                        f"Detected client version from SQL query: {client_version}"
                    )
                else:
                    logger.warning(
                        f"Could not extract version number from: {version_string}"
                    )

            # If no client version could be determined
            if not client_version:
                logger.info("Client version could not be determined")
                return {
                    "success": True,
                    "successMessage": "Client version check skipped - version could not be determined",
                    "failureMessage": "",
                }

            # If no minimum version requirement is set, just report the client version
            if not min_version:
                logger.info(
                    f"No minimum version requirement set. Client version: {client_version}"
                )
                return {
                    "success": True,
                    "successMessage": f"Client version: {client_version} (no minimum version requirement)",
                    "failureMessage": "",
                }

            # Compare versions when both client version and minimum version are available
            is_valid = version.parse(client_version) >= version.parse(min_version)

            return {
                "success": is_valid,
                "successMessage": f"Client version {client_version} meets minimum required version {min_version}"
                if is_valid
                else "",
                "failureMessage": f"Client version {client_version} does not meet minimum required version {min_version}"
                if not is_valid
                else "",
            }
        except Exception as exc:
            logger.error(f"Error during client version check: {exc}", exc_info=True)
            return {
                "success": False,
                "successMessage": "",
                "failureMessage": "Client version check failed",
                "error": str(exc),
            }<|MERGE_RESOLUTION|>--- conflicted
+++ resolved
@@ -62,6 +62,8 @@
         """
         Method to fetch and prepare the databases and schemas metadata
         """
+        if self.metadata_sql is None:
+            raise ValueError("metadata_sql is not defined")
 
         sql_input = SQLQueryInput(
             engine=self.sql_client.engine, query=self.metadata_sql, chunk_size=None
@@ -81,31 +83,7 @@
             raise exc
         return result
 
-<<<<<<< HEAD
-    @transform(
-        sql_input=SQLQueryInput(query="test_authentication_sql", chunk_size=None)
-    )
-    async def _run_test_auth(
-        self,
-        sql_input: pd.DataFrame,
-        **kwargs: Dict[str, Any],
-    ) -> bool:
-=======
     async def test_auth(self) -> bool:
->>>>>>> 79867b11
-        """
-        Internal implementation of authentication test with transform decorator.
-        """
-        try:
-            sql_input.to_dict(orient="records")
-            return True
-        except Exception as exc:
-            logger.error(
-                f"Failed to authenticate with the given credentials: {str(exc)}"
-            )
-            raise exc
-
-    async def test_auth(self, *args: Any, **kwargs: Any) -> bool:
         """
         Test the authentication credentials.
 
@@ -113,9 +91,6 @@
         :raises Exception: If the credentials are invalid.
         """
         try:
-<<<<<<< HEAD
-            return await self._run_test_auth(**kwargs)
-=======
             sql_input = SQLQueryInput(
                 engine=self.sql_client.engine,
                 query=self.test_authentication_sql,
@@ -124,7 +99,6 @@
             sql_input = await sql_input.get_daft_dataframe()
             sql_input.to_pylist()
             return True
->>>>>>> 79867b11
         except Exception as exc:
             logger.error(
                 f"Failed to authenticate with the given credentials: {str(exc)}"
@@ -175,8 +149,11 @@
         """Fetch only database information."""
         if not self.sql_client:
             raise ValueError("SQL Client not defined")
+        if self.fetch_databases_sql is None:
+            raise ValueError("fetch_databases_sql is not defined")
+
         databases = []
-        async for batch in self.sql_client.run_query(self.fetch_databases_sql or ""):
+        async for batch in self.sql_client.run_query(self.fetch_databases_sql):
             for row in batch:
                 databases.append(
                     {self.database_result_key: row[self.database_result_key]}
@@ -185,10 +162,11 @@
 
     async def fetch_schemas(self, database: str) -> List[Dict[str, str]]:
         """Fetch schemas for a specific database."""
-        if not self.sql_client or not self.fetch_schemas_sql:
+        if not self.sql_client:
             raise ValueError("SQL Client not defined")
         schemas = []
-
+        if self.fetch_schemas_sql is None:
+            raise ValueError("fetch_schemas_sql is not defined")
         schema_query = self.fetch_schemas_sql.format(database_name=database)
         async for batch in self.sql_client.run_query(schema_query):
             for row in batch:
@@ -322,11 +300,18 @@
         Method to check the count of tables
         """
         logger.info("Starting tables check")
+        if self.tables_check_sql is None:
+            raise ValueError("tables_check_sql is not defined")
+        query = prepare_query(
+            query=self.tables_check_sql,
+            workflow_args=payload,
+            temp_table_regex_sql=self.temp_table_regex_sql,
+        )
+        if not query:
+            raise ValueError("tables_check_sql is not defined")
         sql_input = SQLQueryInput(
             engine=self.sql_client.engine,
-            query=prepare_query(
-                self.tables_check_sql, payload, self.temp_table_regex_sql
-            ),
+            query=query,
             chunk_size=None,
         )
         sql_input = await sql_input.get_daft_dataframe()
@@ -364,31 +349,27 @@
         try:
             min_version = os.getenv("ATLAN_SQL_SERVER_MIN_VERSION")
             client_version = None
-            if not self.sql_client:
-                logger.info("SQL client not defined")
-                return {
-                    "success": True,
-                    "successMessage": "Client version check skipped - SQL client not defined",
-                    "failureMessage": "",
-                }
 
             # Try to get the version from the sql_client dialect
             if (
                 hasattr(self.sql_client, "engine")
                 and self.sql_client.engine is not None
             ):
-                version_info = self.sql_client.engine.dialect.server_version_info
-                if version_info:
-                    # Handle tuple version info (like (15, 4))
-                    client_version = ".".join(str(x) for x in version_info)
-                    logger.info(
-                        f"Detected client version from dialect: {client_version}"
-                    )
+                if hasattr(self.sql_client.engine, "dialect"):
+                    version_info = self.sql_client.engine.dialect.server_version_info
+                    if version_info:
+                        # Handle tuple version info (like (15, 4))
+                        client_version = ".".join(str(x) for x in version_info)
+                        logger.info(
+                            f"Detected client version from dialect: {client_version}"
+                        )
 
             # If dialect version not available and get_client_version_sql is defined, use SQL query
             if not client_version and self.get_client_version_sql:
+                # We've verified get_client_version_sql is not None in the condition above
+                get_client_version_sql: str = self.get_client_version_sql
                 sql_input = await SQLQueryInput(
-                    query=self.get_client_version_sql,
+                    query=get_client_version_sql,
                     engine=self.sql_client.engine,
                     chunk_size=None,
                 ).get_dataframe()
