import asyncio
import json
import re
from enum import Enum
from typing import Any, Dict, List, Optional, Set, Tuple

from packaging import version

from application_sdk.application.fastapi.models import MetadataType
from application_sdk.clients.sql import BaseSQLClient
from application_sdk.common.logger_adaptors import get_logger
from application_sdk.common.utils import prepare_query, read_sql_files
from application_sdk.constants import SQL_SERVER_MIN_VERSION
from application_sdk.handlers import HandlerInterface
from application_sdk.inputs.sql_query import SQLQueryInput

logger = get_logger(__name__)

queries = read_sql_files(queries_prefix="app/sql")


class SQLConstants(Enum):
    """
    Constants for SQL handler
    """

    DATABASE_ALIAS_KEY = "catalog_name"
    SCHEMA_ALIAS_KEY = "schema_name"
    DATABASE_RESULT_KEY = "TABLE_CATALOG"
    SCHEMA_RESULT_KEY = "TABLE_SCHEMA"


class SQLHandler(HandlerInterface):
    """
    Handler class for SQL workflows
    """

    sql_client: BaseSQLClient
    # Variables for testing authentication
<<<<<<< HEAD
    test_authentication_sql: str = "SELECT 1;"
    get_client_version_sql: str | None = queries.get("GET_CLIENT_VERSION")
=======
    test_authentication_sql: str = queries.get("TEST_AUTHENTICATION", "SELECT 1;")
    client_version_sql: str | None = queries.get("CLIENT_VERSION")
    
>>>>>>> d027cb7c

    metadata_sql: str | None = queries.get("FILTER_METADATA")
    tables_check_sql: str | None = queries.get("TABLES_CHECK")
    fetch_databases_sql: str | None = queries.get("EXTRACT_DATABASE")
    fetch_schemas_sql: str | None = queries.get("EXTRACT_SCHEMA")

    temp_table_regex_sql: str | None = queries.get("TABLES_CHECK_TEMP_TABLE_REGEX")

    database_alias_key: str = SQLConstants.DATABASE_ALIAS_KEY.value
    schema_alias_key: str = SQLConstants.SCHEMA_ALIAS_KEY.value
    database_result_key: str = SQLConstants.DATABASE_RESULT_KEY.value
    schema_result_key: str = SQLConstants.SCHEMA_RESULT_KEY.value

    def __init__(self, sql_client: BaseSQLClient | None = None):
        self.sql_client = sql_client

    def _validate_query(self, query_template: Optional[str], entity_type: str) -> str:
        """Validates that a query template exists.

        Args:
            query_template: SQL query template to validate.
            entity_type: Type of entity (database, schema, table, column).

        Returns:
            The validated query template.

        Raises:
            ValueError: If query_template is None.
        """
        if not query_template:
            logger.warning(f"No {entity_type} query provided")
            raise ValueError(f"No {entity_type} query provided")
        return query_template

    async def load(self, credentials: Dict[str, Any]) -> None:
        """
        Method to load and load the SQL client
        """
        await self.sql_client.load(credentials)

    async def prepare_metadata(self) -> List[Dict[Any, Any]]:
        """
        Method to fetch and prepare the databases and schemas metadata
        """
        if self.metadata_sql is None:
            raise ValueError("metadata_sql is not defined")

        sql_input = SQLQueryInput(
            engine=self.sql_client.engine, query=self.metadata_sql, chunk_size=None
        )
        df = await sql_input.get_daft_dataframe()
        result: List[Dict[Any, Any]] = []
        try:
            for row in df.to_pylist():
                result.append(
                    {
                        self.database_result_key: row[self.database_alias_key],
                        self.schema_result_key: row[self.schema_alias_key],
                    }
                )
        except Exception as exc:
            logger.error(f"Failed to fetch metadata: {str(exc)}")
            raise exc
        return result

    async def test_auth(self) -> bool:
        """
        Test the authentication credentials.

        :return: True if the credentials are valid, False otherwise.
        :raises Exception: If the credentials are invalid.
        """
        try:
            sql_input = SQLQueryInput(
                engine=self.sql_client.engine,
                query=self.test_authentication_sql,
                chunk_size=None,
            )
            df = await sql_input.get_daft_dataframe()
            df.to_pylist()
            return True
        except Exception as exc:
            logger.error(
                f"Failed to authenticate with the given credentials: {str(exc)}"
            )
            raise exc

    async def fetch_metadata(
        self,
        metadata_type: Optional[MetadataType] = None,
        database: Optional[str] = None,
    ) -> List[Dict[str, str]]:
        """
        Fetch metadata based on the requested type.
        Args:
            metadata_type: Optional type of metadata to fetch (database or schema)
            database: Optional database name when fetching schemas
        Returns:
            List of metadata dictionaries
        Raises:
            ValueError: If metadata_type is invalid or if database is required but not provided
        """

        if not self.sql_client:
            raise ValueError("SQL client is not defined")

        if metadata_type == MetadataType.ALL:
            # Use flat mode for backward compatibility
            result = await self.prepare_metadata()
            return result

        else:
            try:
                if metadata_type == MetadataType.DATABASE:
                    return await self.fetch_databases()
                elif metadata_type == MetadataType.SCHEMA:
                    if not database:
                        raise ValueError(
                            "Database must be specified when fetching schemas"
                        )
                    return await self.fetch_schemas(database)
                else:
                    raise ValueError(f"Invalid metadata type: {metadata_type}")
            except Exception as e:
                logger.error(f"Failed to fetch metadata: {str(e)}")
                raise

    async def fetch_databases(self) -> List[Dict[str, str]]:
        """Fetch only database information."""
        if not self.sql_client:
            raise ValueError("SQL Client not defined")
        if self.fetch_databases_sql is None:
            raise ValueError("fetch_databases_sql is not defined")

        databases = []
        async for batch in self.sql_client.run_query(self.fetch_databases_sql):
            for row in batch:
                databases.append(
                    {self.database_result_key: row[self.database_result_key]}
                )
        return databases

    async def fetch_schemas(self, database: str) -> List[Dict[str, str]]:
        """Fetch schemas for a specific database."""
        if not self.sql_client:
            raise ValueError("SQL Client not defined")
        schemas = []
        if self.fetch_schemas_sql is None:
            raise ValueError("fetch_schemas_sql is not defined")
        schema_query = self.fetch_schemas_sql.format(database_name=database)
        async for batch in self.sql_client.run_query(schema_query):
            for row in batch:
                schemas.append(
                    {
                        self.database_result_key: database,
                        self.schema_result_key: row[self.schema_result_key],
                    }
                )
        return schemas

    async def preflight_check(self, payload: Dict[str, Any]) -> Dict[str, Any]:
        """
        Method to perform preflight checks
        """
        logger.info("Starting preflight check")
        results: Dict[str, Any] = {}
        try:
            (
                results["databaseSchemaCheck"],
                results["tablesCheck"],
                results["versionCheck"],
            ) = await asyncio.gather(
                self.check_schemas_and_databases(payload),
                self.tables_check(payload),
                self.check_client_version(),
            )

            if (
                not results["databaseSchemaCheck"]["success"]
                or not results["tablesCheck"]["success"]
                or not results["versionCheck"]["success"]
            ):
                raise ValueError(
                    f"Preflight check failed, databaseSchemaCheck: {results['databaseSchemaCheck']}, "
                    f"tablesCheck: {results['tablesCheck']}, "
                    f"versionCheck: {results['versionCheck']}"
                )

            logger.info("Preflight check completed successfully")
        except Exception as exc:
            logger.error("Error during preflight check", exc_info=True)
            results["error"] = f"Preflight check failed: {str(exc)}"
        return results

    async def check_schemas_and_databases(
        self, payload: Dict[str, Any]
    ) -> Dict[str, Any]:
        logger.info("Starting schema and database check")
        """
        Method to check the schemas and databases
        """
        try:
            schemas_results: List[Dict[str, str]] = await self.prepare_metadata()

            include_filter = json.loads(
                payload.get("metadata", {}).get("include-filter", "{}")
            )
            allowed_databases, allowed_schemas = self.extract_allowed_schemas(
                schemas_results
            )
            check_success, missing_object_name = self.validate_filters(
                include_filter, allowed_databases, allowed_schemas
            )

            return {
                "success": check_success,
                "successMessage": "Schemas and Databases check successful"
                if check_success
                else "",
                "failureMessage": f"Schemas and Databases check failed for {missing_object_name}"
                if not check_success
                else "",
            }
        except Exception as exc:
            logger.error("Error during schema and database check", exc_info=True)
            return {
                "success": False,
                "successMessage": "",
                "failureMessage": "Schemas and Databases check failed",
                "error": str(exc),
            }

    def extract_allowed_schemas(
        self,
        schemas_results: List[Dict[str, str]],
    ) -> Tuple[Set[str], Set[str]]:
        """
        Method to extract the allowed databases and schemas
        """
        allowed_databases: Set[str] = set()
        allowed_schemas: Set[str] = set()
        for schema in schemas_results:
            allowed_databases.add(schema[self.database_result_key])
            allowed_schemas.add(
                f"{schema[self.database_result_key]}.{schema[self.schema_result_key]}"
            )
        return allowed_databases, allowed_schemas

    @staticmethod
    def validate_filters(
        include_filter: Dict[str, List[str] | str],
        allowed_databases: Set[str],
        allowed_schemas: Set[str],
    ) -> Tuple[bool, str]:
        """
        Method to valudate the filters
        """
        for filtered_db, filtered_schemas in include_filter.items():
            db = filtered_db.strip("^$")
            if db not in allowed_databases:
                return False, f"{db} database"

            # Handle wildcard case
            if filtered_schemas == "*":
                continue

            # Handle list case
            if isinstance(filtered_schemas, list):
                for schema in filtered_schemas:
                    sch = schema.strip("^$")
                    if f"{db}.{sch}" not in allowed_schemas:
                        return False, f"{db}.{sch} schema"
        return True, ""

    async def tables_check(
        self,
        payload: Dict[str, Any],
    ) -> Dict[str, Any]:
        """
        Method to check the count of tables
        """
        logger.info("Starting tables check")
        tables_check = self._validate_query(self.tables_check_sql, "table")
        temp_table_regex = self._validate_query(
            self.temp_table_regex_sql, "temp table regex"
        )
        query = prepare_query(
            query=tables_check,
            workflow_args=payload,
            temp_table_regex_sql=temp_table_regex,
        )
        if not query:
            raise ValueError("tables_check_sql is not defined")
        sql_input = SQLQueryInput(
            engine=self.sql_client.engine,
            query=query,
            chunk_size=None,
        )
        sql_input = await sql_input.get_daft_dataframe()
        try:
            result = 0
            for row in sql_input.to_pylist():
                result += row["count"]

            return {
                "success": True,
                "successMessage": f"Tables check successful. Table count: {result}",
                "failureMessage": "",
            }
        except Exception as exc:
            logger.error("Error during tables check", exc_info=True)
            return {
                "success": False,
                "successMessage": "",
                "failureMessage": "Tables check failed",
                "error": str(exc),
            }

    async def check_client_version(self) -> Dict[str, Any]:
        """
        Check if the client version meets the minimum required version.

        If client_version_sql is not defined by the implementing app,
        this check will be skipped and return success.

        Returns:
            Dict[str, Any]: Result of the version check with success status and messages
        """

        logger.info("Checking client version")
        try:
            min_version = SQL_SERVER_MIN_VERSION
            client_version = None

            # Try to get the version from the sql_client dialect
            if (
                hasattr(self.sql_client, "engine")
                and self.sql_client.engine is not None
            ):
                if hasattr(self.sql_client.engine, "dialect"):
                    version_info = self.sql_client.engine.dialect.server_version_info
                    if version_info:
                        # Handle tuple version info (like (15, 4))
                        client_version = ".".join(str(x) for x in version_info)
                        logger.info(
                            f"Detected client version from dialect: {client_version}"
                        )

<<<<<<< HEAD
            # If dialect version not available and get_client_version_sql is defined, use SQL query
            if not client_version and self.get_client_version_sql:
                # We've verified get_client_version_sql is not None in the condition above
                get_client_version_sql: str = self.get_client_version_sql
                sql_input = await SQLQueryInput(
                    query=get_client_version_sql,
=======
            # If dialect version not available and client_version_sql is defined, use SQL query
            if not client_version and self.client_version_sql:
                sql_input = await SQLQueryInput(
                    query=self.client_version_sql,
>>>>>>> d027cb7c
                    engine=self.sql_client.engine,
                    chunk_size=None,
                ).get_dataframe()

                version_string = next(
                    iter(sql_input.to_dict(orient="records")[0].values())
                )
                version_match = re.search(r"(\d+\.\d+(?:\.\d+)?)", version_string)
                if version_match:
                    client_version = version_match.group(1)
                    logger.info(
                        f"Detected client version from SQL query: {client_version}"
                    )
                else:
                    logger.warning(
                        f"Could not extract version number from: {version_string}"
                    )

            # If no client version could be determined
            if not client_version:
                logger.info("Client version could not be determined")
                return {
                    "success": True,
                    "successMessage": "Client version check skipped - version could not be determined",
                    "failureMessage": "",
                }

            # If no minimum version requirement is set, just report the client version
            if not min_version:
                logger.info(
                    f"No minimum version requirement set. Client version: {client_version}"
                )
                return {
                    "success": True,
                    "successMessage": f"Client version: {client_version} (no minimum version requirement)",
                    "failureMessage": "",
                }

            # Compare versions when both client version and minimum version are available
            is_valid = version.parse(client_version) >= version.parse(min_version)

            return {
                "success": is_valid,
                "successMessage": f"Client version {client_version} meets minimum required version {min_version}"
                if is_valid
                else "",
                "failureMessage": f"Client version {client_version} does not meet minimum required version {min_version}"
                if not is_valid
                else "",
            }
        except Exception as exc:
            logger.error(f"Error during client version check: {exc}", exc_info=True)
            return {
                "success": False,
                "successMessage": "",
                "failureMessage": "Client version check failed",
                "error": str(exc),
            }<|MERGE_RESOLUTION|>--- conflicted
+++ resolved
@@ -37,14 +37,8 @@
 
     sql_client: BaseSQLClient
     # Variables for testing authentication
-<<<<<<< HEAD
-    test_authentication_sql: str = "SELECT 1;"
-    get_client_version_sql: str | None = queries.get("GET_CLIENT_VERSION")
-=======
     test_authentication_sql: str = queries.get("TEST_AUTHENTICATION", "SELECT 1;")
     client_version_sql: str | None = queries.get("CLIENT_VERSION")
-    
->>>>>>> d027cb7c
 
     metadata_sql: str | None = queries.get("FILTER_METADATA")
     tables_check_sql: str | None = queries.get("TABLES_CHECK")
@@ -393,19 +387,10 @@
                             f"Detected client version from dialect: {client_version}"
                         )
 
-<<<<<<< HEAD
-            # If dialect version not available and get_client_version_sql is defined, use SQL query
-            if not client_version and self.get_client_version_sql:
-                # We've verified get_client_version_sql is not None in the condition above
-                get_client_version_sql: str = self.get_client_version_sql
-                sql_input = await SQLQueryInput(
-                    query=get_client_version_sql,
-=======
             # If dialect version not available and client_version_sql is defined, use SQL query
             if not client_version and self.client_version_sql:
                 sql_input = await SQLQueryInput(
                     query=self.client_version_sql,
->>>>>>> d027cb7c
                     engine=self.sql_client.engine,
                     chunk_size=None,
                 ).get_dataframe()
