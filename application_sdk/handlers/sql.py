import asyncio
import json
import re
from enum import Enum
from typing import Any, Dict, List, Optional, Set, Tuple

from packaging import version

from application_sdk.application.fastapi.models import MetadataType
from application_sdk.clients.sql import BaseSQLClient
from application_sdk.common.logger_adaptors import get_logger
from application_sdk.common.utils import prepare_query, read_sql_files
from application_sdk.constants import SQL_SERVER_MIN_VERSION
from application_sdk.handlers import HandlerInterface
from application_sdk.inputs.sql_query import SQLQueryInput

logger = get_logger(__name__)

queries = read_sql_files(queries_prefix="app/sql")


class SQLConstants(Enum):
    """
    Constants for SQL handler
    """

    DATABASE_ALIAS_KEY = "catalog_name"
    SCHEMA_ALIAS_KEY = "schema_name"
    DATABASE_RESULT_KEY = "TABLE_CATALOG"
    SCHEMA_RESULT_KEY = "TABLE_SCHEMA"


class SQLHandler(HandlerInterface):
    """
    Handler class for SQL workflows
    """

    sql_client: BaseSQLClient
    # Variables for testing authentication
<<<<<<< HEAD
    test_authentication_sql: str = "SELECT 1;"
    get_client_version_sql: str | None = queries.get("GET_CLIENT_VERSION")
=======
    test_authentication_sql: str = queries.get("TEST_AUTHENTICATION", "SELECT 1;")
    client_version_sql: str | None = queries.get("CLIENT_VERSION")
    
>>>>>>> b6517bc5

    metadata_sql: str | None = queries.get("FILTER_METADATA")
    tables_check_sql: str | None = queries.get("TABLES_CHECK")
    fetch_databases_sql: str | None = queries.get("EXTRACT_DATABASE")
    fetch_schemas_sql: str | None = queries.get("EXTRACT_SCHEMA")

    temp_table_regex_sql: str | None = queries.get("TABLES_CHECK_TEMP_TABLE_REGEX")

    database_alias_key: str = SQLConstants.DATABASE_ALIAS_KEY.value
    schema_alias_key: str = SQLConstants.SCHEMA_ALIAS_KEY.value
    database_result_key: str = SQLConstants.DATABASE_RESULT_KEY.value
    schema_result_key: str = SQLConstants.SCHEMA_RESULT_KEY.value

    def __init__(self, sql_client: BaseSQLClient | None = None):
        self.sql_client = sql_client

    async def load(self, credentials: Dict[str, Any]) -> None:
        """
        Method to load and load the SQL client
        """
        await self.sql_client.load(credentials)

    async def prepare_metadata(self) -> List[Dict[Any, Any]]:
        """
        Method to fetch and prepare the databases and schemas metadata
        """

        sql_input = SQLQueryInput(
            engine=self.sql_client.engine, query=self.metadata_sql, chunk_size=None
        )
        sql_input = await sql_input.get_daft_dataframe()
        result: List[Dict[Any, Any]] = []
        try:
            for row in sql_input.to_pylist():
                result.append(
                    {
                        self.database_result_key: row[self.database_alias_key],
                        self.schema_result_key: row[self.schema_alias_key],
                    }
                )
        except Exception as exc:
            logger.error(f"Failed to fetch metadata: {str(exc)}")
            raise exc
        return result

    async def test_auth(self) -> bool:
        """
        Test the authentication credentials.

        :return: True if the credentials are valid, False otherwise.
        :raises Exception: If the credentials are invalid.
        """
        try:
            sql_input = SQLQueryInput(
                engine=self.sql_client.engine,
                query=self.test_authentication_sql,
                chunk_size=None,
            )
            sql_input = await sql_input.get_daft_dataframe()
            sql_input.to_pylist()
            return True
        except Exception as exc:
            logger.error(
                f"Failed to authenticate with the given credentials: {str(exc)}"
            )
            raise exc

    async def fetch_metadata(
        self,
        metadata_type: Optional[MetadataType] = None,
        database: Optional[str] = None,
    ) -> List[Dict[str, str]]:
        """
        Fetch metadata based on the requested type.
        Args:
            metadata_type: Optional type of metadata to fetch (database or schema)
            database: Optional database name when fetching schemas
        Returns:
            List of metadata dictionaries
        Raises:
            ValueError: If metadata_type is invalid or if database is required but not provided
        """

        if not self.sql_client:
            raise ValueError("SQL client is not defined")

        if metadata_type == MetadataType.ALL:
            # Use flat mode for backward compatibility
            result = await self.prepare_metadata()
            return result

        else:
            try:
                if metadata_type == MetadataType.DATABASE:
                    return await self.fetch_databases()
                elif metadata_type == MetadataType.SCHEMA:
                    if not database:
                        raise ValueError(
                            "Database must be specified when fetching schemas"
                        )
                    return await self.fetch_schemas(database)
                else:
                    raise ValueError(f"Invalid metadata type: {metadata_type}")
            except Exception as e:
                logger.error(f"Failed to fetch metadata: {str(e)}")
                raise

    async def fetch_databases(self) -> List[Dict[str, str]]:
        """Fetch only database information."""
        if not self.sql_client:
            raise ValueError("SQL Client not defined")
        databases = []
        async for batch in self.sql_client.run_query(self.fetch_databases_sql):
            for row in batch:
                databases.append(
                    {self.database_result_key: row[self.database_result_key]}
                )
        return databases

    async def fetch_schemas(self, database: str) -> List[Dict[str, str]]:
        """Fetch schemas for a specific database."""
        if not self.sql_client:
            raise ValueError("SQL Client not defined")
        schemas = []
        schema_query = self.fetch_schemas_sql.format(database_name=database)
        async for batch in self.sql_client.run_query(schema_query):
            for row in batch:
                schemas.append(
                    {
                        self.database_result_key: database,
                        self.schema_result_key: row[self.schema_result_key],
                    }
                )
        return schemas

    async def preflight_check(self, payload: Dict[str, Any]) -> Dict[str, Any]:
        """
        Method to perform preflight checks
        """
        logger.info("Starting preflight check")
        results: Dict[str, Any] = {}
        try:
            (
                results["databaseSchemaCheck"],
                results["tablesCheck"],
                results["versionCheck"],
            ) = await asyncio.gather(
                self.check_schemas_and_databases(payload),
                self.tables_check(payload),
                self.check_client_version(),
            )

            if (
                not results["databaseSchemaCheck"]["success"]
                or not results["tablesCheck"]["success"]
                or not results["versionCheck"]["success"]
            ):
                raise ValueError(
                    f"Preflight check failed, databaseSchemaCheck: {results['databaseSchemaCheck']}, "
                    f"tablesCheck: {results['tablesCheck']}, "
                    f"versionCheck: {results['versionCheck']}"
                )

            logger.info("Preflight check completed successfully")
        except Exception as exc:
            logger.error("Error during preflight check", exc_info=True)
            results["error"] = f"Preflight check failed: {str(exc)}"
        return results

    async def check_schemas_and_databases(
        self, payload: Dict[str, Any]
    ) -> Dict[str, Any]:
        logger.info("Starting schema and database check")
        """
        Method to check the schemas and databases
        """
        try:
            schemas_results: List[Dict[str, str]] = await self.prepare_metadata()

            include_filter = json.loads(
                payload.get("metadata", {}).get("include-filter", "{}")
            )
            allowed_databases, allowed_schemas = self.extract_allowed_schemas(
                schemas_results
            )
            check_success, missing_object_name = self.validate_filters(
                include_filter, allowed_databases, allowed_schemas
            )

            return {
                "success": check_success,
                "successMessage": "Schemas and Databases check successful"
                if check_success
                else "",
                "failureMessage": f"Schemas and Databases check failed for {missing_object_name}"
                if not check_success
                else "",
            }
        except Exception as exc:
            logger.error("Error during schema and database check", exc_info=True)
            return {
                "success": False,
                "successMessage": "",
                "failureMessage": "Schemas and Databases check failed",
                "error": str(exc),
            }

    def extract_allowed_schemas(
        self,
        schemas_results: List[Dict[str, str]],
    ) -> Tuple[Set[str], Set[str]]:
        """
        Method to extract the allowed databases and schemas
        """
        allowed_databases: Set[str] = set()
        allowed_schemas: Set[str] = set()
        for schema in schemas_results:
            allowed_databases.add(schema[self.database_result_key])
            allowed_schemas.add(
                f"{schema[self.database_result_key]}.{schema[self.schema_result_key]}"
            )
        return allowed_databases, allowed_schemas

    @staticmethod
    def validate_filters(
        include_filter: Dict[str, List[str] | str],
        allowed_databases: Set[str],
        allowed_schemas: Set[str],
    ) -> Tuple[bool, str]:
        """
        Method to valudate the filters
        """
        for filtered_db, filtered_schemas in include_filter.items():
            db = filtered_db.strip("^$")
            if db not in allowed_databases:
                return False, f"{db} database"

            # Handle wildcard case
            if filtered_schemas == "*":
                continue

            # Handle list case
            if isinstance(filtered_schemas, list):
                for schema in filtered_schemas:
                    sch = schema.strip("^$")
                    if f"{db}.{sch}" not in allowed_schemas:
                        return False, f"{db}.{sch} schema"
        return True, ""

    async def tables_check(
        self,
        payload: Dict[str, Any],
    ) -> Dict[str, Any]:
        """
        Method to check the count of tables
        """
        logger.info("Starting tables check")
        sql_input = SQLQueryInput(
            engine=self.sql_client.engine,
            query=prepare_query(
                self.tables_check_sql, payload, self.temp_table_regex_sql
            ),
            chunk_size=None,
        )
        sql_input = await sql_input.get_daft_dataframe()
        try:
            result = 0
            for row in sql_input.to_pylist():
                result += row["count"]

            return {
                "success": True,
                "successMessage": f"Tables check successful. Table count: {result}",
                "failureMessage": "",
            }
        except Exception as exc:
            logger.error("Error during tables check", exc_info=True)
            return {
                "success": False,
                "successMessage": "",
                "failureMessage": "Tables check failed",
                "error": str(exc),
            }

    async def check_client_version(self) -> Dict[str, Any]:
        """
        Check if the client version meets the minimum required version.

        If client_version_sql is not defined by the implementing app,
        this check will be skipped and return success.

        Returns:
            Dict[str, Any]: Result of the version check with success status and messages
        """

        logger.info("Checking client version")
        try:
            min_version = SQL_SERVER_MIN_VERSION
            client_version = None

            # Try to get the version from the sql_client dialect
            if hasattr(self.sql_client, "engine"):
                version_info = self.sql_client.engine.dialect.server_version_info
                if version_info:
                    # Handle tuple version info (like (15, 4))
                    client_version = ".".join(str(x) for x in version_info)
                    logger.info(
                        f"Detected client version from dialect: {client_version}"
                    )

            # If dialect version not available and client_version_sql is defined, use SQL query
            if not client_version and self.client_version_sql:
                sql_input = await SQLQueryInput(
                    query=self.client_version_sql,
                    engine=self.sql_client.engine,
                    chunk_size=None,
                ).get_dataframe()

                version_string = next(
                    iter(sql_input.to_dict(orient="records")[0].values())
                )
                version_match = re.search(r"(\d+\.\d+(?:\.\d+)?)", version_string)
                if version_match:
                    client_version = version_match.group(1)
                    logger.info(
                        f"Detected client version from SQL query: {client_version}"
                    )
                else:
                    logger.warning(
                        f"Could not extract version number from: {version_string}"
                    )

            # If no client version could be determined
            if not client_version:
                logger.info("Client version could not be determined")
                return {
                    "success": True,
                    "successMessage": "Client version check skipped - version could not be determined",
                    "failureMessage": "",
                }

            # If no minimum version requirement is set, just report the client version
            if not min_version:
                logger.info(
                    f"No minimum version requirement set. Client version: {client_version}"
                )
                return {
                    "success": True,
                    "successMessage": f"Client version: {client_version} (no minimum version requirement)",
                    "failureMessage": "",
                }

            # Compare versions when both client version and minimum version are available
            is_valid = version.parse(client_version) >= version.parse(min_version)

            return {
                "success": is_valid,
                "successMessage": f"Client version {client_version} meets minimum required version {min_version}"
                if is_valid
                else "",
                "failureMessage": f"Client version {client_version} does not meet minimum required version {min_version}"
                if not is_valid
                else "",
            }
        except Exception as exc:
            logger.error(f"Error during client version check: {exc}", exc_info=True)
            return {
                "success": False,
                "successMessage": "",
                "failureMessage": "Client version check failed",
                "error": str(exc),
            }<|MERGE_RESOLUTION|>--- conflicted
+++ resolved
@@ -37,14 +37,8 @@
 
     sql_client: BaseSQLClient
     # Variables for testing authentication
-<<<<<<< HEAD
-    test_authentication_sql: str = "SELECT 1;"
-    get_client_version_sql: str | None = queries.get("GET_CLIENT_VERSION")
-=======
     test_authentication_sql: str = queries.get("TEST_AUTHENTICATION", "SELECT 1;")
     client_version_sql: str | None = queries.get("CLIENT_VERSION")
-    
->>>>>>> b6517bc5
 
     metadata_sql: str | None = queries.get("FILTER_METADATA")
     tables_check_sql: str | None = queries.get("TABLES_CHECK")
