<<<<<<< HEAD
from typing import Any, Callable, Dict, List, Optional, Type, Union, cast

# Import with full paths to avoid naming conflicts
import fastapi
from fastapi import status
from fastapi.responses import JSONResponse
=======
from typing import Any, Callable, List, Optional, Type

from application_sdk.common.constants import ApplicationConstants
from fastapi import APIRouter, FastAPI, Request, status
from fastapi.responses import HTMLResponse, JSONResponse
>>>>>>> 3d83a161
from fastapi.staticfiles import StaticFiles
from fastapi.templating import Jinja2Templates
from pydantic import BaseModel
from uvicorn import Config, Server

from application_sdk.application import AtlanApplicationInterface
from application_sdk.application.fastapi.middleware.logmiddleware import LogMiddleware
from application_sdk.application.fastapi.models import (
    FetchMetadataRequest,
    FetchMetadataResponse,
    PreflightCheckRequest,
    PreflightCheckResponse,
    TestAuthRequest,
    TestAuthResponse,
    WorkflowConfigRequest,
    WorkflowConfigResponse,
    WorkflowData,
    WorkflowRequest,
    WorkflowResponse,
)
from application_sdk.application.fastapi.routers.server import get_server_router
from application_sdk.application.fastapi.utils import internal_server_error_handler
from application_sdk.clients.workflow import WorkflowClient, WorkflowConstants
from application_sdk.common.logger_adaptors import get_logger
from application_sdk.common.utils import get_workflow_config, update_workflow_config
from application_sdk.docgen import AtlanDocsGenerator
from application_sdk.handlers import HandlerInterface
from application_sdk.outputs.eventstore import AtlanEvent, EventStore
from application_sdk.workflows import WorkflowInterface

logger = get_logger(__name__)

# Remove the problematic type aliases
# APIRouter = FastAPIRouter
# FastAPI = FastAPIApp


class WorkflowTrigger(BaseModel):
    workflow_class: Optional[Type[WorkflowInterface]] = None
    model_config = {"arbitrary_types_allowed": True}


class HttpWorkflowTrigger(WorkflowTrigger):
    endpoint: str = "/start"
    methods: List[str] = ["POST"]


class EventWorkflowTrigger(WorkflowTrigger):
    should_trigger_workflow: Callable[[Any], bool]


class Application(AtlanApplicationInterface):
    """A FastAPI Application implementation of the Atlan Application Interface.

    This class provides a FastAPI-based web application that handles workflow management,
    authentication, metadata operations, and event processing. It supports both HTTP and
    event-based workflow triggers.

    Attributes:
        app (FastAPI): The main FastAPI application instance.
        workflow_client (Optional[WorkflowClient]): Client for interacting with Temporal workflows.
        workflow_router (APIRouter): Router for workflow-related endpoints.
        pubsub_router (APIRouter): Router for pub/sub operations.
        events_router (APIRouter): Router for event handling.
        docs_directory_path (str): Path to documentation source directory.
        docs_export_path (str): Path where documentation will be exported.
        workflows (List[WorkflowInterface]): List of registered workflows.
        event_triggers (List[EventWorkflowTrigger]): List of event-based workflow triggers.

    Args:
        lifespan: Optional lifespan manager for the FastAPI application.
        handler (Optional[HandlerInterface]): Handler for processing application operations.
        workflow_client (Optional[WorkflowClient]): Client for Temporal workflow operations.
    """

<<<<<<< HEAD
    # Declare class attributes with proper typing
    app: Any
    temporal_client: Optional[TemporalClient]
    workflow_router: Any
    pubsub_router: Any
    events_router: Any
    handler: Optional[HandlerInterface]
=======
    app: FastAPI
    workflow_client: Optional[WorkflowClient]

    workflow_router: APIRouter = APIRouter()
    pubsub_router: APIRouter = APIRouter()
    events_router: APIRouter = APIRouter()
>>>>>>> 3d83a161

    docs_directory_path: str = "docs"
    docs_export_path: str = "dist"

    workflows: List[WorkflowInterface] = []
    event_triggers: List[EventWorkflowTrigger] = []

    def __init__(
        self,
        lifespan=None,
        handler: Optional[HandlerInterface] = None,
        workflow_client: Optional[WorkflowClient] = None,
        frontend_templates_path: str = "frontend/templates",
    ):
        """Initialize the FastAPI application.

        Args:
            lifespan: Optional lifespan manager for the FastAPI application.
<<<<<<< HEAD
            handler: Handler for processing application operations.
            temporal_client: Client for Temporal workflow operations.
        """
        # First, set the instance variables
        self.handler = handler
        self.temporal_client = temporal_client

        # Create the FastAPI app using the renamed import
        if isinstance(lifespan, Callable):
            self.app = fastapi.FastAPI(lifespan=lifespan)
        else:
            self.app = fastapi.FastAPI()

        # Create router instances using the renamed import
        self.workflow_router = fastapi.APIRouter()
        self.pubsub_router = fastapi.APIRouter()
        self.events_router = fastapi.APIRouter()

        # Set up the application
        error_handler = internal_server_error_handler  # Store as local variable
        self.app.add_exception_handler(
            status.HTTP_500_INTERNAL_SERVER_ERROR, error_handler
        )

        # Add middleware
=======
            handler (Optional[HandlerInterface]): Handler for processing application operations.
            workflow_client (Optional[WorkflowClient]): Client for Temporal workflow operations.
        """
        self.app = FastAPI(lifespan=lifespan)
        self.templates = Jinja2Templates(directory=frontend_templates_path)
        self.app.add_exception_handler(
            status.HTTP_500_INTERNAL_SERVER_ERROR, internal_server_error_handler
        )
        self.handler = handler
        self.workflow_client = workflow_client
>>>>>>> 3d83a161
        self.app.add_middleware(LogMiddleware)

        # Register routers and setup docs
        self.register_routers()
        self.setup_atlan_docs()

        # Initialize parent class
        super().__init__(handler)

    def setup_atlan_docs(self):
        """Set up and serve Atlan documentation.

        Generates documentation using AtlanDocsGenerator and mounts it at the /atlandocs endpoint.
        Any exceptions during documentation generation are logged as warnings.
        """
        docs_generator = AtlanDocsGenerator(
            docs_directory_path=self.docs_directory_path,
            export_path=self.docs_export_path,
        )
        try:
            docs_generator.export()

            self.app.mount(
                "/atlandocs",
                StaticFiles(directory=f"{self.docs_export_path}/site", html=True),
                name="atlandocs",
            )
        except Exception as e:
            logger.warning(str(e))

    def register_routers(self):
        """Register all routers with the FastAPI application.

        Registers routes and includes all routers with their respective prefixes:
        - Server router
        - Workflow router (/workflows/v1)
        - Pubsub router (/dapr)
        - Events router (/events/v1)
        """
        # Register all routes first
        self.register_routes()

        # Then include all routers
        self.app.include_router(get_server_router())
        self.app.include_router(self.workflow_router, prefix="/workflows/v1")
        self.app.include_router(self.pubsub_router, prefix="/dapr")
        self.app.include_router(self.events_router, prefix="/events/v1")


    async def home(self, request: Request) -> HTMLResponse:
        return self.templates.TemplateResponse(
            "index.html",
            {
                "request": request,
                "app_dashboard_http_port": ApplicationConstants.APP_DASHBOARD_PORT.value,
                "app_dashboard_http_host": ApplicationConstants.APP_DASHBOARD_HOST.value,
                "app_http_port": ApplicationConstants.APP_PORT.value,
                "app_http_host": ApplicationConstants.APP_HOST.value,
                "tenant_id": ApplicationConstants.TENANT_ID.value,
                "app_name": ApplicationConstants.APPLICATION_NAME.value,
                "workflow_ui_host": WorkflowConstants.UI_HOST.value,
                "workflow_ui_port": WorkflowConstants.UI_PORT.value,
            },
        )

    def register_workflow(
        self, workflow_class: Type[WorkflowInterface], triggers: List[WorkflowTrigger]
    ):
        """Register a workflow with its associated triggers.

        Args:
            workflow_class (Type[WorkflowInterface]): The workflow class to register.
            triggers (List[WorkflowTrigger]): List of triggers (HTTP or Event) that can start the workflow.

        Raises:
            Exception: If temporal client is not initialized for HTTP triggers.
        """
        # Validate and store workflow_class at the method level to ensure it's not None
        if workflow_class is None:
            raise ValueError("workflow_class cannot be None")

        # Use a separate variable to avoid modifying the input parameter
        wf_class = workflow_class

        # Create a closure for the start_workflow function that captures wf_class directly
        async def start_workflow(body: WorkflowRequest) -> WorkflowResponse:
            if not self.temporal_client:
                raise Exception("Temporal client not initialized")

            # Use the captured wf_class variable, which is guaranteed to be non-None
            workflow_data = await self.temporal_client.start_workflow(
                body.model_dump(), workflow_class=wf_class
            )

            return WorkflowResponse(
                success=True,
                message="Workflow started successfully",
                data=WorkflowData(
                    workflow_id=workflow_data.get("workflow_id") or "",
                    run_id=workflow_data.get("run_id") or "",
                ),
            )

        for trigger in triggers:
            # Set the workflow class on the trigger
            trigger.workflow_class = workflow_class

            if isinstance(trigger, HttpWorkflowTrigger):
                # Add the route with our pre-defined handler
                # Getting routers as local variables to avoid module references
                workflow_router = self.workflow_router
                app = self.app

<<<<<<< HEAD
                workflow_router.add_api_route(
=======
                async def start_workflow(body: WorkflowRequest):
                    if not self.workflow_client:
                        raise Exception("Temporal client not initialized")

                    workflow_data = await self.workflow_client.start_workflow(
                        body.model_dump(), workflow_class=workflow_class
                    )
                    return WorkflowResponse(
                        success=True,
                        message="Workflow started successfully",
                        data=WorkflowData(
                            workflow_id=workflow_data.get("workflow_id") or "",
                            run_id=workflow_data.get("run_id") or "",
                        ),
                    )

                self.workflow_router.add_api_route(
>>>>>>> 3d83a161
                    trigger.endpoint,
                    start_workflow,  # Use our handler with captured wf_class
                    methods=trigger.methods,
                    response_model=WorkflowResponse,
                )

                app.include_router(workflow_router, prefix="/workflows/v1")
            elif isinstance(trigger, EventWorkflowTrigger):
                self.event_triggers.append(trigger)

    def register_routes(self):
        """
        Method to register the routes for the FastAPI application
        """

        self.workflow_router.add_api_route(
            "/auth",
            self.test_auth,
            methods=["POST"],
            response_model=TestAuthResponse,
        )
        self.workflow_router.add_api_route(
            "/metadata",
            self.fetch_metadata,
            methods=["POST"],
            response_model=FetchMetadataResponse,
        )
        self.workflow_router.add_api_route(
            "/check",
            self.preflight_check,
            methods=["POST"],
            response_model=PreflightCheckResponse,
        )
        self.workflow_router.add_api_route(
            "/config/{config_id}",
            self.get_workflow_config,
            methods=["GET"],
            response_model=WorkflowConfigResponse,
        )

        self.workflow_router.add_api_route(
            "/config/{config_id}",
            self.update_workflow_config,
            methods=["POST"],
            response_model=WorkflowConfigResponse,
        )

        self.workflow_router.add_api_route(
            "/status/{workflow_id}/{run_id:path}",
            self.get_workflow_run_status,
            description="Get the status of the current or last workflow run",
            methods=["GET"],
        )

        self.workflow_router.add_api_route(
            "/stop/{workflow_id}/{run_id:path}",
            self.stop_workflow,
            methods=["POST"],
        )

        self.pubsub_router.add_api_route(
            "/subscribe",
            self.get_dapr_subscriptions,
            methods=["GET"],
            response_model="list",
        )

        self.events_router.add_api_route(
            "/event",
            self.on_event,
            methods=["POST"],
        )


    def register_ui_routes(self):
        """Register the UI routes for the FastAPI application."""
        self.app.get("/")(self.home)
        # Mount static files
        self.app.mount("/", StaticFiles(directory="frontend/static"), name="static")

    async def get_dapr_subscriptions(
        self,
    ) -> List[dict[str, Any]]:
        """Get Dapr pubsub subscriptions configuration.

        Returns:
            List[dict[str, Any]]: List of Dapr subscription configurations including
                pubsub name, topic, and routing rules.
        """
        return [
            {
                "pubsubname": EventStore.EVENT_STORE_NAME,
                "topic": EventStore.TOPIC_NAME,
                "routes": {"rules": [{"path": "events/v1/event"}]},
            }
        ]

    async def on_event(self, event: dict[str, Any]):
        """Handle incoming events and trigger appropriate workflows.

        Args:
            event (dict[str, Any]): The event data to process.

        Raises:
            Exception: If temporal client is not initialized.
        """
        if not self.workflow_client:
            raise Exception("Temporal client not initialized")

        logger.info("Received event {}", event)
        for trigger in self.event_triggers:
            if trigger.should_trigger_workflow(AtlanEvent(**event)):
                logger.info(
                    "Triggering workflow {} with event {}",
                    trigger.workflow_class,
                    event,
                )

                await self.workflow_client.start_workflow(
                    workflow_args=event, workflow_class=trigger.workflow_class
                )

    async def test_auth(self, body: TestAuthRequest) -> TestAuthResponse:
        """Test authentication credentials.

        Args:
            body (TestAuthRequest): Request containing authentication credentials.

        Returns:
            TestAuthResponse: Response indicating authentication success.

        Raises:
            Exception: If handler is not initialized.
        """
        if not self.handler:
            raise Exception("Handler not initialized")

        await self.handler.load(body.model_dump())
        await self.handler.test_auth()
        return TestAuthResponse(success=True, message="Authentication successful")

    async def fetch_metadata(self, body: FetchMetadataRequest) -> FetchMetadataResponse:
        """Fetch metadata based on request parameters.

        Args:
            body (FetchMetadataRequest): Request containing metadata fetch parameters.

        Returns:
            FetchMetadataResponse: Response containing the requested metadata.

        Raises:
            Exception: If handler is not initialized.
        """
        if not self.handler:
            raise Exception("Handler not initialized")

        await self.handler.load(body.model_dump())
        metadata = await self.handler.fetch_metadata(
            metadata_type=body.root["type"], database=body.root["database"]
        )
        return FetchMetadataResponse(success=True, data=metadata)

    async def preflight_check(
        self, body: PreflightCheckRequest
    ) -> PreflightCheckResponse:
        """Perform preflight checks with provided configuration.

        Args:
            body (PreflightCheckRequest): Request containing preflight check parameters.

        Returns:
            PreflightCheckResponse: Response containing preflight check results.

        Raises:
            Exception: If handler is not initialized.
        """
        if not self.handler:
            raise Exception("Handler not initialized")

        await self.handler.load(body.credentials)
        preflight_check = await self.handler.preflight_check(body.model_dump())
        return PreflightCheckResponse(success=True, data=preflight_check)

    def get_workflow_config(self, config_id: str) -> WorkflowConfigResponse:
        """Retrieve workflow configuration by ID.

        Args:
            config_id (str): The ID of the workflow configuration to retrieve.

        Returns:
            WorkflowConfigResponse: Response containing the workflow configuration.
        """
        config = get_workflow_config(config_id)
        return WorkflowConfigResponse(
            success=True,
            message="Workflow configuration fetched successfully",
            data=config,
        )

    async def get_workflow_run_status(
        self, workflow_id: str, run_id: str
    ) -> JSONResponse:
        """Get the status of a specific workflow run.

        Args:
            workflow_id (str): The ID of the workflow.
            run_id (str): The ID of the specific run.

        Returns:
            JSONResponse: Response containing the workflow run status.

        Raises:
            Exception: If temporal client is not initialized.
        """
        if not self.workflow_client:
            raise Exception("Temporal client not initialized")

        workflow_status = await self.workflow_client.get_workflow_run_status(
            workflow_id,
            run_id,
            include_last_executed_run_id=True,
        )

        return JSONResponse(
            status_code=status.HTTP_200_OK,
            content={
                "success": True,
                "message": "Workflow status fetched successfully",
                "data": workflow_status,
            },
        )

    def update_workflow_config(
        self, config_id: str, body: WorkflowConfigRequest
    ) -> WorkflowConfigResponse:
        """Update workflow configuration.

        Args:
            config_id (str): The ID of the workflow configuration to update.
            body (WorkflowConfigRequest): The new configuration data.

        Returns:
            WorkflowConfigResponse: Response containing the updated configuration.
        """
        # note: it's assumed that the preflight check is successful if the config is being updated
        config = update_workflow_config(config_id, body.model_dump())
        return WorkflowConfigResponse(
            success=True,
            message="Workflow configuration updated successfully",
            data=config,
        )

    async def stop_workflow(self, workflow_id: str, run_id: str) -> JSONResponse:
        """Stop a running workflow.

        Args:
            workflow_id (str): The ID of the workflow to stop.
            run_id (str): The ID of the specific run to stop.

        Returns:
            JSONResponse: Response indicating success of the stop operation.

        Raises:
            Exception: If temporal client is not initialized.
        """
        if not self.workflow_client:
            raise Exception("Temporal client not initialized")

        await self.workflow_client.stop_workflow(workflow_id, run_id)
        return JSONResponse(status_code=status.HTTP_200_OK, content={"success": True})

    async def start(
        self, host: str = ApplicationConstants.APP_HOST.value,
        port: int = ApplicationConstants.APP_PORT.value,
    ) -> None:
        """Start the FastAPI application server.

        Args:
            host (str, optional): Host address to bind to. Defaults to "0.0.0.0".
            port (int, optional): Port to listen on. Defaults to 8000.
        """
        self.register_ui_routes()

        logger.info(f"Starting application on {host}:{port}")
        server = Server(
            Config(
                app=self.app,
                host=host,
                port=port,
            )
        )
<<<<<<< HEAD
        await server.serve()


class FastAPIAgentApplication(FastAPIApplication):
    """FastAPI Application implementation with agent capabilities."""

    # Declare attributes but don't initialize APIRouter here
    agent_router: Any
    temporal_client: Optional[TemporalClient] = None
    worker: Optional[Worker] = None
    workflow_handles: Dict[str, Any] = {}
    graph_builder_name: str

    def __init__(self, *args: Any, **kwargs: Any) -> None:
        """Initialize the FastAPI Agent Application.

        Args:
            *args: Arguments to pass to the parent class
            **kwargs: Keyword arguments to pass to the parent class

        Raises:
            ImportError: If LangGraph is not available
        """
        if not langgraph_available:
            raise ImportError(
                "LangGraph is required for FastAPIAgentApplication. "
                "Please install it with 'pip install application-sdk[langgraph_agent]' or use the langgraph_agent extra."
            )
        # Initialize the agent_router before calling super().__init__
        self.agent_router = fastapi.APIRouter()
        super().__init__(*args, **kwargs)

    def register_routers(self) -> None:
        """Register all routers including the agent router."""
        self.register_routes()

        # Store the agent_router as a local variable to avoid module is not callable error
        router = self.agent_router
        app = self.app
        # Include the agent router from the local variable
        app.include_router(router, prefix="/api/v1/agent")

        # Call the parent method
        super().register_routers()

    def register_routes(self) -> None:
        """Register agent-specific routes."""
        self.agent_router.add_api_route(
            "/query",
            self.process_query,
            methods=["POST"],
        )
        self.agent_router.add_api_route(
            "/result/{workflow_id}",
            self.get_workflow_result,
            methods=["GET"],
        )
        super().register_routes()

    async def process_query(self, request: AgentRequest) -> Dict[str, Any]:
        """Process an agent query.

        Args:
            request: The agent request containing the user query and optional workflow state.
                In the request:
                - user_query: The user's query
                - workflow_state: The state of the workflow
                - schedule_to_close_timeout: Optional timeout in seconds for activity completion
                - heartbeat_timeout: Optional timeout in seconds for activity heartbeat

        Returns:
            Dict containing the workflow ID and run ID.

        Raises:
            Exception: If temporal client is not initialized or LangGraph is not available.
        """
        if not self.temporal_client:
            raise Exception("Temporal client not initialized")

        if not langgraph_available:
            raise Exception(
                "LangGraph is not available. Install with 'pip install application-sdk[langgraph_agent]'"
            )

        # Use provided state or create default state
        state = request.workflow_state or AgentState(messages=[])

        workflow_input = {
            "user_query": request.user_query,
            "state": state,
            "graph_builder_name": self.graph_builder_name,
            "schedule_to_close_timeout": request.schedule_to_close_timeout,
            "heartbeat_timeout": request.heartbeat_timeout,
        }

        # Use a concrete workflow class, not directly from LangGraphWorkflow variable
        # which could be Any in some cases when langgraph is not available
        workflow_class = cast(Type[WorkflowInterface], LangGraphWorkflow)

        response = await self.temporal_client.start_workflow(
            workflow_args=workflow_input,
            workflow_class=workflow_class,
        )

        if "handle" in response:
            self.workflow_handles[response["workflow_id"]] = response["handle"]

        return {
            "success": True,
            "message": "Workflow started successfully",
            "data": {
                "workflow_id": response.get("workflow_id", ""),
                "run_id": response.get("run_id", ""),
            },
        }

    async def get_workflow_result(self, workflow_id: str) -> Dict[str, Any]:
        """Get the result of a completed workflow.

        Args:
            workflow_id: The ID of the workflow to get results for.

        Returns:
            Dict containing the workflow result.
        """
        if workflow_id not in self.workflow_handles:
            return {
                "success": False,
                "message": "Workflow not found or already completed",
                "data": None,
            }

        try:
            handle = self.workflow_handles[workflow_id]
            result = await handle.result()
            del self.workflow_handles[workflow_id]

            return {
                "success": True,
                "message": "Workflow completed successfully",
                "data": result,
            }
        except Exception as e:
            return {
                "success": False,
                "message": f"Error getting workflow result: {str(e)}",
                "data": None,
            }

    async def setup_worker(self, temporal_client: TemporalClient) -> Worker:
        """Set up and start the Temporal worker.

        Args:
            temporal_client: The Temporal client instance.

        Returns:
            The initialized Worker instance.
        """
        if not langgraph_available:
            # Create a minimal workflow class when LangGraph is not available
            # that avoids overriding methods from WorkflowInterface
            class DummyWorkflow(WorkflowInterface):
                """Dummy workflow implementation when LangGraph is not available."""

                pass

            workflow_class = DummyWorkflow
            activities = []
        else:
            # Create a direct reference to the class itself rather than using cast
            workflow_class = (
                WorkflowInterface  # Use a base class that's definitely available
            )

            try:
                # Safely try to get activities if LangGraphWorkflow is available
                activities_cls = LangGraphWorkflow.activities_cls()  # type: ignore
                activities = LangGraphWorkflow.get_activities(activities_cls)  # type: ignore
            except Exception:
                # Fallback to empty activities if there's any issue
                activities = []

        # Create the worker with the safe workflow class and activities
        worker = Worker(
            temporal_client=temporal_client,
            workflow_classes=[workflow_class],
            temporal_activities=activities,
            max_concurrent_activities=5,
        )
        self.worker = worker
        return worker

    def register_graph(
        self,
        state_graph_builder: Callable,
        graph_builder_name: str = "workflow",
    ) -> None:
        """Register a graph with a given name.

        Args:
            state_graph_builder: Function that returns a LangGraph StateGraph
            graph_builder_name: Name to register the graph builder under
        """
        register_graph_builder(graph_builder_name, state_graph_builder)
        self.graph_builder_name = graph_builder_name
=======
        await server.serve()
>>>>>>> 3d83a161
<|MERGE_RESOLUTION|>--- conflicted
+++ resolved
@@ -1,17 +1,10 @@
-<<<<<<< HEAD
 from typing import Any, Callable, Dict, List, Optional, Type, Union, cast
 
 # Import with full paths to avoid naming conflicts
 import fastapi
 from fastapi import status
 from fastapi.responses import JSONResponse
-=======
-from typing import Any, Callable, List, Optional, Type
-
 from application_sdk.common.constants import ApplicationConstants
-from fastapi import APIRouter, FastAPI, Request, status
-from fastapi.responses import HTMLResponse, JSONResponse
->>>>>>> 3d83a161
 from fastapi.staticfiles import StaticFiles
 from fastapi.templating import Jinja2Templates
 from pydantic import BaseModel
@@ -87,7 +80,6 @@
         workflow_client (Optional[WorkflowClient]): Client for Temporal workflow operations.
     """
 
-<<<<<<< HEAD
     # Declare class attributes with proper typing
     app: Any
     temporal_client: Optional[TemporalClient]
@@ -95,14 +87,6 @@
     pubsub_router: Any
     events_router: Any
     handler: Optional[HandlerInterface]
-=======
-    app: FastAPI
-    workflow_client: Optional[WorkflowClient]
-
-    workflow_router: APIRouter = APIRouter()
-    pubsub_router: APIRouter = APIRouter()
-    events_router: APIRouter = APIRouter()
->>>>>>> 3d83a161
 
     docs_directory_path: str = "docs"
     docs_export_path: str = "dist"
@@ -121,7 +105,6 @@
 
         Args:
             lifespan: Optional lifespan manager for the FastAPI application.
-<<<<<<< HEAD
             handler: Handler for processing application operations.
             temporal_client: Client for Temporal workflow operations.
         """
@@ -147,18 +130,6 @@
         )
 
         # Add middleware
-=======
-            handler (Optional[HandlerInterface]): Handler for processing application operations.
-            workflow_client (Optional[WorkflowClient]): Client for Temporal workflow operations.
-        """
-        self.app = FastAPI(lifespan=lifespan)
-        self.templates = Jinja2Templates(directory=frontend_templates_path)
-        self.app.add_exception_handler(
-            status.HTTP_500_INTERNAL_SERVER_ERROR, internal_server_error_handler
-        )
-        self.handler = handler
-        self.workflow_client = workflow_client
->>>>>>> 3d83a161
         self.app.add_middleware(LogMiddleware)
 
         # Register routers and setup docs
@@ -272,27 +243,7 @@
                 workflow_router = self.workflow_router
                 app = self.app
 
-<<<<<<< HEAD
                 workflow_router.add_api_route(
-=======
-                async def start_workflow(body: WorkflowRequest):
-                    if not self.workflow_client:
-                        raise Exception("Temporal client not initialized")
-
-                    workflow_data = await self.workflow_client.start_workflow(
-                        body.model_dump(), workflow_class=workflow_class
-                    )
-                    return WorkflowResponse(
-                        success=True,
-                        message="Workflow started successfully",
-                        data=WorkflowData(
-                            workflow_id=workflow_data.get("workflow_id") or "",
-                            run_id=workflow_data.get("run_id") or "",
-                        ),
-                    )
-
-                self.workflow_router.add_api_route(
->>>>>>> 3d83a161
                     trigger.endpoint,
                     start_workflow,  # Use our handler with captured wf_class
                     methods=trigger.methods,
@@ -584,212 +535,4 @@
                 port=port,
             )
         )
-<<<<<<< HEAD
         await server.serve()
-
-
-class FastAPIAgentApplication(FastAPIApplication):
-    """FastAPI Application implementation with agent capabilities."""
-
-    # Declare attributes but don't initialize APIRouter here
-    agent_router: Any
-    temporal_client: Optional[TemporalClient] = None
-    worker: Optional[Worker] = None
-    workflow_handles: Dict[str, Any] = {}
-    graph_builder_name: str
-
-    def __init__(self, *args: Any, **kwargs: Any) -> None:
-        """Initialize the FastAPI Agent Application.
-
-        Args:
-            *args: Arguments to pass to the parent class
-            **kwargs: Keyword arguments to pass to the parent class
-
-        Raises:
-            ImportError: If LangGraph is not available
-        """
-        if not langgraph_available:
-            raise ImportError(
-                "LangGraph is required for FastAPIAgentApplication. "
-                "Please install it with 'pip install application-sdk[langgraph_agent]' or use the langgraph_agent extra."
-            )
-        # Initialize the agent_router before calling super().__init__
-        self.agent_router = fastapi.APIRouter()
-        super().__init__(*args, **kwargs)
-
-    def register_routers(self) -> None:
-        """Register all routers including the agent router."""
-        self.register_routes()
-
-        # Store the agent_router as a local variable to avoid module is not callable error
-        router = self.agent_router
-        app = self.app
-        # Include the agent router from the local variable
-        app.include_router(router, prefix="/api/v1/agent")
-
-        # Call the parent method
-        super().register_routers()
-
-    def register_routes(self) -> None:
-        """Register agent-specific routes."""
-        self.agent_router.add_api_route(
-            "/query",
-            self.process_query,
-            methods=["POST"],
-        )
-        self.agent_router.add_api_route(
-            "/result/{workflow_id}",
-            self.get_workflow_result,
-            methods=["GET"],
-        )
-        super().register_routes()
-
-    async def process_query(self, request: AgentRequest) -> Dict[str, Any]:
-        """Process an agent query.
-
-        Args:
-            request: The agent request containing the user query and optional workflow state.
-                In the request:
-                - user_query: The user's query
-                - workflow_state: The state of the workflow
-                - schedule_to_close_timeout: Optional timeout in seconds for activity completion
-                - heartbeat_timeout: Optional timeout in seconds for activity heartbeat
-
-        Returns:
-            Dict containing the workflow ID and run ID.
-
-        Raises:
-            Exception: If temporal client is not initialized or LangGraph is not available.
-        """
-        if not self.temporal_client:
-            raise Exception("Temporal client not initialized")
-
-        if not langgraph_available:
-            raise Exception(
-                "LangGraph is not available. Install with 'pip install application-sdk[langgraph_agent]'"
-            )
-
-        # Use provided state or create default state
-        state = request.workflow_state or AgentState(messages=[])
-
-        workflow_input = {
-            "user_query": request.user_query,
-            "state": state,
-            "graph_builder_name": self.graph_builder_name,
-            "schedule_to_close_timeout": request.schedule_to_close_timeout,
-            "heartbeat_timeout": request.heartbeat_timeout,
-        }
-
-        # Use a concrete workflow class, not directly from LangGraphWorkflow variable
-        # which could be Any in some cases when langgraph is not available
-        workflow_class = cast(Type[WorkflowInterface], LangGraphWorkflow)
-
-        response = await self.temporal_client.start_workflow(
-            workflow_args=workflow_input,
-            workflow_class=workflow_class,
-        )
-
-        if "handle" in response:
-            self.workflow_handles[response["workflow_id"]] = response["handle"]
-
-        return {
-            "success": True,
-            "message": "Workflow started successfully",
-            "data": {
-                "workflow_id": response.get("workflow_id", ""),
-                "run_id": response.get("run_id", ""),
-            },
-        }
-
-    async def get_workflow_result(self, workflow_id: str) -> Dict[str, Any]:
-        """Get the result of a completed workflow.
-
-        Args:
-            workflow_id: The ID of the workflow to get results for.
-
-        Returns:
-            Dict containing the workflow result.
-        """
-        if workflow_id not in self.workflow_handles:
-            return {
-                "success": False,
-                "message": "Workflow not found or already completed",
-                "data": None,
-            }
-
-        try:
-            handle = self.workflow_handles[workflow_id]
-            result = await handle.result()
-            del self.workflow_handles[workflow_id]
-
-            return {
-                "success": True,
-                "message": "Workflow completed successfully",
-                "data": result,
-            }
-        except Exception as e:
-            return {
-                "success": False,
-                "message": f"Error getting workflow result: {str(e)}",
-                "data": None,
-            }
-
-    async def setup_worker(self, temporal_client: TemporalClient) -> Worker:
-        """Set up and start the Temporal worker.
-
-        Args:
-            temporal_client: The Temporal client instance.
-
-        Returns:
-            The initialized Worker instance.
-        """
-        if not langgraph_available:
-            # Create a minimal workflow class when LangGraph is not available
-            # that avoids overriding methods from WorkflowInterface
-            class DummyWorkflow(WorkflowInterface):
-                """Dummy workflow implementation when LangGraph is not available."""
-
-                pass
-
-            workflow_class = DummyWorkflow
-            activities = []
-        else:
-            # Create a direct reference to the class itself rather than using cast
-            workflow_class = (
-                WorkflowInterface  # Use a base class that's definitely available
-            )
-
-            try:
-                # Safely try to get activities if LangGraphWorkflow is available
-                activities_cls = LangGraphWorkflow.activities_cls()  # type: ignore
-                activities = LangGraphWorkflow.get_activities(activities_cls)  # type: ignore
-            except Exception:
-                # Fallback to empty activities if there's any issue
-                activities = []
-
-        # Create the worker with the safe workflow class and activities
-        worker = Worker(
-            temporal_client=temporal_client,
-            workflow_classes=[workflow_class],
-            temporal_activities=activities,
-            max_concurrent_activities=5,
-        )
-        self.worker = worker
-        return worker
-
-    def register_graph(
-        self,
-        state_graph_builder: Callable,
-        graph_builder_name: str = "workflow",
-    ) -> None:
-        """Register a graph with a given name.
-
-        Args:
-            state_graph_builder: Function that returns a LangGraph StateGraph
-            graph_builder_name: Name to register the graph builder under
-        """
-        register_graph_builder(graph_builder_name, state_graph_builder)
-        self.graph_builder_name = graph_builder_name
-=======
-        await server.serve()
->>>>>>> 3d83a161
