--- conflicted
+++ resolved
@@ -286,7 +286,13 @@
             data=config,
         )
 
-<<<<<<< HEAD
+    async def stop_workflow(self, workflow_id: str, run_id: str) -> JSONResponse:
+        if not self.temporal_client:
+            raise Exception("Temporal client not initialized")
+
+        await self.temporal_client.stop_workflow(workflow_id, run_id)
+        return JSONResponse(status_code=status.HTTP_200_OK, content={"success": True})
+
     async def start(
         self, host: str = "0.0.0.0", port: int = 8000, env: str = "production"
     ):
@@ -298,26 +304,6 @@
             """
             await uvicorn.run(
                 app="main:get_application",  # Use the factory function
-=======
-    async def stop_workflow(self, workflow_id: str, run_id: str) -> JSONResponse:
-        if not self.temporal_client:
-            raise Exception("Temporal client not initialized")
-
-        await self.temporal_client.stop_workflow(workflow_id, run_id)
-        return JSONResponse(status_code=status.HTTP_200_OK, content={"success": True})
-
-    async def start(self, host: str = "0.0.0.0", port: int = 8000):
-        server = Server(
-            Config(
-                app=self.app,
->>>>>>> 69237a20
-                host=host,
-                port=port,
-                reload=True,
-                reload_includes=["*.py"],
-                reload_dirs=["."],
-                factory=True,
-            )
         else:
             server = Server(
                 Config(
