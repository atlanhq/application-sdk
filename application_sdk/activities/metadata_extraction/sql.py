--- conflicted
+++ resolved
@@ -134,23 +134,6 @@
         workflow_id: str,
         workflow_run_id: str,
         workflow_args: Dict[str, Any],
-<<<<<<< HEAD
-    ) -> pd.DataFrame:
-        """Transforms a batch of metadata results.
-
-        Args:
-            results (pd.DataFrame): The batch of results to transform.
-            typename (str): The type of metadata being transformed.
-            workflow_id (str): The ID of the current workflow.
-            workflow_run_id (str): The run ID of the current workflow.
-            workflow_args (Dict[str, Any]): Arguments passed to the workflow.
-
-        Returns:
-            pd.DataFrame: The transformed metadata.
-
-        Raises:
-            ValueError: If the transformer is not set.
-=======
     ) -> None:
         """Transform a batch of results into metadata.
 
@@ -166,7 +149,6 @@
 
         Raises:
             ValueError: If the transformer is not properly set.
->>>>>>> b6b62445
         """
         state = await self._get_state(workflow_args)
 
@@ -222,22 +204,6 @@
         ),
     )
     async def fetch_databases(
-<<<<<<< HEAD
-        self, batch_input: pd.DataFrame, raw_output: JsonOutput, **kwargs: Any
-    ) -> Dict[str, Union[int, str]]:
-        """Fetches and processes databases from the SQL server.
-
-        Args:
-            batch_input (pd.DataFrame): Input data containing database information.
-            raw_output (JsonOutput): Output handler for raw data.
-            **kwargs: Additional keyword arguments.
-
-        Returns:
-            Dict[str, Union[int, str]]: A dictionary containing:
-                - chunk_count: Number of chunks processed
-                - typename: Type of metadata ("database")
-                - total_record_count: Total number of records processed
-=======
         self, batch_input: pd.DataFrame, raw_output: JsonOutput, **kwargs
     ):
         """Fetch and process databases from the database.
@@ -249,7 +215,6 @@
 
         Returns:
             Dict containing chunk count, typename, and total record count.
->>>>>>> b6b62445
         """
         await raw_output.write_df(batch_input)
         return {
@@ -274,22 +239,6 @@
         ),
     )
     async def fetch_schemas(
-<<<<<<< HEAD
-        self, batch_input: pd.DataFrame, raw_output: JsonOutput, **kwargs: Any
-    ) -> Dict[str, Union[int, str]]:
-        """Fetches and processes schemas from the SQL server.
-
-        Args:
-            batch_input (pd.DataFrame): Input data containing schema information.
-            raw_output (JsonOutput): Output handler for raw data.
-            **kwargs: Additional keyword arguments.
-
-        Returns:
-            Dict[str, Union[int, str]]: A dictionary containing:
-                - chunk_count: Number of chunks processed
-                - typename: Type of metadata ("schema")
-                - total_record_count: Total number of records processed
-=======
         self, batch_input: pd.DataFrame, raw_output: JsonOutput, **kwargs
     ):
         """Fetch and process schemas.
@@ -301,7 +250,6 @@
 
         Returns:
             Dict containing chunk count, typename, and total record count.
->>>>>>> b6b62445
         """
         await raw_output.write_df(batch_input)
         return {
@@ -326,22 +274,6 @@
         ),
     )
     async def fetch_tables(
-<<<<<<< HEAD
-        self, batch_input: pd.DataFrame, raw_output: JsonOutput, **kwargs: Any
-    ) -> Dict[str, Union[int, str]]:
-        """Fetches and processes tables from the SQL server.
-
-        Args:
-            batch_input (pd.DataFrame): Input data containing table information.
-            raw_output (JsonOutput): Output handler for raw data.
-            **kwargs: Additional keyword arguments.
-
-        Returns:
-            Dict[str, Union[int, str]]: A dictionary containing:
-                - chunk_count: Number of chunks processed
-                - typename: Type of metadata ("table")
-                - total_record_count: Total number of records processed
-=======
         self, batch_input: pd.DataFrame, raw_output: JsonOutput, **kwargs
     ):
         """Fetch and process tables.
@@ -353,7 +285,6 @@
 
         Returns:
             Dict containing chunk count, typename, and total record count.
->>>>>>> b6b62445
         """
         await raw_output.write_df(batch_input)
         return {
@@ -378,22 +309,6 @@
         ),
     )
     async def fetch_columns(
-<<<<<<< HEAD
-        self, batch_input: pd.DataFrame, raw_output: JsonOutput, **kwargs: Any
-    ) -> Dict[str, Union[int, str]]:
-        """Fetches and processes columns from the SQL server.
-
-        Args:
-            batch_input (pd.DataFrame): Input data containing column information.
-            raw_output (JsonOutput): Output handler for raw data.
-            **kwargs: Additional keyword arguments.
-
-        Returns:
-            Dict[str, Union[int, str]]: A dictionary containing:
-                - chunk_count: Number of chunks processed
-                - typename: Type of metadata ("column")
-                - total_record_count: Total number of records processed
-=======
         self, batch_input: pd.DataFrame, raw_output: JsonOutput, **kwargs
     ):
         """Fetch and process columns.
@@ -405,7 +320,6 @@
 
         Returns:
             Dict containing chunk count, typename, and total record count.
->>>>>>> b6b62445
         """
         await raw_output.write_df(batch_input)
         return {
@@ -424,26 +338,13 @@
             total_record_count=workflow_args["record_count"],
         )
     )
-<<<<<<< HEAD
-    async def write_type_metadata(
-        self,
-        metadata_output: JsonOutput,
-        batch_input: Optional[Any] = None,
-        **kwargs: Any,
-    ) -> None:
-        """Writes transformed type metadata to output.
-
-        Args:
-            metadata_output (JsonOutput): Output handler for metadata.
-            batch_input (Optional[Any], optional): Input data. Defaults to None.
-=======
+    
     async def write_type_metadata(self, metadata_output, batch_input=None, **kwargs):
         """Write transformed metadata to output.
 
         Args:
             metadata_output: JsonOutput instance for writing metadata.
             batch_input: Optional DataFrame containing input data.
->>>>>>> b6b62445
             **kwargs: Additional keyword arguments.
         """
         await metadata_output.write_metadata()
