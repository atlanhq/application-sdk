--- conflicted
+++ resolved
@@ -1,9 +1,5 @@
-<<<<<<< HEAD
 import asyncio
-from typing import Any, Dict, Generator, Optional, Type
-=======
 from typing import Any, AsyncGenerator, Dict, Generator, Optional, Type
->>>>>>> 9a231f3b
 
 import pandas as pd
 from temporalio import activity
