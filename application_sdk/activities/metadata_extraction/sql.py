import os
from typing import Any, AsyncIterator, Dict, Optional, Tuple, Type

import daft
from temporalio import activity

from application_sdk.activities import ActivitiesInterface, ActivitiesState
from application_sdk.activities.common.utils import auto_heartbeater, get_workflow_id
from application_sdk.clients.sql import BaseSQLClient
from application_sdk.common.logger_adaptors import get_logger
from application_sdk.common.utils import prepare_query, read_sql_files
from application_sdk.constants import APP_TENANT_ID, APPLICATION_NAME
from application_sdk.handlers.sql import SQLHandler
from application_sdk.inputs.parquet import ParquetInput
from application_sdk.inputs.secretstore import SecretStoreInput
from application_sdk.inputs.sql_query import SQLQueryInput
from application_sdk.outputs.json import JsonOutput
from application_sdk.outputs.parquet import ParquetOutput
from application_sdk.transformers import TransformerInterface
from application_sdk.transformers.atlas import AtlasTransformer

activity.logger = get_logger(__name__)

queries = read_sql_files(queries_prefix="app/sql")


<<<<<<< HEAD
class BaseSQLMetadataExtractionActivitiesState(ActivitiesState):
=======
class BaseSQLMetadataExtractionActivitiesState(ActivitiesState[SQLHandler]):
>>>>>>> 617d9096
    """State class for SQL metadata extraction activities.

    This class holds the state required for SQL metadata extraction activities,
    including the SQL client, handler, and transformer instances.

    Attributes:
        sql_client (BaseSQLClient): Client for SQL database operations.
        handler (SQLHandler): Handler for SQL-specific operations.
        transformer (TransformerInterface): Transformer for metadata conversion.
    """

    sql_client: Optional[BaseSQLClient] = None
    handler: Optional[SQLHandler] = None
    transformer: Optional[TransformerInterface] = None


class BaseSQLMetadataExtractionActivities(ActivitiesInterface):
    """Activities for extracting metadata from SQL databases.

    This class provides activities for extracting metadata from SQL databases,
    including databases, schemas, tables, and columns. It supports customization
    of the SQL client, handler, and transformer classes.

    Attributes:
        fetch_database_sql (Optional[str]): SQL query for fetching databases.
        fetch_schema_sql (Optional[str]): SQL query for fetching schemas.
        fetch_table_sql (Optional[str]): SQL query for fetching tables.
        fetch_column_sql (Optional[str]): SQL query for fetching columns.
        sql_client_class (Type[BaseSQLClient]): Class for SQL client operations.
        handler_class (Type[SQLHandler]): Class for SQL handling operations.
        transformer_class (Type[TransformerInterface]): Class for metadata transformation.
        extract_temp_table_regex_table_sql (str): SQL snippet for excluding temporary tables during tables extraction.
            Defaults to an empty string.
        extract_temp_table_regex_column_sql (str): SQL snippet for excluding temporary tables during column extraction.
            Defaults to an empty string.
    """

    _state: Dict[str, ActivitiesState[SQLHandler]] = {}

    fetch_database_sql = queries.get("EXTRACT_DATABASE")
    fetch_schema_sql = queries.get("EXTRACT_SCHEMA")
    fetch_table_sql = queries.get("EXTRACT_TABLE")
    fetch_column_sql = queries.get("EXTRACT_COLUMN")
    fetch_procedure_sql = queries.get("EXTRACT_PROCEDURE")

<<<<<<< HEAD
    tables_extraction_temp_table_regex_sql = queries.get(
        "TABLE_EXTRACTION_TEMP_TABLE_REGEX"
    )
    column_extraction_temp_table_regex_sql = queries.get(
        "COLUMN_EXTRACTION_TEMP_TABLE_REGEX"
    )
=======
    extract_temp_table_regex_table_sql = queries.get("EXTRACT_TEMP_TABLE_REGEX_TABLE")
    extract_temp_table_regex_column_sql = queries.get("EXTRACT_TEMP_TABLE_REGEX_COLUMN")
>>>>>>> 617d9096

    sql_client_class: Type[BaseSQLClient] = BaseSQLClient
    handler_class: Type[SQLHandler] = SQLHandler
    transformer_class: Type[TransformerInterface] = AtlasTransformer

    def __init__(
        self,
        sql_client_class: Optional[Type[BaseSQLClient]] = None,
        handler_class: Optional[Type[SQLHandler]] = None,
        transformer_class: Optional[Type[TransformerInterface]] = None,
    ):
        if sql_client_class:
            self.sql_client_class = sql_client_class
        if handler_class:
            self.handler_class = handler_class
        if transformer_class:
            self.transformer_class = transformer_class

        super().__init__()

    # State methods
    async def _get_state(self, workflow_args: Dict[str, Any]):
        """Gets the current state for the workflow.

        Args:
            workflow_args (Dict[str, Any]): Arguments passed to the workflow.

        Returns:
            BaseSQLMetadataExtractionActivitiesState: The current state.
        """
        return await super()._get_state(workflow_args)

    async def _set_state(self, workflow_args: Dict[str, Any]):
        """Sets up the state for the workflow.

        This method initializes the SQL client, handler, and transformer based on
        the workflow arguments.

        Args:
            workflow_args (Dict[str, Any]): Arguments passed to the workflow.
        """
        workflow_id = get_workflow_id()
        if not self._state.get(workflow_id):
            self._state[workflow_id] = BaseSQLMetadataExtractionActivitiesState()

        await super()._set_state(workflow_args)

        sql_client = self.sql_client_class()

        handler = self.handler_class(sql_client)
        self._state[workflow_id].handler = handler

        if "credential_guid" in workflow_args:
            credentials = SecretStoreInput.extract_credentials(
                workflow_args["credential_guid"]
            )
            await sql_client.load(credentials)

        self._state[workflow_id].sql_client = sql_client

        # Create transformer with required parameters from ApplicationConstants
        transformer_params = {
            "connector_name": APPLICATION_NAME,
            "connector_type": "sql",
            "tenant_id": APP_TENANT_ID,
        }
        self._state[workflow_id].transformer = self.transformer_class(
            **transformer_params
        )

    async def _clean_state(self):
        """Cleans up the state after workflow completion.

        This method ensures proper cleanup of resources, particularly closing
        the SQL client connection.
        """
        try:
            workflow_id = get_workflow_id()
            if workflow_id in self._state:
                await self._state[workflow_id].sql_client.close()
        except Exception as e:
            activity.logger.warning("Failed to close SQL client", exc_info=e)

        await super()._clean_state()

    async def _transform_batch(
        self,
        results: "daft.DataFrame",
        typename: str,
        state: BaseSQLMetadataExtractionActivitiesState,
        workflow_id: str,
        workflow_run_id: str,
        workflow_args: Dict[str, Any],
    ) -> AsyncIterator[Dict[str, Any]]:
        connection_name = workflow_args.get("connection", {}).get(
            "connection_name", None
        )
        connection_qualified_name = workflow_args.get("connection", {}).get(
            "connection_qualified_name", None
        )
        if not state.transformer:
            raise ValueError("Transformer is not set")

        for row in results.iter_rows():
            try:
                transformed_metadata: Optional[Dict[str, Any]] = (
                    state.transformer.transform_metadata(
                        typename,
                        row,
                        workflow_id=workflow_id,
                        workflow_run_id=workflow_run_id,
                        connection_name=connection_name,
                        connection_qualified_name=connection_qualified_name,
                    )
                )
                if transformed_metadata:
                    yield transformed_metadata
                else:
                    activity.logger.warning(f"Skipped invalid {typename} data: {row}")
            except Exception as row_error:
                activity.logger.error(
                    f"Error processing row for {typename}: {row_error}"
                )

    def _validate_output_args(
        self, workflow_args: Dict[str, Any]
    ) -> Tuple[str, str, str, str, str]:
        """Validates output prefix and path arguments.

        Args:
            workflow_args: Arguments passed to the workflow.

        Returns:
            Tuple containing output_prefix and output_path.

        Raises:
            ValueError: If output_prefix or output_path is not provided.
        """
        output_prefix = workflow_args.get("output_prefix")
        output_path = workflow_args.get("output_path")
        typename = workflow_args.get("typename")
        workflow_id = workflow_args.get("workflow_id")
        workflow_run_id = workflow_args.get("workflow_run_id")
        if (
            not output_prefix
            or not output_path
            or not typename
            or not workflow_id
            or not workflow_run_id
        ):
            activity.logger.warning("Missing required workflow arguments")
            raise ValueError("Missing required workflow arguments")
        return output_prefix, output_path, typename, workflow_id, workflow_run_id

    async def query_executor(
        self,
        sql_engine: Any,
        sql_query: Optional[str],
        workflow_args: Dict[str, Any],
        output_suffix: str,
        typename: str,
    ) -> Optional[Dict[str, Any]]:
        """
        Executes a SQL query using the provided engine and saves the results to Parquet.

        This method validates the input engine and query, prepares the query using
        workflow arguments, executes it, writes the resulting Daft DataFrame to
        a Parquet file, and returns statistics about the output.

        Args:
            sql_engine: The SQL engine instance to use for executing the query.
            sql_query: The SQL query string to execute. Placeholders can be used which
                   will be replaced using `workflow_args`.
            workflow_args: Dictionary containing arguments for the workflow, used for
                           preparing the query and defining output paths. Expected keys:
                           - "output_prefix": Prefix for the output path.
                           - "output_path": Base directory for the output.
            output_suffix: Suffix to append to the output file name.
            typename: Type name used for generating output statistics.

        Returns:
            A dictionary containing statistics about the generated Parquet file,
            or None if the query is empty or execution fails before writing output.

        Raises:
            ValueError: If `sql_engine` is not provided.
        """
        if not sql_engine:
            activity.logger.error("SQL engine is not set.")
            raise ValueError("SQL engine must be provided.")
        if not sql_query:
            activity.logger.warning("Query is empty, skipping execution.")
            return None

        try:
<<<<<<< HEAD
            sql_input = SQLQueryInput(
                engine=sql_engine,
                query=sql_query,
                chunk_size=None,
            )
=======
            sql_input = SQLQueryInput(engine=sql_engine, query=sql_query)
>>>>>>> 617d9096
            daft_dataframe = await sql_input.get_daft_dataframe()

            if daft_dataframe is None:
                activity.logger.warning("Query execution returned no data.")
                return None

            output_prefix = workflow_args.get("output_prefix")
            output_path = workflow_args.get("output_path")

            if not output_prefix or not output_path:
                activity.logger.error(
                    "Output prefix or path not provided in workflow_args."
                )
                raise ValueError(
                    "Output prefix and path must be specified in workflow_args."
                )

            parquet_output = ParquetOutput(
                output_prefix=output_prefix,
                output_path=output_path,
                output_suffix=output_suffix,
            )
            await parquet_output.write_daft_dataframe(daft_dataframe)
            activity.logger.info(
                f"Successfully wrote query results to {parquet_output.get_full_path()}"
            )

            statistics = await parquet_output.get_statistics(typename=typename)
            return statistics
        except Exception as e:
            activity.logger.error(
                f"Error during query execution or output writing: {e}", exc_info=True
            )
            raise

    @activity.defn
    @auto_heartbeater
    async def fetch_databases(self, workflow_args: Dict[str, Any]):
        """Fetch databases from the source database.

        Args:
            batch_input: DataFrame containing the raw database data.
            raw_output: JsonOutput instance for writing raw data.
            **kwargs: Additional keyword arguments.

        Returns:
            Dict containing chunk count, typename, and total record count.
        """
        state: BaseSQLMetadataExtractionActivitiesState = await self._get_state(
            workflow_args
        )
        prepared_query = prepare_query(
            query=self.fetch_database_sql, workflow_args=workflow_args
        )
        statistics = await self.query_executor(
            sql_engine=state.sql_client.engine,
            sql_query=prepared_query,
            workflow_args=workflow_args,
            output_suffix="raw/database",
            typename="database",
        )
        return statistics

    @activity.defn
    @auto_heartbeater
    async def fetch_schemas(self, workflow_args: Dict[str, Any]):
        """Fetch schemas from the source database.

        Args:
            batch_input: DataFrame containing the raw schema data.
            raw_output: JsonOutput instance for writing raw data.
            **kwargs: Additional keyword arguments.

        Returns:
            Dict containing chunk count, typename, and total record count.
        """
        state: BaseSQLMetadataExtractionActivitiesState = await self._get_state(
            workflow_args
        )
        prepared_query = prepare_query(
            query=self.fetch_schema_sql, workflow_args=workflow_args
        )
        statistics = await self.query_executor(
            sql_engine=state.sql_client.engine,
            sql_query=prepared_query,
            workflow_args=workflow_args,
            output_suffix="raw/schema",
            typename="schema",
        )
        return statistics

    @activity.defn
    @auto_heartbeater
    async def fetch_tables(self, workflow_args: Dict[str, Any]):
        """Fetch tables from the source database.

        Args:
            batch_input: DataFrame containing the raw table data.
            raw_output: JsonOutput instance for writing raw data.
            **kwargs: Additional keyword arguments.

        Returns:
            Dict containing chunk count, typename, and total record count.
        """
        state: BaseSQLMetadataExtractionActivitiesState = await self._get_state(
            workflow_args
        )
        prepared_query = prepare_query(
            query=self.fetch_table_sql,
            workflow_args=workflow_args,
<<<<<<< HEAD
            temp_table_regex_sql=self.tables_extraction_temp_table_regex_sql,
=======
            temp_table_regex_sql=self.extract_temp_table_regex_table_sql,
>>>>>>> 617d9096
        )
        statistics = await self.query_executor(
            sql_engine=state.sql_client.engine,
            sql_query=prepared_query,
            workflow_args=workflow_args,
            output_suffix="raw/table",
            typename="table",
        )
        return statistics

    @activity.defn
    @auto_heartbeater
    async def fetch_columns(self, workflow_args: Dict[str, Any]):
        """Fetch columns from the source database.

        Args:
            batch_input: DataFrame containing the raw column data.
            raw_output: JsonOutput instance for writing raw data.
            **kwargs: Additional keyword arguments.

        Returns:
            Dict containing chunk count, typename, and total record count.
        """
        state: BaseSQLMetadataExtractionActivitiesState = await self._get_state(
            workflow_args
        )
        prepared_query = prepare_query(
            query=self.fetch_column_sql,
            workflow_args=workflow_args,
<<<<<<< HEAD
            temp_table_regex_sql=self.column_extraction_temp_table_regex_sql,
=======
            temp_table_regex_sql=self.extract_temp_table_regex_column_sql,
>>>>>>> 617d9096
        )
        statistics = await self.query_executor(
            sql_engine=state.sql_client.engine,
            sql_query=prepared_query,
            workflow_args=workflow_args,
            output_suffix="raw/column",
            typename="column",
        )
        return statistics

    @activity.defn
    @auto_heartbeater
    async def fetch_procedures(self, workflow_args: Dict[str, Any]):
        """Fetch procedures from the source database.

        Args:
            batch_input: DataFrame containing the raw column data.
            raw_output: JsonOutput instance for writing raw data.
            **kwargs: Additional keyword arguments.

        Returns:
            Dict containing chunk count, typename, and total record count.
        """
        state: BaseSQLMetadataExtractionActivitiesState = await self._get_state(
            workflow_args
        )
        prepared_query = prepare_query(
            query=self.fetch_procedure_sql, workflow_args=workflow_args
        )
        statistics = await self.query_executor(
            sql_engine=state.sql_client.engine,
            sql_query=prepared_query,
            workflow_args=workflow_args,
            output_suffix="raw/extras-procedure",
            typename="extras-procedure",
        )
        return statistics

    @activity.defn
    @auto_heartbeater
    async def transform_data(
        self,
        workflow_args: Dict[str, Any],
    ):
        """Transforms raw data into the required format.

        Args:
            raw_input (Any): Input data to transform.
            transformed_output (JsonOutput): Output handler for transformed data.
            **kwargs: Additional keyword arguments.

        Returns:
            Dict[str, Any]: A dictionary containing:
                - total_record_count: Total number of records processed
                - chunk_count: Number of chunks processed
        """
        state: BaseSQLMetadataExtractionActivitiesState = await self._get_state(
            workflow_args
        )
        output_prefix, output_path, typename, workflow_id, workflow_run_id = (
            self._validate_output_args(workflow_args)
        )

        raw_input = ParquetInput(
            path=os.path.join(output_path, "raw"),
            input_prefix=output_prefix,
            file_names=workflow_args.get("file_names"),
            chunk_size=None,
        )
        raw_input = await raw_input.get_daft_dataframe()

        transformed_chunk = self._transform_batch(
            raw_input,
            typename,
            state,
            workflow_id,
            workflow_run_id,
            workflow_args,
        )

        transformed_output = JsonOutput(
            output_prefix=output_prefix,
            output_path=output_path,
            output_suffix="transformed",
            typename=typename,
        )
        await transformed_output.write_daft_dataframe(transformed_chunk)
        return await transformed_output.get_statistics()<|MERGE_RESOLUTION|>--- conflicted
+++ resolved
@@ -24,11 +24,8 @@
 queries = read_sql_files(queries_prefix="app/sql")
 
 
-<<<<<<< HEAD
-class BaseSQLMetadataExtractionActivitiesState(ActivitiesState):
-=======
+
 class BaseSQLMetadataExtractionActivitiesState(ActivitiesState[SQLHandler]):
->>>>>>> 617d9096
     """State class for SQL metadata extraction activities.
 
     This class holds the state required for SQL metadata extraction activities,
@@ -73,18 +70,10 @@
     fetch_table_sql = queries.get("EXTRACT_TABLE")
     fetch_column_sql = queries.get("EXTRACT_COLUMN")
     fetch_procedure_sql = queries.get("EXTRACT_PROCEDURE")
-
-<<<<<<< HEAD
-    tables_extraction_temp_table_regex_sql = queries.get(
-        "TABLE_EXTRACTION_TEMP_TABLE_REGEX"
-    )
-    column_extraction_temp_table_regex_sql = queries.get(
-        "COLUMN_EXTRACTION_TEMP_TABLE_REGEX"
-    )
-=======
+    
     extract_temp_table_regex_table_sql = queries.get("EXTRACT_TEMP_TABLE_REGEX_TABLE")
     extract_temp_table_regex_column_sql = queries.get("EXTRACT_TEMP_TABLE_REGEX_COLUMN")
->>>>>>> 617d9096
+
 
     sql_client_class: Type[BaseSQLClient] = BaseSQLClient
     handler_class: Type[SQLHandler] = SQLHandler
@@ -280,15 +269,7 @@
             return None
 
         try:
-<<<<<<< HEAD
-            sql_input = SQLQueryInput(
-                engine=sql_engine,
-                query=sql_query,
-                chunk_size=None,
-            )
-=======
             sql_input = SQLQueryInput(engine=sql_engine, query=sql_query)
->>>>>>> 617d9096
             daft_dataframe = await sql_input.get_daft_dataframe()
 
             if daft_dataframe is None:
@@ -399,11 +380,7 @@
         prepared_query = prepare_query(
             query=self.fetch_table_sql,
             workflow_args=workflow_args,
-<<<<<<< HEAD
-            temp_table_regex_sql=self.tables_extraction_temp_table_regex_sql,
-=======
             temp_table_regex_sql=self.extract_temp_table_regex_table_sql,
->>>>>>> 617d9096
         )
         statistics = await self.query_executor(
             sql_engine=state.sql_client.engine,
@@ -433,11 +410,7 @@
         prepared_query = prepare_query(
             query=self.fetch_column_sql,
             workflow_args=workflow_args,
-<<<<<<< HEAD
-            temp_table_regex_sql=self.column_extraction_temp_table_regex_sql,
-=======
             temp_table_regex_sql=self.extract_temp_table_regex_column_sql,
->>>>>>> 617d9096
         )
         statistics = await self.query_executor(
             sql_engine=state.sql_client.engine,
