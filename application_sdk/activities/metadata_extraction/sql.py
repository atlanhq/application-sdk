import os
from typing import Any, AsyncIterator, Dict, Optional, Type

import daft
from temporalio import activity

from application_sdk.activities import ActivitiesInterface, ActivitiesState
from application_sdk.activities.common.utils import auto_heartbeater, get_workflow_id
from application_sdk.clients.sql import BaseSQLClient
from application_sdk.common.logger_adaptors import get_logger
from application_sdk.common.utils import prepare_query, read_sql_files
from application_sdk.constants import APP_TENANT_ID, APPLICATION_NAME
from application_sdk.handlers.sql import SQLHandler
from application_sdk.inputs.parquet import ParquetInput
from application_sdk.inputs.secretstore import SecretStoreInput
from application_sdk.inputs.sql_query import SQLQueryInput
from application_sdk.outputs.json import JsonOutput
from application_sdk.outputs.parquet import ParquetOutput
from application_sdk.transformers import TransformerInterface
from application_sdk.transformers.atlas import AtlasTransformer

logger = get_logger(__name__)
activity.logger = logger

queries = read_sql_files(queries_prefix="app/sql")

<<<<<<< HEAD

class SQLMetadataExtractionActivitiesState(ActivitiesState):
=======
class BaseSQLMetadataExtractionActivitiesState(ActivitiesState):
>>>>>>> b6517bc5
    """State class for SQL metadata extraction activities.

    This class holds the state required for SQL metadata extraction activities,
    including the SQL client, handler, and transformer instances.

    Attributes:
        sql_client (BaseSQLClient): Client for SQL database operations.
        handler (SQLHandler): Handler for SQL-specific operations.
        transformer (TransformerInterface): Transformer for metadata conversion.
    """

    sql_client: Optional[BaseSQLClient] = None
    handler: Optional[SQLHandler] = None
    transformer: Optional[TransformerInterface] = None


class BaseSQLMetadataExtractionActivities(ActivitiesInterface):
    """Activities for extracting metadata from SQL databases.

    This class provides activities for extracting metadata from SQL databases,
    including databases, schemas, tables, and columns. It supports customization
    of the SQL client, handler, and transformer classes.

    Attributes:
        fetch_database_sql (Optional[str]): SQL query for fetching databases.
        fetch_schema_sql (Optional[str]): SQL query for fetching schemas.
        fetch_table_sql (Optional[str]): SQL query for fetching tables.
        fetch_column_sql (Optional[str]): SQL query for fetching columns.
        sql_client_class (Type[BaseSQLClient]): Class for SQL client operations.
        handler_class (Type[SQLHandler]): Class for SQL handling operations.
        transformer_class (Type[TransformerInterface]): Class for metadata transformation.
        tables_extraction_temp_table_regex_sql (str): SQL snippet for excluding temporary tables during tables extraction.
            Defaults to an empty string.
        column_extraction_temp_table_regex_sql (str): SQL snippet for excluding temporary tables during column extraction.
            Defaults to an empty string.
    """

    _state: Dict[str, BaseSQLMetadataExtractionActivitiesState] = {}

    fetch_database_sql = queries.get("EXTRACT_DATABASE")
    fetch_schema_sql = queries.get("EXTRACT_SCHEMA")
    fetch_table_sql = queries.get("EXTRACT_TABLE")
    fetch_column_sql = queries.get("EXTRACT_COLUMN")
    fetch_procedure_sql = queries.get("EXTRACT_PROCEDURE")

    tables_extraction_temp_table_regex_sql = queries.get(
        "TABLE_EXTRACTION_TEMP_TABLE_REGEX"
    )
    column_extraction_temp_table_regex_sql = queries.get(
        "COLUMN_EXTRACTION_TEMP_TABLE_REGEX"
    )

    sql_client_class: Type[BaseSQLClient] = BaseSQLClient
    handler_class: Type[SQLHandler] = SQLHandler
    transformer_class: Type[TransformerInterface] = AtlasTransformer

    def __init__(
        self,
        sql_client_class: Optional[Type[BaseSQLClient]] = None,
        handler_class: Optional[Type[SQLHandler]] = None,
        transformer_class: Optional[Type[TransformerInterface]] = None,
    ):
        if sql_client_class:
            self.sql_client_class = sql_client_class
        if handler_class:
            self.handler_class = handler_class
        if transformer_class:
            self.transformer_class = transformer_class

        super().__init__()

    # State methods
    async def _get_state(self, workflow_args: Dict[str, Any]):
        """Gets the current state for the workflow.

        Args:
            workflow_args (Dict[str, Any]): Arguments passed to the workflow.

        Returns:
            BaseSQLMetadataExtractionActivitiesState: The current state.
        """
        return await super()._get_state(workflow_args)

    async def _set_state(self, workflow_args: Dict[str, Any]):
        """Sets up the state for the workflow.

        This method initializes the SQL client, handler, and transformer based on
        the workflow arguments.

        Args:
            workflow_args (Dict[str, Any]): Arguments passed to the workflow.
        """
        workflow_id = get_workflow_id()
        if not self._state.get(workflow_id):
            self._state[workflow_id] = BaseSQLMetadataExtractionActivitiesState()

        await super()._set_state(workflow_args)

        sql_client = self.sql_client_class()

        handler = self.handler_class(sql_client)
        self._state[workflow_id].handler = handler

        if "credential_guid" in workflow_args:
            credentials = SecretStoreInput.extract_credentials(
                workflow_args["credential_guid"]
            )
            await sql_client.load(credentials)

        self._state[workflow_id].sql_client = sql_client
        self._state[workflow_id].transformer = self.transformer_class(
            connector_name=APPLICATION_NAME,
            connector_type="sql",
            tenant_id=APP_TENANT_ID,
        )

    async def _clean_state(self):
        """Cleans up the state after workflow completion.

        This method ensures proper cleanup of resources, particularly closing
        the SQL client connection.
        """
        try:
            workflow_id = get_workflow_id()
            if workflow_id in self._state:
                await self._state[workflow_id].sql_client.close()
        except Exception as e:
            logger.warning("Failed to close SQL client", exc_info=e)

        await super()._clean_state()

    async def _transform_batch(
        self,
        results: "daft.DataFrame",
        typename: str,
        state: BaseSQLMetadataExtractionActivitiesState,
        workflow_id: str,
        workflow_run_id: str,
        workflow_args: Dict[str, Any],
    ) -> AsyncIterator[Dict[str, Any]]:
        connection_name = workflow_args.get("connection", {}).get(
            "connection_name", None
        )
        connection_qualified_name = workflow_args.get("connection", {}).get(
            "connection_qualified_name", None
        )
        if not state.transformer:
            raise ValueError("Transformer is not set")

        for row in results.iter_rows():
            try:
                transformed_metadata: Optional[Dict[str, Any]] = (
                    state.transformer.transform_metadata(
                        typename,
                        row,
                        workflow_id=workflow_id,
                        workflow_run_id=workflow_run_id,
                        connection_name=connection_name,
                        connection_qualified_name=connection_qualified_name,
                    )
                )
                if transformed_metadata:
                    yield transformed_metadata
                else:
                    logger.warning(f"Skipped invalid {typename} data: {row}")
            except Exception as row_error:
                logger.error(f"Error processing row for {typename}: {row_error}")

    async def query_executor(
        self,
        sql_engine: Any,
        sql_query: str,
        workflow_args: Dict[str, Any],
        output_suffix: str,
        typename: str
    ) -> Optional[Dict[str, Any]]:
        """
        Executes a SQL query using the provided engine and saves the results to Parquet.

        This method validates the input engine and query, prepares the query using
        workflow arguments, executes it, writes the resulting Daft DataFrame to
        a Parquet file, and returns statistics about the output.

        Args:
            sql_engine: The SQL engine instance to use for executing the query.
            sql_query: The SQL query string to execute. Placeholders can be used which
                   will be replaced using `workflow_args`.
            workflow_args: Dictionary containing arguments for the workflow, used for
                           preparing the query and defining output paths. Expected keys:
                           - "output_prefix": Prefix for the output path.
                           - "output_path": Base directory for the output.
            output_suffix: Suffix to append to the output file name.
            typename: Type name used for generating output statistics.

        Returns:
            A dictionary containing statistics about the generated Parquet file,
            or None if the query is empty or execution fails before writing output.

        Raises:
            ValueError: If `sql_engine` is not provided.
        """
        if not sql_engine:
            activity.logger.error("SQL engine is not set.")
            raise ValueError("SQL engine must be provided.")
        if not sql_query:
            activity.logger.warning("Query is empty, skipping execution.")
            return None

        try:

            sql_input = SQLQueryInput(
                engine=sql_engine,
                query=sql_query,
                chunk_size=None,
            )
            daft_dataframe = await sql_input.get_daft_dataframe()

            if daft_dataframe is None:
                activity.logger.warning("Query execution returned no data.")
                return None

            output_prefix = workflow_args.get("output_prefix")
            output_path = workflow_args.get("output_path")

            if not output_prefix or not output_path:
                activity.logger.error("Output prefix or path not provided in workflow_args.")
                raise ValueError("Output prefix and path must be specified in workflow_args.")

            parquet_output = ParquetOutput(
                output_prefix=output_prefix,
                output_path=output_path,
                output_suffix=output_suffix,
            )
            await parquet_output.write_daft_dataframe(daft_dataframe)
            activity.logger.info(f"Successfully wrote query results to {parquet_output.get_full_path()}")

            statistics = await parquet_output.get_statistics(typename=typename)
            return statistics
        except Exception as e:
            activity.logger.error(f"Error during query execution or output writing: {e}", exc_info=True)
            raise

    @activity.defn
    @auto_heartbeater
    async def fetch_databases(self, workflow_args: Dict[str, Any]):
        """Fetch databases from the source database.

        Args:
            batch_input: DataFrame containing the raw database data.
            raw_output: JsonOutput instance for writing raw data.
            **kwargs: Additional keyword arguments.

        Returns:
            Dict containing chunk count, typename, and total record count.
        """
        state: BaseSQLMetadataExtractionActivitiesState = await self._get_state(workflow_args)
        prepared_query = prepare_query(
            query=self.fetch_database_sql,
            workflow_args=workflow_args
        )
        statistics = await self.query_executor(
            sql_engine=state.sql_client.engine,
            sql_query=prepared_query,
            workflow_args=workflow_args,
            output_suffix="raw/database",
            typename="database",
        )
        return statistics

    @activity.defn
    @auto_heartbeater
    async def fetch_schemas(self, workflow_args: Dict[str, Any]):
        """Fetch schemas from the source database.

        Args:
            batch_input: DataFrame containing the raw schema data.
            raw_output: JsonOutput instance for writing raw data.
            **kwargs: Additional keyword arguments.

        Returns:
            Dict containing chunk count, typename, and total record count.
        """
        state: BaseSQLMetadataExtractionActivitiesState = await self._get_state(workflow_args)
        prepared_query = prepare_query(
            query=self.fetch_schema_sql,
            workflow_args=workflow_args
        )
        statistics = await self.query_executor(
            sql_engine=state.sql_client.engine,
            sql_query=prepared_query,
            workflow_args=workflow_args,
            output_suffix="raw/schema",
            typename="schema",
        )
        return statistics

    @activity.defn
    @auto_heartbeater
    async def fetch_tables(self, workflow_args: Dict[str, Any]):
        """Fetch tables from the source database.

        Args:
            batch_input: DataFrame containing the raw table data.
            raw_output: JsonOutput instance for writing raw data.
            **kwargs: Additional keyword arguments.

        Returns:
            Dict containing chunk count, typename, and total record count.
        """
        state: BaseSQLMetadataExtractionActivitiesState = await self._get_state(workflow_args)
        prepared_query = prepare_query(
            query=self.fetch_table_sql,
            workflow_args=workflow_args,
            temp_table_regex_sql=self.tables_extraction_temp_table_regex_sql
        )
        statistics = await self.query_executor(
            sql_engine=state.sql_client.engine,
            sql_query=prepared_query,
            workflow_args=workflow_args,
            output_suffix="raw/table",
            typename="table",
        )
        return statistics

    @activity.defn
    @auto_heartbeater
    async def fetch_columns(self, workflow_args: Dict[str, Any]):
        """Fetch columns from the source database.

        Args:
            batch_input: DataFrame containing the raw column data.
            raw_output: JsonOutput instance for writing raw data.
            **kwargs: Additional keyword arguments.

        Returns:
            Dict containing chunk count, typename, and total record count.
        """
        state: BaseSQLMetadataExtractionActivitiesState = await self._get_state(workflow_args)
        prepared_query = prepare_query(
            query=self.fetch_column_sql,
            workflow_args=workflow_args,
            temp_table_regex_sql=self.column_extraction_temp_table_regex_sql
        )
        statistics = await self.query_executor(
            sql_engine=state.sql_client.engine,
            sql_query=prepared_query,
            workflow_args=workflow_args,
            output_suffix="raw/column",
            typename="column",
        )
        return statistics

    @activity.defn
    @auto_heartbeater
    async def fetch_procedures(self, workflow_args: Dict[str, Any]):
        """Fetch procedures from the source database.

        Args:
            batch_input: DataFrame containing the raw column data.
            raw_output: JsonOutput instance for writing raw data.
            **kwargs: Additional keyword arguments.

        Returns:
            Dict containing chunk count, typename, and total record count.
        """
        state: BaseSQLMetadataExtractionActivitiesState = await self._get_state(workflow_args)
        prepared_query = prepare_query(
            query=self.fetch_procedure_sql,
            workflow_args=workflow_args,
        )
        statistics = await self.query_executor(
            sql_engine=state.sql_client.engine,
            sql_query=prepared_query,
            workflow_args=workflow_args,
            output_suffix="raw/extras-procedure",
            typename="extras-procedure",
        )
        return statistics

    @activity.defn
    @auto_heartbeater
    async def transform_data(
        self,
        workflow_args: Dict[str, Any],
    ):
        """Transforms raw data into the required format.

        Args:
            raw_input (Any): Input data to transform.
            transformed_output (JsonOutput): Output handler for transformed data.
            **kwargs: Additional keyword arguments.

        Returns:
            Dict[str, Any]: A dictionary containing:
                - total_record_count: Total number of records processed
                - chunk_count: Number of chunks processed
        """
        state: BaseSQLMetadataExtractionActivitiesState = await self._get_state(
            workflow_args
        )
        raw_input = ParquetInput(
            path=os.path.join(workflow_args.get("output_path"), "raw"),
            input_prefix=workflow_args.get("output_prefix"),
            file_names=workflow_args.get("file_names"),
            chunk_size=None,
        )
        raw_input = await raw_input.get_daft_dataframe()

        transformed_chunk = self._transform_batch(
            raw_input,
            workflow_args.get("typename"),
            state,
            workflow_args.get("workflow_id"),
            workflow_args.get("workflow_run_id"),
            workflow_args,
        )

        transformed_output = JsonOutput(
            output_prefix=workflow_args.get("output_prefix"),
            output_path=workflow_args.get("output_path"),
            output_suffix="transformed",
            typename=workflow_args.get("typename"),
        )
        await transformed_output.write_daft_dataframe(transformed_chunk)
        return await transformed_output.get_statistics()<|MERGE_RESOLUTION|>--- conflicted
+++ resolved
@@ -24,12 +24,8 @@
 
 queries = read_sql_files(queries_prefix="app/sql")
 
-<<<<<<< HEAD
-
-class SQLMetadataExtractionActivitiesState(ActivitiesState):
-=======
+
 class BaseSQLMetadataExtractionActivitiesState(ActivitiesState):
->>>>>>> b6517bc5
     """State class for SQL metadata extraction activities.
 
     This class holds the state required for SQL metadata extraction activities,
