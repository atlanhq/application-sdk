import os
from typing import Any, AsyncIterator, Dict, Optional, Tuple, Type

import daft
from temporalio import activity

from application_sdk.activities import ActivitiesInterface, ActivitiesState
from application_sdk.activities.common.utils import auto_heartbeater, get_workflow_id
from application_sdk.clients.sql import BaseSQLClient
from application_sdk.common.logger_adaptors import get_logger
from application_sdk.common.utils import prepare_query, read_sql_files
from application_sdk.constants import APP_TENANT_ID, APPLICATION_NAME
from application_sdk.handlers.sql import SQLHandler
from application_sdk.inputs.parquet import ParquetInput
from application_sdk.inputs.secretstore import SecretStoreInput
from application_sdk.inputs.sql_query import SQLQueryInput
from application_sdk.outputs.json import JsonOutput
from application_sdk.outputs.parquet import ParquetOutput
from application_sdk.transformers import TransformerInterface
from application_sdk.transformers.atlas import AtlasTransformer

activity.logger = get_logger(__name__)

queries = read_sql_files(queries_prefix="app/sql")


class BaseSQLMetadataExtractionActivitiesState(ActivitiesState[SQLHandler]):
    """State class for SQL metadata extraction activities.

    This class holds the state required for SQL metadata extraction activities,
    including the SQL client, handler, and transformer instances.

    Attributes:
        sql_client (BaseSQLClient): Client for SQL database operations.
        handler (SQLHandler): Handler for SQL-specific operations.
        transformer (TransformerInterface): Transformer for metadata conversion.
    """

    sql_client: Optional[BaseSQLClient] = None
    handler: Optional[SQLHandler] = None
    transformer: Optional[TransformerInterface] = None


class BaseSQLMetadataExtractionActivities(ActivitiesInterface):
    """Activities for extracting metadata from SQL databases.

    This class provides activities for extracting metadata from SQL databases,
    including databases, schemas, tables, and columns. It supports customization
    of the SQL client, handler, and transformer classes.

    Attributes:
        fetch_database_sql (Optional[str]): SQL query for fetching databases.
        fetch_schema_sql (Optional[str]): SQL query for fetching schemas.
        fetch_table_sql (Optional[str]): SQL query for fetching tables.
        fetch_column_sql (Optional[str]): SQL query for fetching columns.
        sql_client_class (Type[BaseSQLClient]): Class for SQL client operations.
        handler_class (Type[SQLHandler]): Class for SQL handling operations.
        transformer_class (Type[TransformerInterface]): Class for metadata transformation.
        extract_temp_table_regex_table_sql (str): SQL snippet for excluding temporary tables during tables extraction.
            Defaults to an empty string.
        extract_temp_table_regex_column_sql (str): SQL snippet for excluding temporary tables during column extraction.
            Defaults to an empty string.
    """

    _state: Dict[str, ActivitiesState[SQLHandler]] = {}

    fetch_database_sql = queries.get("EXTRACT_DATABASE")
    fetch_schema_sql = queries.get("EXTRACT_SCHEMA")
    fetch_table_sql = queries.get("EXTRACT_TABLE")
    fetch_column_sql = queries.get("EXTRACT_COLUMN")
    fetch_procedure_sql = queries.get("EXTRACT_PROCEDURE")

    extract_temp_table_regex_table_sql = queries.get("EXTRACT_TEMP_TABLE_REGEX_TABLE")
    extract_temp_table_regex_column_sql = queries.get("EXTRACT_TEMP_TABLE_REGEX_COLUMN")

    sql_client_class: Type[BaseSQLClient] = BaseSQLClient
    handler_class: Type[SQLHandler] = SQLHandler
    transformer_class: Type[TransformerInterface] = AtlasTransformer

    def __init__(
        self,
        sql_client_class: Optional[Type[BaseSQLClient]] = None,
        handler_class: Optional[Type[SQLHandler]] = None,
        transformer_class: Optional[Type[TransformerInterface]] = None,
    ):
        if sql_client_class:
            self.sql_client_class = sql_client_class
        if handler_class:
            self.handler_class = handler_class
        if transformer_class:
            self.transformer_class = transformer_class

        super().__init__()

    # State methods
    async def _get_state(self, workflow_args: Dict[str, Any]):
        """Gets the current state for the workflow.

        Args:
            workflow_args (Dict[str, Any]): Arguments passed to the workflow.

        Returns:
            BaseSQLMetadataExtractionActivitiesState: The current state.
        """
        return await super()._get_state(workflow_args)

    async def _set_state(self, workflow_args: Dict[str, Any]):
        """Sets up the state for the workflow.

        This method initializes the SQL client, handler, and transformer based on
        the workflow arguments.

        Args:
            workflow_args (Dict[str, Any]): Arguments passed to the workflow.
        """
        workflow_id = get_workflow_id()
        if not self._state.get(workflow_id):
            self._state[workflow_id] = BaseSQLMetadataExtractionActivitiesState()

        await super()._set_state(workflow_args)

        sql_client = self.sql_client_class()

        handler = self.handler_class(sql_client)
        self._state[workflow_id].handler = handler

        if "credential_guid" in workflow_args:
            credentials = SecretStoreInput.extract_credentials(
                workflow_args["credential_guid"]
            )
            await sql_client.load(credentials)

        self._state[workflow_id].sql_client = sql_client

        # Create transformer with required parameters from ApplicationConstants
        transformer_params = {
            "connector_name": APPLICATION_NAME,
            "connector_type": "sql",
            "tenant_id": APP_TENANT_ID,
        }
        self._state[workflow_id].transformer = self.transformer_class(
            **transformer_params
        )

    async def _clean_state(self):
        """Cleans up the state after workflow completion.

        This method ensures proper cleanup of resources, particularly closing
        the SQL client connection.
        """
        try:
            workflow_id = get_workflow_id()
            if workflow_id in self._state:
                await self._state[workflow_id].sql_client.close()
        except Exception as e:
            activity.logger.warning("Failed to close SQL client", exc_info=e)

        await super()._clean_state()

    async def _transform_batch(
        self,
        results: "daft.DataFrame",
        typename: str,
        state: BaseSQLMetadataExtractionActivitiesState,
        workflow_id: str,
        workflow_run_id: str,
        workflow_args: Dict[str, Any],
    ) -> AsyncIterator[Dict[str, Any]]:
        connection_name = workflow_args.get("connection", {}).get(
            "connection_name", None
        )
        connection_qualified_name = workflow_args.get("connection", {}).get(
            "connection_qualified_name", None
        )
        if not state.transformer:
            raise ValueError("Transformer is not set")

        for row in results.iter_rows():
            try:
                transformed_metadata: Optional[Dict[str, Any]] = (
                    state.transformer.transform_metadata(
                        typename,
                        row,
                        workflow_id=workflow_id,
                        workflow_run_id=workflow_run_id,
                        connection_name=connection_name,
                        connection_qualified_name=connection_qualified_name,
                    )
                )
                if transformed_metadata:
                    yield transformed_metadata
                else:
                    activity.logger.warning(f"Skipped invalid {typename} data: {row}")
            except Exception as row_error:
                activity.logger.error(
                    f"Error processing row for {typename}: {row_error}"
                )

    def _validate_output_args(
        self, workflow_args: Dict[str, Any]
    ) -> Tuple[str, str, str, str, str]:
        """Validates output prefix and path arguments.

        Args:
            workflow_args: Arguments passed to the workflow.

        Returns:
            Tuple containing output_prefix and output_path.

        Raises:
            ValueError: If output_prefix or output_path is not provided.
        """
        output_prefix = workflow_args.get("output_prefix")
        output_path = workflow_args.get("output_path")
        typename = workflow_args.get("typename")
        workflow_id = workflow_args.get("workflow_id")
        workflow_run_id = workflow_args.get("workflow_run_id")
        if (
            not output_prefix
            or not output_path
            or not typename
            or not workflow_id
            or not workflow_run_id
        ):
            activity.logger.warning("Missing required workflow arguments")
            raise ValueError("Missing required workflow arguments")
        return output_prefix, output_path, typename, workflow_id, workflow_run_id

    async def query_executor(
        self,
        sql_engine: Any,
        sql_query: Optional[str],
        workflow_args: Dict[str, Any],
        output_suffix: str,
        typename: str,
    ) -> Optional[Dict[str, Any]]:
        """
        Executes a SQL query using the provided engine and saves the results to Parquet.

        This method validates the input engine and query, prepares the query using
        workflow arguments, executes it, writes the resulting Daft DataFrame to
        a Parquet file, and returns statistics about the output.

        Args:
            sql_engine: The SQL engine instance to use for executing the query.
            sql_query: The SQL query string to execute. Placeholders can be used which
                   will be replaced using `workflow_args`.
            workflow_args: Dictionary containing arguments for the workflow, used for
                           preparing the query and defining output paths. Expected keys:
                           - "output_prefix": Prefix for the output path.
                           - "output_path": Base directory for the output.
            output_suffix: Suffix to append to the output file name.
            typename: Type name used for generating output statistics.

        Returns:
            A dictionary containing statistics about the generated Parquet file,
            or None if the query is empty or execution fails before writing output.

        Raises:
            ValueError: If `sql_engine` is not provided.
        """
        if not sql_engine:
            activity.logger.error("SQL engine is not set.")
            raise ValueError("SQL engine must be provided.")
        if not sql_query:
            activity.logger.warning("Query is empty, skipping execution.")
            return None

        try:
            sql_input = SQLQueryInput(
                engine=sql_engine,
                query=sql_query,
                chunk_size=None,
            )
            daft_dataframe = await sql_input.get_daft_dataframe()

            if daft_dataframe is None:
                activity.logger.warning("Query execution returned no data.")
                return None

            output_prefix = workflow_args.get("output_prefix")
            output_path = workflow_args.get("output_path")

            if not output_prefix or not output_path:
                activity.logger.error(
                    "Output prefix or path not provided in workflow_args."
                )
                raise ValueError(
                    "Output prefix and path must be specified in workflow_args."
                )

            parquet_output = ParquetOutput(
                output_prefix=output_prefix,
                output_path=output_path,
                output_suffix=output_suffix,
            )
            await parquet_output.write_daft_dataframe(daft_dataframe)
            activity.logger.info(
                f"Successfully wrote query results to {parquet_output.get_full_path()}"
            )

            statistics = await parquet_output.get_statistics(typename=typename)
            return statistics
        except Exception as e:
            activity.logger.error(
                f"Error during query execution or output writing: {e}", exc_info=True
            )
            raise

    @activity.defn
    @auto_heartbeater
    async def fetch_databases(self, workflow_args: Dict[str, Any]):
        """Fetch databases from the source database.

        Args:
            batch_input: DataFrame containing the raw database data.
            raw_output: JsonOutput instance for writing raw data.
            **kwargs: Additional keyword arguments.

        Returns:
            Dict containing chunk count, typename, and total record count.
        """
        state: BaseSQLMetadataExtractionActivitiesState = await self._get_state(
            workflow_args
        )
        prepared_query = prepare_query(
            query=self.fetch_database_sql, workflow_args=workflow_args
        )
        statistics = await self.query_executor(
            sql_engine=state.sql_client.engine,
            sql_query=prepared_query,
            workflow_args=workflow_args,
            output_suffix="raw/database",
            typename="database",
        )
        return statistics

    @activity.defn
    @auto_heartbeater
    async def fetch_schemas(self, workflow_args: Dict[str, Any]):
        """Fetch schemas from the source database.

        Args:
            batch_input: DataFrame containing the raw schema data.
            raw_output: JsonOutput instance for writing raw data.
            **kwargs: Additional keyword arguments.

        Returns:
            Dict containing chunk count, typename, and total record count.
        """
        state: BaseSQLMetadataExtractionActivitiesState = await self._get_state(
            workflow_args
        )
        prepared_query = prepare_query(
            query=self.fetch_schema_sql, workflow_args=workflow_args
        )
        statistics = await self.query_executor(
            sql_engine=state.sql_client.engine,
            sql_query=prepared_query,
            workflow_args=workflow_args,
            output_suffix="raw/schema",
            typename="schema",
        )
        return statistics

    @activity.defn
    @auto_heartbeater
    async def fetch_tables(self, workflow_args: Dict[str, Any]):
        """Fetch tables from the source database.

        Args:
            batch_input: DataFrame containing the raw table data.
            raw_output: JsonOutput instance for writing raw data.
            **kwargs: Additional keyword arguments.

        Returns:
            Dict containing chunk count, typename, and total record count.
        """
        state: BaseSQLMetadataExtractionActivitiesState = await self._get_state(
            workflow_args
        )
<<<<<<< HEAD
        prepared_query = prepare_query(
            query=self.fetch_table_sql, workflow_args=workflow_args
=======
        query = self._validate_query(self.fetch_table_sql, "table")
        temp_table_regex_sql = self._validate_query(
            self.extract_temp_table_regex_table_sql,
            "tables extraction temp table regex",
>>>>>>> 387422ba
        )
        prepared_query = prepare_query(
            query=prepared_query,
            workflow_args=workflow_args,
            temp_table_regex_sql=self.tables_extraction_temp_table_regex_sql,
        )
        statistics = await self.query_executor(
            sql_engine=state.sql_client.engine,
            sql_query=prepared_query,
            workflow_args=workflow_args,
            output_suffix="raw/table",
            typename="table",
        )
        return statistics

    @activity.defn
    @auto_heartbeater
    async def fetch_columns(self, workflow_args: Dict[str, Any]):
        """Fetch columns from the source database.

        Args:
            batch_input: DataFrame containing the raw column data.
            raw_output: JsonOutput instance for writing raw data.
            **kwargs: Additional keyword arguments.

        Returns:
            Dict containing chunk count, typename, and total record count.
        """
        state: BaseSQLMetadataExtractionActivitiesState = await self._get_state(
            workflow_args
        )
<<<<<<< HEAD
        prepared_query = prepare_query(
            query=self.fetch_column_sql, workflow_args=workflow_args
=======
        query = self._validate_query(self.fetch_column_sql, "column")
        temp_table_regex_sql = self._validate_query(
            self.extract_temp_table_regex_column_sql,
            "column extraction temp table regex",
>>>>>>> 387422ba
        )
        prepared_query = prepare_query(
            query=prepared_query,
            workflow_args=workflow_args,
            temp_table_regex_sql=self.column_extraction_temp_table_regex_sql,
        )
        statistics = await self.query_executor(
            sql_engine=state.sql_client.engine,
            sql_query=prepared_query,
            workflow_args=workflow_args,
            output_suffix="raw/column",
            typename="column",
        )
        return statistics

    @activity.defn
    @auto_heartbeater
    async def fetch_procedures(self, workflow_args: Dict[str, Any]):
        """Fetch procedures from the source database.

        Args:
            batch_input: DataFrame containing the raw column data.
            raw_output: JsonOutput instance for writing raw data.
            **kwargs: Additional keyword arguments.

        Returns:
            Dict containing chunk count, typename, and total record count.
        """
        state: BaseSQLMetadataExtractionActivitiesState = await self._get_state(
            workflow_args
        )
        prepared_query = prepare_query(
            query=self.fetch_procedure_sql, workflow_args=workflow_args
        )
        statistics = await self.query_executor(
            sql_engine=state.sql_client.engine,
            sql_query=prepared_query,
            workflow_args=workflow_args,
            output_suffix="raw/extras-procedure",
            typename="extras-procedure",
        )
        return statistics

    @activity.defn
    @auto_heartbeater
    async def transform_data(
        self,
        workflow_args: Dict[str, Any],
    ):
        """Transforms raw data into the required format.

        Args:
            raw_input (Any): Input data to transform.
            transformed_output (JsonOutput): Output handler for transformed data.
            **kwargs: Additional keyword arguments.

        Returns:
            Dict[str, Any]: A dictionary containing:
                - total_record_count: Total number of records processed
                - chunk_count: Number of chunks processed
        """
        state: BaseSQLMetadataExtractionActivitiesState = await self._get_state(
            workflow_args
        )
        output_prefix, output_path, typename, workflow_id, workflow_run_id = (
            self._validate_output_args(workflow_args)
        )

        raw_input = ParquetInput(
            path=os.path.join(output_path, "raw"),
            input_prefix=output_prefix,
            file_names=workflow_args.get("file_names"),
            chunk_size=None,
        )
        raw_input = await raw_input.get_daft_dataframe()

        transformed_chunk = self._transform_batch(
            raw_input,
            typename,
            state,
            workflow_id,
            workflow_run_id,
            workflow_args,
        )

        transformed_output = JsonOutput(
            output_prefix=output_prefix,
            output_path=output_path,
            output_suffix="transformed",
            typename=typename,
        )
        await transformed_output.write_daft_dataframe(transformed_chunk)
        return await transformed_output.get_statistics()<|MERGE_RESOLUTION|>--- conflicted
+++ resolved
@@ -379,15 +379,8 @@
         state: BaseSQLMetadataExtractionActivitiesState = await self._get_state(
             workflow_args
         )
-<<<<<<< HEAD
         prepared_query = prepare_query(
             query=self.fetch_table_sql, workflow_args=workflow_args
-=======
-        query = self._validate_query(self.fetch_table_sql, "table")
-        temp_table_regex_sql = self._validate_query(
-            self.extract_temp_table_regex_table_sql,
-            "tables extraction temp table regex",
->>>>>>> 387422ba
         )
         prepared_query = prepare_query(
             query=prepared_query,
@@ -419,15 +412,8 @@
         state: BaseSQLMetadataExtractionActivitiesState = await self._get_state(
             workflow_args
         )
-<<<<<<< HEAD
         prepared_query = prepare_query(
             query=self.fetch_column_sql, workflow_args=workflow_args
-=======
-        query = self._validate_query(self.fetch_column_sql, "column")
-        temp_table_regex_sql = self._validate_query(
-            self.extract_temp_table_regex_column_sql,
-            "column extraction temp table regex",
->>>>>>> 387422ba
         )
         prepared_query = prepare_query(
             query=prepared_query,
