import os
from typing import Any, AsyncIterator, Dict, Optional, Tuple, Type, cast

import daft
from temporalio import activity

from application_sdk.activities import ActivitiesInterface, ActivitiesState
from application_sdk.activities.common.models import ActivityStatistics
from application_sdk.activities.common.utils import auto_heartbeater, get_workflow_id
from application_sdk.clients.sql import BaseSQLClient
from application_sdk.common.logger_adaptors import get_logger
from application_sdk.common.utils import prepare_query, read_sql_files
from application_sdk.constants import APP_TENANT_ID, APPLICATION_NAME
<<<<<<< HEAD
from application_sdk.handlers.sql import BaseSQLHandler
=======
from application_sdk.handlers import HandlerInterface
from application_sdk.handlers.sql import SQLHandler
>>>>>>> 46f0f183
from application_sdk.inputs.parquet import ParquetInput
from application_sdk.inputs.secretstore import SecretStoreInput
from application_sdk.inputs.sql_query import SQLQueryInput
from application_sdk.outputs.json import JsonOutput
from application_sdk.outputs.parquet import ParquetOutput
from application_sdk.transformers import TransformerInterface
from application_sdk.transformers.atlas import AtlasTransformer

activity.logger = get_logger(__name__)

queries = read_sql_files(queries_prefix="app/sql")


<<<<<<< HEAD
class BaseSQLMetadataExtractionActivitiesState(ActivitiesState[BaseSQLHandler]):
=======
class BaseSQLMetadataExtractionActivitiesState(ActivitiesState):
>>>>>>> 46f0f183
    """State class for SQL metadata extraction activities.

    This class holds the state required for SQL metadata extraction activities,
    including the SQL client, handler, and transformer instances.

    Attributes:
        sql_client (BaseSQLClient): Client for SQL database operations.
        handler (BaseSQLHandler): Handler for SQL-specific operations.
        transformer (TransformerInterface): Transformer for metadata conversion.
    """

    sql_client: Optional[BaseSQLClient] = None
<<<<<<< HEAD
    handler: Optional[BaseSQLHandler] = None
=======
    handler: Optional[HandlerInterface] = None
>>>>>>> 46f0f183
    transformer: Optional[TransformerInterface] = None


class BaseSQLMetadataExtractionActivities(ActivitiesInterface):
    """Activities for extracting metadata from SQL databases.

    This class provides activities for extracting metadata from SQL databases,
    including databases, schemas, tables, and columns. It supports customization
    of the SQL client, handler, and transformer classes.

    Attributes:
        fetch_database_sql (Optional[str]): SQL query for fetching databases.
        fetch_schema_sql (Optional[str]): SQL query for fetching schemas.
        fetch_table_sql (Optional[str]): SQL query for fetching tables.
        fetch_column_sql (Optional[str]): SQL query for fetching columns.
        sql_client_class (Type[BaseSQLClient]): Class for SQL client operations.
        handler_class (Type[BaseSQLHandler]): Class for SQL handling operations.
        transformer_class (Type[TransformerInterface]): Class for metadata transformation.
        extract_temp_table_regex_table_sql (str): SQL snippet for excluding temporary tables during tables extraction.
            Defaults to an empty string.
        extract_temp_table_regex_column_sql (str): SQL snippet for excluding temporary tables during column extraction.
            Defaults to an empty string.
    """

<<<<<<< HEAD
    _state: Dict[str, ActivitiesState[BaseSQLHandler]] = {}
=======
    _state: Dict[str, BaseSQLMetadataExtractionActivitiesState] = {}
>>>>>>> 46f0f183

    fetch_database_sql = queries.get("EXTRACT_DATABASE")
    fetch_schema_sql = queries.get("EXTRACT_SCHEMA")
    fetch_table_sql = queries.get("EXTRACT_TABLE")
    fetch_column_sql = queries.get("EXTRACT_COLUMN")
    fetch_procedure_sql = queries.get("EXTRACT_PROCEDURE")

    extract_temp_table_regex_table_sql = queries.get("EXTRACT_TEMP_TABLE_REGEX_TABLE")
    extract_temp_table_regex_column_sql = queries.get("EXTRACT_TEMP_TABLE_REGEX_COLUMN")

    sql_client_class: Type[BaseSQLClient] = BaseSQLClient
    handler_class: Type[BaseSQLHandler] = BaseSQLHandler
    transformer_class: Type[TransformerInterface] = AtlasTransformer

    def __init__(
        self,
        sql_client_class: Optional[Type[BaseSQLClient]] = None,
        handler_class: Optional[Type[BaseSQLHandler]] = None,
        transformer_class: Optional[Type[TransformerInterface]] = None,
    ):
        if sql_client_class:
            self.sql_client_class = sql_client_class
        if handler_class:
            self.handler_class = handler_class
        if transformer_class:
            self.transformer_class = transformer_class

        super().__init__()

    # State methods
    async def _get_state(self, workflow_args: Dict[str, Any]):
        """Gets the current state for the workflow.

        Args:
            workflow_args (Dict[str, Any]): Arguments passed to the workflow.

        Returns:
            BaseSQLMetadataExtractionActivitiesState: The current state.
        """
        return await super()._get_state(workflow_args)

    async def _set_state(self, workflow_args: Dict[str, Any]):
        """Sets up the state for the workflow.

        This method initializes the SQL client, handler, and transformer based on
        the workflow arguments.

        Args:
            workflow_args (Dict[str, Any]): Arguments passed to the workflow.
        """
        workflow_id = get_workflow_id()
        if not self._state.get(workflow_id):
            self._state[workflow_id] = BaseSQLMetadataExtractionActivitiesState()

        await super()._set_state(workflow_args)

        sql_client = self.sql_client_class()

        handler = self.handler_class(sql_client)
        self._state[workflow_id].handler = handler

        if "credential_guid" in workflow_args:
            credentials = SecretStoreInput.extract_credentials(
                workflow_args["credential_guid"]
            )
            await sql_client.load(credentials)

        self._state[workflow_id].sql_client = sql_client

        # Create transformer with required parameters from ApplicationConstants
        transformer_params = {
            "connector_name": APPLICATION_NAME,
            "connector_type": "sql",
            "tenant_id": APP_TENANT_ID,
        }
        self._state[workflow_id].transformer = self.transformer_class(
            **transformer_params
        )

    async def _clean_state(self):
        """Cleans up the state after workflow completion.

        This method ensures proper cleanup of resources, particularly closing
        the SQL client connection.
        """
        try:
            workflow_id = get_workflow_id()
            state = self._state.get(workflow_id)
            if state and state.sql_client is not None:
                await state.sql_client.close()
        except Exception as e:
            activity.logger.warning("Failed to close SQL client", exc_info=e)

        await super()._clean_state()

    async def _transform_batch(
        self,
        results: "daft.DataFrame",
        typename: str,
        state: BaseSQLMetadataExtractionActivitiesState,
        workflow_id: str,
        workflow_run_id: str,
        workflow_args: Dict[str, Any],
    ) -> AsyncIterator[Dict[str, Any]]:
        connection_name = workflow_args.get("connection", {}).get(
            "connection_name", None
        )
        connection_qualified_name = workflow_args.get("connection", {}).get(
            "connection_qualified_name", None
        )
        if not state.transformer:
            raise ValueError("Transformer is not set")

        for row in results.iter_rows():
            try:
                transformed_metadata = state.transformer.transform_metadata(
                    typename,
                    row,
                    workflow_id=workflow_id,
                    workflow_run_id=workflow_run_id,
                    connection_name=connection_name,
                    connection_qualified_name=connection_qualified_name,
                )
                if transformed_metadata:
                    yield transformed_metadata
                else:
                    activity.logger.warning(f"Skipped invalid {typename} data: {row}")
            except Exception as row_error:
                activity.logger.error(
                    f"Error processing row for {typename}: {row_error}"
                )

    def _validate_output_args(
        self, workflow_args: Dict[str, Any]
    ) -> Tuple[str, str, str, str, str]:
        """Validates output prefix and path arguments.

        Args:
            workflow_args: Arguments passed to the workflow.

        Returns:
            Tuple containing output_prefix and output_path.

        Raises:
            ValueError: If output_prefix or output_path is not provided.
        """
        output_prefix = workflow_args.get("output_prefix")
        output_path = workflow_args.get("output_path")
        typename = workflow_args.get("typename")
        workflow_id = workflow_args.get("workflow_id")
        workflow_run_id = workflow_args.get("workflow_run_id")
        if (
            not output_prefix
            or not output_path
            or not typename
            or not workflow_id
            or not workflow_run_id
        ):
            activity.logger.warning("Missing required workflow arguments")
            raise ValueError("Missing required workflow arguments")
        return output_prefix, output_path, typename, workflow_id, workflow_run_id

    async def query_executor(
        self,
        sql_engine: Any,
        sql_query: Optional[str],
        workflow_args: Dict[str, Any],
        output_suffix: str,
        typename: str,
    ) -> Optional[ActivityStatistics]:
        """
        Executes a SQL query using the provided engine and saves the results to Parquet.

        This method validates the input engine and query, prepares the query using
        workflow arguments, executes it, writes the resulting Daft DataFrame to
        a Parquet file, and returns statistics about the output.

        Args:
            sql_engine: The SQL engine instance to use for executing the query.
            sql_query: The SQL query string to execute. Placeholders can be used which
                   will be replaced using `workflow_args`.
            workflow_args: Dictionary containing arguments for the workflow, used for
                           preparing the query and defining output paths. Expected keys:
                           - "output_prefix": Prefix for the output path.
                           - "output_path": Base directory for the output.
            output_suffix: Suffix to append to the output file name.
            typename: Type name used for generating output statistics.

        Returns:
            Optional[ActivityStatistics]: Statistics about the generated Parquet file,
            or None if the query is empty or execution fails before writing output.

        Raises:
            ValueError: If `sql_engine` is not provided.
        """
        if not sql_engine:
            activity.logger.error("SQL engine is not set.")
            raise ValueError("SQL engine must be provided.")
        if not sql_query:
            activity.logger.warning("Query is empty, skipping execution.")
            return None

        try:
            sql_input = SQLQueryInput(engine=sql_engine, query=sql_query)
            daft_dataframe = await sql_input.get_daft_dataframe()

            if daft_dataframe is None:
                activity.logger.warning("Query execution returned no data.")
                return None

            output_prefix = workflow_args.get("output_prefix")
            output_path = workflow_args.get("output_path")

            if not output_prefix or not output_path:
                activity.logger.error(
                    "Output prefix or path not provided in workflow_args."
                )
                raise ValueError(
                    "Output prefix and path must be specified in workflow_args."
                )

            parquet_output = ParquetOutput(
                output_prefix=output_prefix,
                output_path=output_path,
                output_suffix=output_suffix,
            )
            await parquet_output.write_daft_dataframe(daft_dataframe)
            activity.logger.info(
                f"Successfully wrote query results to {parquet_output.get_full_path()}"
            )

            statistics = await parquet_output.get_statistics(typename=typename)
            return statistics
        except Exception as e:
            activity.logger.error(
                f"Error during query execution or output writing: {e}", exc_info=True
            )
            raise

    @activity.defn
    @auto_heartbeater
    async def fetch_databases(
        self, workflow_args: Dict[str, Any]
    ) -> Optional[ActivityStatistics]:
        """Fetch databases from the source database.

        Args:
            batch_input: DataFrame containing the raw database data.
            raw_output: JsonOutput instance for writing raw data.
            **kwargs: Additional keyword arguments.

        Returns:
            Dict containing chunk count, typename, and total record count.
        """
        state = cast(
            BaseSQLMetadataExtractionActivitiesState,
            await self._get_state(workflow_args),
        )
        if not state.sql_client or not state.sql_client.engine:
            activity.logger.error("SQL client or engine not initialized")
            raise ValueError("SQL client or engine not initialized")

        prepared_query = prepare_query(
            query=self.fetch_database_sql, workflow_args=workflow_args
        )
        statistics = await self.query_executor(
            sql_engine=state.sql_client.engine,
            sql_query=prepared_query,
            workflow_args=workflow_args,
            output_suffix="raw/database",
            typename="database",
        )
        return statistics

    @activity.defn
    @auto_heartbeater
    async def fetch_schemas(
        self, workflow_args: Dict[str, Any]
    ) -> Optional[ActivityStatistics]:
        """Fetch schemas from the source database.

        Args:
            batch_input: DataFrame containing the raw schema data.
            raw_output: JsonOutput instance for writing raw data.
            **kwargs: Additional keyword arguments.

        Returns:
            Dict containing chunk count, typename, and total record count.
        """
        state = cast(
            BaseSQLMetadataExtractionActivitiesState,
            await self._get_state(workflow_args),
        )
        if not state.sql_client or not state.sql_client.engine:
            activity.logger.error("SQL client or engine not initialized")
            raise ValueError("SQL client or engine not initialized")

        prepared_query = prepare_query(
            query=self.fetch_schema_sql, workflow_args=workflow_args
        )
        statistics = await self.query_executor(
            sql_engine=state.sql_client.engine,
            sql_query=prepared_query,
            workflow_args=workflow_args,
            output_suffix="raw/schema",
            typename="schema",
        )
        return statistics

    @activity.defn
    @auto_heartbeater
    async def fetch_tables(
        self, workflow_args: Dict[str, Any]
    ) -> Optional[ActivityStatistics]:
        """Fetch tables from the source database.

        Args:
            batch_input: DataFrame containing the raw table data.
            raw_output: JsonOutput instance for writing raw data.
            **kwargs: Additional keyword arguments.

        Returns:
            Optional[ActivityStatistics]: Statistics about the extracted tables, or None if extraction failed.
        """
        state = cast(
            BaseSQLMetadataExtractionActivitiesState,
            await self._get_state(workflow_args),
        )
        if not state.sql_client or not state.sql_client.engine:
            activity.logger.error("SQL client or engine not initialized")
            raise ValueError("SQL client or engine not initialized")

        prepared_query = prepare_query(
            query=self.fetch_table_sql,
            workflow_args=workflow_args,
            temp_table_regex_sql=self.extract_temp_table_regex_table_sql,
        )
        statistics = await self.query_executor(
            sql_engine=state.sql_client.engine,
            sql_query=prepared_query,
            workflow_args=workflow_args,
            output_suffix="raw/table",
            typename="table",
        )
        return statistics

    @activity.defn
    @auto_heartbeater
    async def fetch_columns(
        self, workflow_args: Dict[str, Any]
    ) -> Optional[ActivityStatistics]:
        """Fetch columns from the source database.

        Args:
            batch_input: DataFrame containing the raw column data.
            raw_output: JsonOutput instance for writing raw data.
            **kwargs: Additional keyword arguments.

        Returns:
            Optional[ActivityStatistics]: Statistics about the extracted columns, or None if extraction failed.
        """
        state = cast(
            BaseSQLMetadataExtractionActivitiesState,
            await self._get_state(workflow_args),
        )
        if not state.sql_client or not state.sql_client.engine:
            activity.logger.error("SQL client or engine not initialized")
            raise ValueError("SQL client or engine not initialized")

        prepared_query = prepare_query(
            query=self.fetch_column_sql,
            workflow_args=workflow_args,
            temp_table_regex_sql=self.extract_temp_table_regex_column_sql,
        )
        statistics = await self.query_executor(
            sql_engine=state.sql_client.engine,
            sql_query=prepared_query,
            workflow_args=workflow_args,
            output_suffix="raw/column",
            typename="column",
        )
        return statistics

    @activity.defn
    @auto_heartbeater
    async def fetch_procedures(
        self, workflow_args: Dict[str, Any]
    ) -> Optional[ActivityStatistics]:
        """Fetch procedures from the source database.

        Args:
            batch_input: DataFrame containing the raw column data.
            raw_output: JsonOutput instance for writing raw data.
            **kwargs: Additional keyword arguments.

        Returns:
            Optional[ActivityStatistics]: Statistics about the extracted procedures, or None if extraction failed.
        """
        state = cast(
            BaseSQLMetadataExtractionActivitiesState,
            await self._get_state(workflow_args),
        )
        if not state.sql_client or not state.sql_client.engine:
            activity.logger.error("SQL client or engine not initialized")
            raise ValueError("SQL client or engine not initialized")

        prepared_query = prepare_query(
            query=self.fetch_procedure_sql, workflow_args=workflow_args
        )
        statistics = await self.query_executor(
            sql_engine=state.sql_client.engine,
            sql_query=prepared_query,
            workflow_args=workflow_args,
            output_suffix="raw/extras-procedure",
            typename="extras-procedure",
        )
        return statistics

    @activity.defn
    @auto_heartbeater
    async def transform_data(
        self,
        workflow_args: Dict[str, Any],
    ) -> ActivityStatistics:
        """Transforms raw data into the required format.

        Args:
            raw_input (Any): Input data to transform.
            transformed_output (JsonOutput): Output handler for transformed data.
            **kwargs: Additional keyword arguments.

        Returns:
            ActivityStatistics: Statistics about the transformed data, including:
                - total_record_count: Total number of records processed
                - chunk_count: Number of chunks processed
                - typename: Type of data processed
        """
        state = cast(
            BaseSQLMetadataExtractionActivitiesState,
            await self._get_state(workflow_args),
        )
        output_prefix, output_path, typename, workflow_id, workflow_run_id = (
            self._validate_output_args(workflow_args)
        )

        raw_input = ParquetInput(
            path=os.path.join(output_path, "raw"),
            input_prefix=output_prefix,
            file_names=workflow_args.get("file_names"),
            chunk_size=None,
        )
        raw_input = await raw_input.get_daft_dataframe()

        transformed_chunk = self._transform_batch(
            raw_input,
            typename,
            state,
            workflow_id,
            workflow_run_id,
            workflow_args,
        )

        transformed_output = JsonOutput(
            output_prefix=output_prefix,
            output_path=output_path,
            output_suffix="transformed",
            typename=typename,
        )
        await transformed_output.write_daft_dataframe(transformed_chunk)
        return await transformed_output.get_statistics()<|MERGE_RESOLUTION|>--- conflicted
+++ resolved
@@ -11,12 +11,7 @@
 from application_sdk.common.logger_adaptors import get_logger
 from application_sdk.common.utils import prepare_query, read_sql_files
 from application_sdk.constants import APP_TENANT_ID, APPLICATION_NAME
-<<<<<<< HEAD
 from application_sdk.handlers.sql import BaseSQLHandler
-=======
-from application_sdk.handlers import HandlerInterface
-from application_sdk.handlers.sql import SQLHandler
->>>>>>> 46f0f183
 from application_sdk.inputs.parquet import ParquetInput
 from application_sdk.inputs.secretstore import SecretStoreInput
 from application_sdk.inputs.sql_query import SQLQueryInput
@@ -30,11 +25,7 @@
 queries = read_sql_files(queries_prefix="app/sql")
 
 
-<<<<<<< HEAD
-class BaseSQLMetadataExtractionActivitiesState(ActivitiesState[BaseSQLHandler]):
-=======
 class BaseSQLMetadataExtractionActivitiesState(ActivitiesState):
->>>>>>> 46f0f183
     """State class for SQL metadata extraction activities.
 
     This class holds the state required for SQL metadata extraction activities,
@@ -47,11 +38,7 @@
     """
 
     sql_client: Optional[BaseSQLClient] = None
-<<<<<<< HEAD
     handler: Optional[BaseSQLHandler] = None
-=======
-    handler: Optional[HandlerInterface] = None
->>>>>>> 46f0f183
     transformer: Optional[TransformerInterface] = None
 
 
@@ -76,11 +63,7 @@
             Defaults to an empty string.
     """
 
-<<<<<<< HEAD
-    _state: Dict[str, ActivitiesState[BaseSQLHandler]] = {}
-=======
     _state: Dict[str, BaseSQLMetadataExtractionActivitiesState] = {}
->>>>>>> 46f0f183
 
     fetch_database_sql = queries.get("EXTRACT_DATABASE")
     fetch_schema_sql = queries.get("EXTRACT_SCHEMA")
