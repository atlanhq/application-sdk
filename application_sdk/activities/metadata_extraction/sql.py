from typing import Any, Dict, Generator, Optional, Type

import pandas as pd
from temporalio import activity

from application_sdk.activities import ActivitiesInterface, ActivitiesState
from application_sdk.activities.common.utils import auto_heartbeater, get_workflow_id
from application_sdk.clients.sql import SQLClient
from application_sdk.common.constants import ApplicationConstants
from application_sdk.decorators import transform
from application_sdk.handlers.sql import SQLHandler
from application_sdk.inputs.json import JsonInput
from application_sdk.inputs.sql_query import SQLQueryInput
from application_sdk.inputs.statestore import StateStore
from application_sdk.outputs.json import JsonOutput
from application_sdk.transformers import TransformerInterface
from application_sdk.transformers.atlas import AtlasTransformer


class SQLMetadataExtractionActivitiesState(ActivitiesState):
    """State class for SQL metadata extraction activities.

    This class holds the state required for SQL metadata extraction activities,
    including the SQL client, handler, and transformer instances.

    Attributes:
        sql_client (SQLClient): Client for SQL database operations.
        handler (SQLHandler): Handler for SQL-specific operations.
        transformer (TransformerInterface): Transformer for metadata conversion.
    """

    sql_client: Optional[SQLClient] = None
    handler: Optional[SQLHandler] = None
    transformer: Optional[TransformerInterface] = None


class SQLMetadataExtractionActivities(ActivitiesInterface):
    """Activities for extracting metadata from SQL databases.

    This class provides activities for extracting metadata from SQL databases,
    including databases, schemas, tables, and columns. It supports customization
    of the SQL client, handler, and transformer classes.

    Attributes:
        fetch_database_sql (Optional[str]): SQL query for fetching databases.
        fetch_schema_sql (Optional[str]): SQL query for fetching schemas.
        fetch_table_sql (Optional[str]): SQL query for fetching tables.
        fetch_column_sql (Optional[str]): SQL query for fetching columns.
        sql_client_class (Type[SQLClient]): Class for SQL client operations.
        handler_class (Type[SQLHandler]): Class for SQL handling operations.
        transformer_class (Type[TransformerInterface]): Class for metadata transformation.
        tables_extraction_temp_table_regex_sql (str): SQL snippet for excluding temporary tables during tables extraction.
            Defaults to an empty string.
        column_extraction_temp_table_regex_sql (str): SQL snippet for excluding temporary tables during column extraction.
            Defaults to an empty string.
    """

    _state: Dict[str, SQLMetadataExtractionActivitiesState] = {}

    fetch_database_sql = None
    fetch_schema_sql = None
    fetch_table_sql = None
    fetch_column_sql = None

    tables_extraction_temp_table_regex_sql = ""
    column_extraction_temp_table_regex_sql = ""

    sql_client_class: Type[SQLClient] = SQLClient
    handler_class: Type[SQLHandler] = SQLHandler
    transformer_class: Type[TransformerInterface] = AtlasTransformer

    def __init__(
        self,
        sql_client_class: Optional[Type[SQLClient]] = None,
        handler_class: Optional[Type[SQLHandler]] = None,
        transformer_class: Optional[Type[TransformerInterface]] = None,
    ):
        if sql_client_class:
            self.sql_client_class = sql_client_class
        if handler_class:
            self.handler_class = handler_class
        if transformer_class:
            self.transformer_class = transformer_class

        super().__init__()

    # State methods
    async def _get_state(self, workflow_args: Dict[str, Any]):
        """Gets the current state for the workflow.

        Args:
            workflow_args (Dict[str, Any]): Arguments passed to the workflow.

        Returns:
            SQLMetadataExtractionActivitiesState: The current state.
        """
        return await super()._get_state(workflow_args)

    async def _set_state(self, workflow_args: Dict[str, Any]):
        """Sets up the state for the workflow.

        This method initializes the SQL client, handler, and transformer based on
        the workflow arguments.

        Args:
            workflow_args (Dict[str, Any]): Arguments passed to the workflow.
        """
        workflow_id = get_workflow_id()
        if not self._state.get(workflow_id):
            self._state[workflow_id] = SQLMetadataExtractionActivitiesState()

        await super()._set_state(workflow_args)

        sql_client = self.sql_client_class()

        if "credential_guid" in workflow_args:
            credentials = StateStore.extract_credentials(
                workflow_args["credential_guid"]
            )
            await sql_client.load(credentials)

        handler = self.handler_class(sql_client)

        self._state[workflow_id].sql_client = sql_client
        self._state[workflow_id].handler = handler
        self._state[workflow_id].transformer = self.transformer_class(
            connector_name=ApplicationConstants.APPLICATION_NAME.value,
            connector_type="sql",
            tenant_id=ApplicationConstants.TENANT_ID.value,
        )

    async def _clean_state(self):
        """Cleans up the state after workflow completion.

        This method ensures proper cleanup of resources, particularly closing
        the SQL client connection.
        """
        try:
            workflow_id = get_workflow_id()
            if workflow_id in self._state:
                await self._state[workflow_id].sql_client.close()
        except Exception as e:
            activity.logger.warning("Failed to close SQL client", exc_info=e)

        await super()._clean_state()

    async def _transform_batch(
        self,
        results,
        typename: str,
        workflow_id: str,
        workflow_run_id: str,
        workflow_args: Dict[str, Any],
    ):
        """Transform a batch of results into metadata.

        Args:
            results: The DataFrame containing the batch of results to transform.
            typename: The type of data being transformed (e.g., 'database', 'schema', 'table').
            workflow_id: The ID of the current workflow.
            workflow_run_id: The run ID of the current workflow.
            workflow_args: Dictionary containing workflow arguments and configuration.

        Returns:
            None

        Raises:
            ValueError: If the transformer is not properly set.
        """

        state: SQLMetadataExtractionActivitiesState = await self._get_state(
            workflow_args
        )

        connection_name = workflow_args.get("connection", {}).get(
            "connection_name", None
        )
        connection_qualified_name = workflow_args.get("connection", {}).get(
            "connection_qualified_name", None
        )

        transformed_metadata_list = []
        # Replace NaN with None to avoid issues with JSON serialization
        results = results.replace({float("nan"): None})

        for row in results.to_dict(orient="records"):
            try:
                if not state.transformer:
                    raise ValueError("Transformer is not set")

                transformed_metadata: Optional[Dict[str, Any]] = (
                    state.transformer.transform_metadata(
                        typename,
                        row,
                        workflow_id=workflow_id,
                        workflow_run_id=workflow_run_id,
                        connection_name=connection_name,
                        connection_qualified_name=connection_qualified_name,
                    )
                )
                if transformed_metadata is not None:
                    transformed_metadata_list.append(transformed_metadata)
                else:
                    activity.logger.warning(f"Skipped invalid {typename} data: {row}")
            except Exception as row_error:
                activity.logger.error(
                    f"Error processing row for {typename}: {row_error}"
                )
        return pd.DataFrame(transformed_metadata_list)

    @activity.defn
    @auto_heartbeater
<<<<<<< HEAD
    @activity_pd(
        batch_input=lambda self,
        workflow_args,
        state,
        **kwargs: self.sql_client_class.sql_input(
            engine=state.sql_client.engine,
            query=prepare_query(
                self.fetch_database_sql,
                workflow_args,
            ),
        ),
        raw_output=lambda self, workflow_args: JsonOutput(
            output_path=f"{workflow_args['output_path']}/raw/database",
            upload_file_prefix=workflow_args["output_prefix"],
        ),
=======
    @transform(
        batch_input=SQLQueryInput(query="fetch_database_sql"),
        raw_output=JsonOutput(output_suffix="/raw/database"),
>>>>>>> 35c088dc
    )
    async def fetch_databases(
        self,
        batch_input: Generator[pd.DataFrame, None, None],
        raw_output: JsonOutput,
        **kwargs: Dict[str, Any],
    ):
        """Fetch databases from the source database.

        Args:
            batch_input: DataFrame containing the raw database data.
            raw_output: JsonOutput instance for writing raw data.
            **kwargs: Additional keyword arguments.

        Returns:
            Dict containing chunk count, typename, and total record count.
        """
        await raw_output.write_batched_dataframe(batch_input)
        return raw_output.get_metadata(typename="database")

    @activity.defn
    @auto_heartbeater
<<<<<<< HEAD
    @activity_pd(
        batch_input=lambda self,
        workflow_args,
        state,
        **kwargs: self.sql_client_class.sql_input(
            engine=state.sql_client.engine,
            query=prepare_query(
                self.fetch_schema_sql,
                workflow_args,
            ),
        ),
        raw_output=lambda self, workflow_args: JsonOutput(
            output_path=f"{workflow_args['output_path']}/raw/schema",
            upload_file_prefix=workflow_args["output_prefix"],
        ),
=======
    @transform(
        batch_input=SQLQueryInput(query="fetch_schema_sql"),
        raw_output=JsonOutput(output_suffix="/raw/schema"),
>>>>>>> 35c088dc
    )
    async def fetch_schemas(
        self,
        batch_input: Generator[pd.DataFrame, None, None],
        raw_output: JsonOutput,
        **kwargs: Dict[str, Any],
    ):
        """Fetch schemas from the source database.

        Args:
            batch_input: DataFrame containing the raw schema data.
            raw_output: JsonOutput instance for writing raw data.
            **kwargs: Additional keyword arguments.

        Returns:
            Dict containing chunk count, typename, and total record count.
        """
        await raw_output.write_batched_dataframe(batch_input)
        return raw_output.get_metadata(typename="schema")

    @activity.defn
    @auto_heartbeater
<<<<<<< HEAD
    @activity_pd(
        batch_input=lambda self,
        workflow_args,
        state,
        **kwargs: self.sql_client_class.sql_input(
            engine=state.sql_client.engine,
            query=prepare_query(
                self.fetch_table_sql,
                workflow_args,
                self.tables_extraction_temp_table_regex_sql,
            ),
        ),
        raw_output=lambda self, workflow_args: JsonOutput(
            output_path=f"{workflow_args['output_path']}/raw/table",
            upload_file_prefix=workflow_args["output_prefix"],
        ),
=======
    @transform(
        batch_input=SQLQueryInput(query="fetch_table_sql"),
        raw_output=JsonOutput(output_suffix="/raw/table"),
>>>>>>> 35c088dc
    )
    async def fetch_tables(
        self,
        batch_input: Generator[pd.DataFrame, None, None],
        raw_output: JsonOutput,
        **kwargs: Dict[str, Any],
    ):
        """Fetch tables from the source database.

        Args:
            batch_input: DataFrame containing the raw table data.
            raw_output: JsonOutput instance for writing raw data.
            **kwargs: Additional keyword arguments.

        Returns:
            Dict containing chunk count, typename, and total record count.
        """
        await raw_output.write_batched_dataframe(batch_input)
        return raw_output.get_metadata(typename="table")

    @activity.defn
    @auto_heartbeater
<<<<<<< HEAD
    @activity_pd(
        batch_input=lambda self,
        workflow_args,
        state,
        **kwargs: self.sql_client_class.sql_input(
            engine=state.sql_client.engine,
            query=prepare_query(
                self.fetch_column_sql,
                workflow_args,
                temp_table_regex_sql=self.column_extraction_temp_table_regex_sql,
            ),
        ),
        raw_output=lambda self, workflow_args: JsonOutput(
            output_path=f"{workflow_args['output_path']}/raw/column",
            upload_file_prefix=workflow_args["output_prefix"],
        ),
=======
    @transform(
        batch_input=SQLQueryInput(query="fetch_column_sql"),
        raw_output=JsonOutput(output_suffix="/raw/column"),
>>>>>>> 35c088dc
    )
    async def fetch_columns(
        self,
        batch_input: Generator[pd.DataFrame, None, None],
        raw_output: JsonOutput,
        **kwargs: Dict[str, Any],
    ):
        """Fetch columns from the source database.

        Args:
            batch_input: DataFrame containing the raw column data.
            raw_output: JsonOutput instance for writing raw data.
            **kwargs: Additional keyword arguments.

        Returns:
            Dict containing chunk count, typename, and total record count.
        """
        await raw_output.write_batched_dataframe(batch_input)
        return raw_output.get_metadata(typename="column")

    @activity.defn
    @auto_heartbeater
    @transform(metadata_output=JsonOutput(output_suffix="/transformed"))
    async def write_type_metadata(
        self, metadata_output: JsonOutput, **kwargs: Dict[str, Any]
    ):
        """Write transformed metadata to output.

        Args:
            metadata_output: JsonOutput instance for writing metadata.
            batch_input: Optional DataFrame containing input data.
            **kwargs: Additional keyword arguments.
        """
        await metadata_output.write_metadata()

    @activity.defn
    @auto_heartbeater
    @transform(metadata_output=JsonOutput(output_suffix="/raw"))
    async def write_raw_type_metadata(
        self, metadata_output: JsonOutput, **kwargs: Dict[str, Any]
    ):
        """Write raw metadata to the specified output destination.

        This activity writes the metadata of raw entities to the configured output path.
        It is typically used to store raw data fetched from the source database before
        any transformations are applied.

        Args:
            metadata_output (JsonOutput): Output handler for metadata.
            batch_input (Optional[Any], optional): Input data. Defaults to None.
            **kwargs: Additional keyword arguments.
        """
        await metadata_output.write_metadata()

    @activity.defn
    @auto_heartbeater
    @transform(
        raw_input=JsonInput(path="/raw/"),
        transformed_output=JsonOutput(output_suffix="/transformed/"),
    )
    async def transform_data(
        self,
        raw_input: Generator[pd.DataFrame, None, None],
        transformed_output: JsonOutput,
        **kwargs: Dict[str, Any],
    ):
        """Transforms raw data into the required format.

        Args:
            raw_input (Any): Input data to transform.
            transformed_output (JsonOutput): Output handler for transformed data.
            **kwargs: Additional keyword arguments.

        Returns:
            Dict[str, Any]: A dictionary containing:
                - total_record_count: Total number of records processed
                - chunk_count: Number of chunks processed
        """
        for input in raw_input:
            transformed_chunk = await self._transform_batch(
                input,
                kwargs.get("typename"),
                kwargs.get("workflow_id"),
                kwargs.get("workflow_run_id"),
                kwargs,
            )
            await transformed_output.write_dataframe(transformed_chunk)
        return transformed_output.get_metadata()<|MERGE_RESOLUTION|>--- conflicted
+++ resolved
@@ -210,27 +210,9 @@
 
     @activity.defn
     @auto_heartbeater
-<<<<<<< HEAD
-    @activity_pd(
-        batch_input=lambda self,
-        workflow_args,
-        state,
-        **kwargs: self.sql_client_class.sql_input(
-            engine=state.sql_client.engine,
-            query=prepare_query(
-                self.fetch_database_sql,
-                workflow_args,
-            ),
-        ),
-        raw_output=lambda self, workflow_args: JsonOutput(
-            output_path=f"{workflow_args['output_path']}/raw/database",
-            upload_file_prefix=workflow_args["output_prefix"],
-        ),
-=======
     @transform(
         batch_input=SQLQueryInput(query="fetch_database_sql"),
         raw_output=JsonOutput(output_suffix="/raw/database"),
->>>>>>> 35c088dc
     )
     async def fetch_databases(
         self,
@@ -253,27 +235,9 @@
 
     @activity.defn
     @auto_heartbeater
-<<<<<<< HEAD
-    @activity_pd(
-        batch_input=lambda self,
-        workflow_args,
-        state,
-        **kwargs: self.sql_client_class.sql_input(
-            engine=state.sql_client.engine,
-            query=prepare_query(
-                self.fetch_schema_sql,
-                workflow_args,
-            ),
-        ),
-        raw_output=lambda self, workflow_args: JsonOutput(
-            output_path=f"{workflow_args['output_path']}/raw/schema",
-            upload_file_prefix=workflow_args["output_prefix"],
-        ),
-=======
     @transform(
         batch_input=SQLQueryInput(query="fetch_schema_sql"),
         raw_output=JsonOutput(output_suffix="/raw/schema"),
->>>>>>> 35c088dc
     )
     async def fetch_schemas(
         self,
@@ -296,28 +260,12 @@
 
     @activity.defn
     @auto_heartbeater
-<<<<<<< HEAD
-    @activity_pd(
-        batch_input=lambda self,
-        workflow_args,
-        state,
-        **kwargs: self.sql_client_class.sql_input(
-            engine=state.sql_client.engine,
-            query=prepare_query(
-                self.fetch_table_sql,
-                workflow_args,
-                self.tables_extraction_temp_table_regex_sql,
-            ),
+    @transform(
+        batch_input=SQLQueryInput(
+            query="fetch_table_sql",
+            temp_table_sql_query="tables_extraction_temp_table_regex_sql",
         ),
-        raw_output=lambda self, workflow_args: JsonOutput(
-            output_path=f"{workflow_args['output_path']}/raw/table",
-            upload_file_prefix=workflow_args["output_prefix"],
-        ),
-=======
-    @transform(
-        batch_input=SQLQueryInput(query="fetch_table_sql"),
         raw_output=JsonOutput(output_suffix="/raw/table"),
->>>>>>> 35c088dc
     )
     async def fetch_tables(
         self,
@@ -340,28 +288,12 @@
 
     @activity.defn
     @auto_heartbeater
-<<<<<<< HEAD
-    @activity_pd(
-        batch_input=lambda self,
-        workflow_args,
-        state,
-        **kwargs: self.sql_client_class.sql_input(
-            engine=state.sql_client.engine,
-            query=prepare_query(
-                self.fetch_column_sql,
-                workflow_args,
-                temp_table_regex_sql=self.column_extraction_temp_table_regex_sql,
-            ),
+    @transform(
+        batch_input=SQLQueryInput(
+            query="fetch_column_sql",
+            temp_table_sql_query="column_extraction_temp_table_regex_sql",
         ),
-        raw_output=lambda self, workflow_args: JsonOutput(
-            output_path=f"{workflow_args['output_path']}/raw/column",
-            upload_file_prefix=workflow_args["output_prefix"],
-        ),
-=======
-    @transform(
-        batch_input=SQLQueryInput(query="fetch_column_sql"),
         raw_output=JsonOutput(output_suffix="/raw/column"),
->>>>>>> 35c088dc
     )
     async def fetch_columns(
         self,
