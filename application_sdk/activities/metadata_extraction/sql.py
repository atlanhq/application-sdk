--- conflicted
+++ resolved
@@ -832,11 +832,6 @@
 
         transformed_output = JsonOutput(
             output_suffix="transformed",
-<<<<<<< HEAD
-            output_path=output_path,
-            output_prefix=output_prefix,
-=======
->>>>>>> 5f83d886
             typename=typename,
             chunk_start=workflow_args.get("chunk_start"),
         )
