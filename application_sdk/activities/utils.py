<<<<<<< HEAD
from temporalio import activity

=======
import asyncio
from datetime import timedelta
from functools import wraps
from typing import Any, Awaitable, Callable, Optional, TypeVar, cast

from temporalio import activity

F = TypeVar("F", bound=Callable[..., Awaitable[Any]])

>>>>>>> 60909194

def get_workflow_id() -> str:
    return activity.info().workflow_id


def auto_heartbeater(fn: F) -> F:
    """
    Auto-heartbeater for activities.

    :param fn: The activity function.
    :return: The activity function.

    Usage:
        >>> @activity.defn
        >>> @auto_heartbeater
        >>> async def my_activity():
        >>>     pass
    """

    # We want to ensure that the type hints from the original callable are
    # available via our wrapper, so we use the functools wraps decorator
    @wraps(fn)
    async def wrapper(*args, **kwargs):
        heartbeat_timeout: Optional[timedelta] = None

        # Default to 2 minutes if no heartbeat timeout is set
        default_heartbeat_timeout = timedelta(seconds=120)
        try:
            activity_heartbeat_timeout = activity.info().heartbeat_timeout
            heartbeat_timeout = (
                activity_heartbeat_timeout
                if activity_heartbeat_timeout
                else default_heartbeat_timeout
            )
        except RuntimeError:
            heartbeat_timeout = default_heartbeat_timeout

        # Heartbeat thrice as often as the timeout
        heartbeat_task = asyncio.create_task(
            heartbeat_every(heartbeat_timeout.total_seconds() / 3)
        )
        try:
            return await fn(*args, **kwargs)
        except Exception as e:
            print(f"Error in activity: {e}")
            raise e
        finally:
            if heartbeat_task:
                heartbeat_task.cancel()
                # Wait for heartbeat cancellation to complete
                await asyncio.wait([heartbeat_task])

    return cast(F, wrapper)


async def heartbeat_every(delay: float, *details: Any) -> None:
    """
    Heartbeat every so often while not cancelled

    :param delay: The delay between heartbeats.
    :param details: The details to heartbeat.
    """
    # Heartbeat every so often while not cancelled
    while True:
        await asyncio.sleep(delay)
        activity.heartbeat(*details)<|MERGE_RESOLUTION|>--- conflicted
+++ resolved
@@ -1,7 +1,3 @@
-<<<<<<< HEAD
-from temporalio import activity
-
-=======
 import asyncio
 from datetime import timedelta
 from functools import wraps
@@ -10,8 +6,6 @@
 from temporalio import activity
 
 F = TypeVar("F", bound=Callable[..., Awaitable[Any]])
-
->>>>>>> 60909194
 
 def get_workflow_id() -> str:
     return activity.info().workflow_id
