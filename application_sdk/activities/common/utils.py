import asyncio
import logging
from datetime import timedelta
from functools import wraps
from typing import Any, Awaitable, Callable, Optional, TypeVar, cast

from temporalio import activity

from application_sdk.common.logger_adaptors import AtlanLoggerAdapter

logger = AtlanLoggerAdapter(logging.getLogger(__name__))


F = TypeVar("F", bound=Callable[..., Awaitable[Any]])


def get_workflow_id() -> str:
    """Get the workflow ID from the current activity.

    Returns:
        str: The ID of the workflow that this activity is part of.

<<<<<<< HEAD
def get_workflow_id() -> str:
    """Gets the current Temporal workflow ID.

    Returns:
        str: The workflow ID of the current activity.
=======
    Example:
        >>> workflow_id = get_workflow_id()
        >>> print(workflow_id)  # e.g. "my-workflow-123"

    Raises:
        RuntimeError: If called outside of an activity context.
>>>>>>> b6b62445
    """
    return activity.info().workflow_id


def auto_heartbeater(fn: F) -> F:
<<<<<<< HEAD
    """A decorator that automatically sends heartbeats for long-running activities.

    This decorator ensures that long-running activities send periodic heartbeats to Temporal
    to indicate they are still alive. If an activity fails (e.g., worker crash), the heartbeat
    mechanism allows Temporal to detect the failure earlier and retry the activity.

    Args:
        fn (F): The activity function to decorate. Must be an async function.

    Returns:
        F: The decorated activity function that includes automatic heartbeating.

    Example:
        @activity.defn
        @auto_heartbeater
        async def my_activity():
            pass
=======
    """Auto-heartbeater for activities.

    Heartbeats are periodic signals sent from an activity to the Temporal server to indicate
    that the activity is still making progress. They help detect activity failures earlier
    by allowing the server to determine if an activity is stuck or has crashed, rather than
    waiting for the entire activity timeout. The auto_heartbeater decorator automatically
    sends these heartbeats at regular intervals.

    This timeout is set to 120 seconds by default.

    Args:
        fn (F): The activity function to be decorated.

    Returns:
        F: The decorated activity function.

    Note:
        * We have activities that can run for a long time, in case of a failure (say: worker crash)
        Temporal will not retry the activity until the configured timeout is reached.
        * We add auto_heartbeater to activities to ensure an failure is detected earlier
        and the activity is retried.

        - https://temporal.io/blog/activity-timeouts
        - https://github.com/temporalio/samples-python/blob/main/custom_decorator/activity_utils.py

    Example:
        >>> @activity.defn
        >>> @auto_heartbeater
        >>> async def my_activity():
        >>>     pass
>>>>>>> b6b62445
    """
    @wraps(fn)
    async def wrapper(*args: Any, **kwargs: Any):
        heartbeat_timeout: Optional[timedelta] = None

        # Default to 2 minutes if no heartbeat timeout is set
        default_heartbeat_timeout = timedelta(seconds=120)
        try:
            activity_heartbeat_timeout = activity.info().heartbeat_timeout
            heartbeat_timeout = (
                activity_heartbeat_timeout
                if activity_heartbeat_timeout
                else default_heartbeat_timeout
            )
        except RuntimeError:
            heartbeat_timeout = default_heartbeat_timeout

        # Heartbeat thrice as often as the timeout
        heartbeat_task = asyncio.create_task(
            heartbeat_every(heartbeat_timeout.total_seconds() / 3)
        )
        try:
            return await fn(*args, **kwargs)
        except Exception as e:
            print(f"Error in activity: {e}")
            raise e
        finally:
            if heartbeat_task:
                heartbeat_task.cancel()
                # Wait for heartbeat cancellation to complete
                await asyncio.wait([heartbeat_task])

    return cast(F, wrapper)


async def heartbeat_every(delay: float, *details: Any) -> None:
<<<<<<< HEAD
    """Sends periodic heartbeats at specified intervals.

    Args:
        delay (float): The time in seconds between heartbeats.
        *details (Any): Optional details to include in the heartbeat.

    Note:
        This function runs in an infinite loop until cancelled. It should typically
        be run as a background task.
=======
    """Sends heartbeat signals at regular intervals until the task is cancelled.

    This function runs in an infinite loop, sleeping for the specified delay between
    heartbeats. The heartbeat signals help Temporal track the activity's progress and
    detect failures.

    Example:
        >>> # Heartbeat every 30 seconds with a status message
        >>> heartbeat_task = asyncio.create_task(
        ...     heartbeat_every(30, "Processing items...")
        ... )
        >>> # Cancel when done
        >>> heartbeat_task.cancel()

    Args:
        delay (float): The delay between heartbeats in seconds.
        *details (Any): Variable length argument list of details to include in the heartbeat.
>>>>>>> b6b62445
    """
    # Heartbeat every so often while not cancelled
    while True:
        await asyncio.sleep(delay)
        activity.heartbeat(*details)<|MERGE_RESOLUTION|>--- conflicted
+++ resolved
@@ -19,45 +19,20 @@
 
     Returns:
         str: The ID of the workflow that this activity is part of.
-
-<<<<<<< HEAD
-def get_workflow_id() -> str:
-    """Gets the current Temporal workflow ID.
+    """    
 
     Returns:
         str: The workflow ID of the current activity.
-=======
     Example:
         >>> workflow_id = get_workflow_id()
         >>> print(workflow_id)  # e.g. "my-workflow-123"
 
     Raises:
         RuntimeError: If called outside of an activity context.
->>>>>>> b6b62445
-    """
     return activity.info().workflow_id
 
 
 def auto_heartbeater(fn: F) -> F:
-<<<<<<< HEAD
-    """A decorator that automatically sends heartbeats for long-running activities.
-
-    This decorator ensures that long-running activities send periodic heartbeats to Temporal
-    to indicate they are still alive. If an activity fails (e.g., worker crash), the heartbeat
-    mechanism allows Temporal to detect the failure earlier and retry the activity.
-
-    Args:
-        fn (F): The activity function to decorate. Must be an async function.
-
-    Returns:
-        F: The decorated activity function that includes automatic heartbeating.
-
-    Example:
-        @activity.defn
-        @auto_heartbeater
-        async def my_activity():
-            pass
-=======
     """Auto-heartbeater for activities.
 
     Heartbeats are periodic signals sent from an activity to the Temporal server to indicate
@@ -88,7 +63,6 @@
         >>> @auto_heartbeater
         >>> async def my_activity():
         >>>     pass
->>>>>>> b6b62445
     """
     @wraps(fn)
     async def wrapper(*args: Any, **kwargs: Any):
@@ -125,17 +99,6 @@
 
 
 async def heartbeat_every(delay: float, *details: Any) -> None:
-<<<<<<< HEAD
-    """Sends periodic heartbeats at specified intervals.
-
-    Args:
-        delay (float): The time in seconds between heartbeats.
-        *details (Any): Optional details to include in the heartbeat.
-
-    Note:
-        This function runs in an infinite loop until cancelled. It should typically
-        be run as a background task.
-=======
     """Sends heartbeat signals at regular intervals until the task is cancelled.
 
     This function runs in an infinite loop, sleeping for the specified delay between
@@ -153,7 +116,6 @@
     Args:
         delay (float): The delay between heartbeats in seconds.
         *details (Any): Variable length argument list of details to include in the heartbeat.
->>>>>>> b6b62445
     """
     # Heartbeat every so often while not cancelled
     while True:
