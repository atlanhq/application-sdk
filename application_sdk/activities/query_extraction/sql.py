import json
import logging
import os
from datetime import datetime, timedelta
from typing import Any, Dict, List, Type

import pandas as pd
from pydantic import BaseModel, Field
from temporalio import activity

from application_sdk.activities import ActivitiesInterface
from application_sdk.activities.common.utils import auto_heartbeater, get_workflow_id
from application_sdk.clients.sql import SQLClient
from application_sdk.common.logger_adaptors import AtlanLoggerAdapter
from application_sdk.decorators import activity_pd
from application_sdk.handlers.sql import SQLHandler
from application_sdk.inputs.objectstore import ObjectStore
from application_sdk.inputs.statestore import StateStore
from application_sdk.outputs.json import JsonOutput

logger = AtlanLoggerAdapter(logging.getLogger(__name__))


class MinerArgs(BaseModel):
    """Arguments for SQL query mining operations.

    This class defines the configuration parameters needed for mining SQL queries
    from a database, including time ranges, chunk sizes, and SQL replacements.

    Attributes:
        database_name_cleaned (str): Cleaned name of the target database.
        schema_name_cleaned (str): Cleaned name of the target schema.
        timestamp_column (str): Name of the column containing timestamps.
        chunk_size (int): Number of records to process in each chunk.
        current_marker (int): Current timestamp marker for processing.
        sql_replace_from (str): Original SQL fragment to be replaced.
        sql_replace_to (str): Replacement SQL fragment with placeholders.
        ranged_sql_start_key (str): Placeholder for range start timestamp.
        ranged_sql_end_key (str): Placeholder for range end timestamp.
        miner_start_time_epoch (int): Start time for mining in epoch format.
            Defaults to 14 days ago.
    """

    database_name_cleaned: str
    schema_name_cleaned: str
    timestamp_column: str
    chunk_size: int
    current_marker: int
    sql_replace_from: str
    sql_replace_to: str
    ranged_sql_start_key: str
    ranged_sql_end_key: str
    miner_start_time_epoch: int = Field(
        default_factory=lambda: int((datetime.now() - timedelta(days=14)).timestamp())
    )


<<<<<<< HEAD
class SQLQueryExtractionActivitiesState(BaseModel):
=======
class StateModel(BaseModel):
    """State model for SQL query extraction activities.

    This class holds the state required for SQL query extraction activities,
    including the SQL client and handler instances.

    Attributes:
        sql_client (SQLClient): Client for SQL database operations.
        handler (SQLHandler): Handler for SQL-specific operations.
        workflow_args (Dict[str, Any]): Arguments passed to the workflow.
    """

>>>>>>> b703e170
    model_config = {"arbitrary_types_allowed": True}

    sql_client: SQLClient
    handler: SQLHandler
    workflow_args: Dict[str, Any]


class SQLQueryExtractionActivities(ActivitiesInterface):
<<<<<<< HEAD
    _state: Dict[str, SQLQueryExtractionActivitiesState] = {}
=======
    """Activities for extracting SQL queries from databases.

    This class provides activities for extracting and processing SQL queries
    from databases, with support for chunking and parallel processing.

    Attributes:
        _state (Dict[str, StateModel]): Internal state storage.
        sql_client_class (Type[SQLClient]): Class for SQL client operations.
        handler_class (Type[SQLHandler]): Class for SQL handling operations.
        fetch_queries_sql (str): SQL query template for fetching queries.
    """

    _state: Dict[str, StateModel] = {}
>>>>>>> b703e170

    sql_client_class: Type[SQLClient] = SQLClient
    handler_class: Type[SQLHandler] = SQLHandler

    fetch_queries_sql: str

    def __init__(
        self,
        sql_client_class: Type[SQLClient] = SQLClient,
        handler_class: Type[SQLHandler] = SQLHandler,
    ):
        """Initialize the SQL query extraction activities.

        Args:
            sql_client_class (Type[SQLClient], optional): Class for SQL client operations.
                Defaults to SQLClient.
            handler_class (Type[SQLHandler], optional): Class for SQL handling operations.
                Defaults to SQLHandler.
        """
        self.sql_client_class = sql_client_class
        self.handler_class = handler_class

        super().__init__()

    async def _set_state(self, workflow_args: Dict[str, Any]) -> None:
<<<<<<< HEAD
=======
        """Sets up the state for the workflow.

        This method initializes the SQL client and handler based on the workflow arguments.

        Args:
            workflow_args (Dict[str, Any]): Arguments passed to the workflow.
        """
        credentials = StateStore.extract_credentials(workflow_args["credential_guid"])

>>>>>>> b703e170
        sql_client = self.sql_client_class()
        if "credential_guid" in workflow_args:
            credentials = StateStore.extract_credentials(
                workflow_args["credential_guid"]
            )
            await sql_client.load(credentials)

        handler = self.handler_class(sql_client)

        self._state[get_workflow_id()] = SQLQueryExtractionActivitiesState(
            sql_client=sql_client,
            handler=handler,
            workflow_args=workflow_args,
        )

    @activity.defn
    @auto_heartbeater
    @activity_pd(
        batch_input=lambda self,
        workflow_args,
        state,
        **kwargs: self.sql_client_class.sql_input(
            engine=state.sql_client.engine, query=workflow_args["sql_query"]
        ),
        raw_output=lambda self, workflow_args: JsonOutput(
            output_path=f"{workflow_args['output_path']}/raw/query",
            upload_file_prefix=workflow_args["output_prefix"],
            path_gen=lambda chunk_start,
            chunk_count: f"{workflow_args['start_marker']}_{workflow_args['end_marker']}.json",
        ),
    )
    async def fetch_queries(
        self, batch_input: pd.DataFrame, raw_output: JsonOutput, **kwargs
    ):
        """Fetch and process queries from the database.

        Args:
            batch_input: Input DataFrame containing the queries
            raw_output: JsonOutput object for writing results
            **kwargs: Additional keyword arguments

        Returns:
            None
        """
        await raw_output.write_df(batch_input)

    async def parallelize_query(
        self,
        query: str,
        timestamp_column: str,
        chunk_size: int,
        current_marker: str,
        sql_ranged_replace_from: str,
        sql_ranged_replace_to: str,
        ranged_sql_start_key: str,
        ranged_sql_end_key: str,
        sql_client: SQLClient,
    ):
        """Processes a single chunk of the query, collecting timestamp ranges.

        Args:
            query: The SQL query to process
            timestamp_column: Column name containing the timestamp
            chunk_size: Number of records per chunk
            current_marker: Starting timestamp marker
            sql_ranged_replace_from: Original SQL fragment to replace
            sql_ranged_replace_to: SQL fragment with range placeholders
            ranged_sql_start_key: Placeholder for range start timestamp
            ranged_sql_end_key: Placeholder for range end timestamp
            sql_client: SQLClient instance for executing queries

        Returns:
            List[Dict[str, Any]]: List of chunked queries with their metadata

        Raises:
            ValueError: If chunk size is less than or equal to 0
        """
        if chunk_size <= 0:
            raise ValueError("Chunk size must be greater than 0")

        parallel_markers: List[Dict[str, Any]] = []

        marked_sql = query.replace(ranged_sql_start_key, current_marker)
        rewritten_query = f"WITH T AS ({marked_sql}) SELECT {timestamp_column} FROM T ORDER BY {timestamp_column} ASC"
        logger.info(f"Executing query: {rewritten_query}")

        chunk_start_marker = None
        chunk_end_marker = None
        record_count = 0
        last_marker = None

        async for result_batch in sql_client.run_query(rewritten_query):
            for row in result_batch:
                timestamp = row[timestamp_column.lower()]
                new_marker = str(int(timestamp.timestamp() * 1000))

                if last_marker == new_marker:
                    logger.info("Skipping duplicate start time")
                    record_count += 1
                    continue

                if not chunk_start_marker:
                    chunk_start_marker = new_marker
                chunk_end_marker = new_marker
                record_count += 1
                last_marker = new_marker

                if record_count >= chunk_size:
                    self._create_chunked_query(
                        query=query,
                        start_marker=chunk_start_marker,
                        end_marker=chunk_end_marker,
                        parallel_markers=parallel_markers,
                        record_count=record_count,
                        sql_ranged_replace_from=sql_ranged_replace_from,
                        sql_ranged_replace_to=sql_ranged_replace_to,
                        ranged_sql_start_key=ranged_sql_start_key,
                        ranged_sql_end_key=ranged_sql_end_key,
                    )
                    record_count = 0
                    chunk_start_marker = None
                    chunk_end_marker = None

        if record_count > 0:
            self._create_chunked_query(
                query=query,
                start_marker=chunk_start_marker,
                end_marker=chunk_end_marker,
                parallel_markers=parallel_markers,
                record_count=record_count,
                sql_ranged_replace_from=sql_ranged_replace_from,
                sql_ranged_replace_to=sql_ranged_replace_to,
                ranged_sql_start_key=ranged_sql_start_key,
                ranged_sql_end_key=ranged_sql_end_key,
            )

        logger.info(f"Parallelized queries into {len(parallel_markers)} chunks")

        return parallel_markers

    def _create_chunked_query(
        self,
        query: str,
        start_marker: str | None,
        end_marker: str | None,
        parallel_markers: List[Dict[str, Any]],
        record_count: int,
        sql_ranged_replace_from: str,
        sql_ranged_replace_to: str,
        ranged_sql_start_key: str,
        ranged_sql_end_key: str,
    ) -> None:
        """Creates a chunked query with the specified time range and adds it to parallel_markers.

        Args:
            query: The base SQL query
            start_marker: Start timestamp for the chunk
            end_marker: End timestamp for the chunk
            parallel_markers: List to store the chunked queries
            record_count: Number of records in this chunk
            sql_ranged_replace_from: Original SQL fragment to replace
            sql_ranged_replace_to: SQL fragment with range placeholders
            ranged_sql_start_key: Placeholder for range start timestamp
            ranged_sql_end_key: Placeholder for range end timestamp

        Returns:
            None
        """
        if not start_marker or not end_marker:
            return

        chunked_sql = query.replace(
            sql_ranged_replace_from,
            sql_ranged_replace_to.replace(ranged_sql_start_key, start_marker).replace(
                ranged_sql_end_key, end_marker
            ),
        )

        logger.info(
            f"Processed {record_count} records in chunk {len(parallel_markers)}, "
            f"with start marker {start_marker} and end marker {end_marker}"
        )
        logger.info(f"Chunked SQL: {chunked_sql}")

        parallel_markers.append(
            {
                "sql": chunked_sql,
                "start": start_marker,
                "end": end_marker,
                "count": record_count,
            }
        )

    @activity.defn
    @auto_heartbeater
    async def get_query_batches(
        self, workflow_args: Dict[str, Any], **kwargs: Any
    ) -> List[Dict[str, Any]]:
        """Gets batches of queries by parallelizing the main query.

        Args:
            workflow_args: Dictionary containing workflow configuration
            **kwargs: Additional keyword arguments

        Returns:
            List[Dict[str, Any]]: List of parallelized query batches

        Raises:
            Exception: If query parallelization fails
        """
        state: SQLQueryExtractionActivitiesState = await self._get_state(workflow_args)
        sql_client = state.sql_client

        miner_args = MinerArgs(**workflow_args.get("miner_args", {}))

        queries_sql_query = self.fetch_queries_sql.format(
            database_name_cleaned=miner_args.database_name_cleaned,
            schema_name_cleaned=miner_args.schema_name_cleaned,
            miner_start_time_epoch=miner_args.miner_start_time_epoch,
        )

        try:
            parallel_markers = await self.parallelize_query(
                query=queries_sql_query,
                timestamp_column=miner_args.timestamp_column,
                chunk_size=miner_args.chunk_size,
                current_marker=str(miner_args.current_marker),
                sql_ranged_replace_from=miner_args.sql_replace_from,
                sql_ranged_replace_to=miner_args.sql_replace_to,
                ranged_sql_start_key=miner_args.ranged_sql_start_key,
                ranged_sql_end_key=miner_args.ranged_sql_end_key,
                sql_client=sql_client,
            )
        except Exception as e:
            logger.error(f"Failed to parallelize queries: {e}")
            raise e

        logger.info(f"Parallelized queries into {len(parallel_markers)} chunks")

        # Write the results to a metadata file
        output_path = os.path.join(workflow_args["output_path"], "raw", "query")
        metadata_file_path = os.path.join(output_path, "metadata.json")
        os.makedirs(os.path.dirname(metadata_file_path), exist_ok=True)
        with open(metadata_file_path, "w") as f:
            f.write(json.dumps(parallel_markers))

        await ObjectStore.push_file_to_object_store(
            workflow_args["output_prefix"], metadata_file_path
        )

        return parallel_markers<|MERGE_RESOLUTION|>--- conflicted
+++ resolved
@@ -55,10 +55,7 @@
     )
 
 
-<<<<<<< HEAD
 class SQLQueryExtractionActivitiesState(BaseModel):
-=======
-class StateModel(BaseModel):
     """State model for SQL query extraction activities.
 
     This class holds the state required for SQL query extraction activities,
@@ -70,7 +67,6 @@
         workflow_args (Dict[str, Any]): Arguments passed to the workflow.
     """
 
->>>>>>> b703e170
     model_config = {"arbitrary_types_allowed": True}
 
     sql_client: SQLClient
@@ -79,9 +75,6 @@
 
 
 class SQLQueryExtractionActivities(ActivitiesInterface):
-<<<<<<< HEAD
-    _state: Dict[str, SQLQueryExtractionActivitiesState] = {}
-=======
     """Activities for extracting SQL queries from databases.
 
     This class provides activities for extracting and processing SQL queries
@@ -94,8 +87,7 @@
         fetch_queries_sql (str): SQL query template for fetching queries.
     """
 
-    _state: Dict[str, StateModel] = {}
->>>>>>> b703e170
+    _state: Dict[str, SQLQueryExtractionActivitiesState] = {}
 
     sql_client_class: Type[SQLClient] = SQLClient
     handler_class: Type[SQLHandler] = SQLHandler
@@ -121,8 +113,6 @@
         super().__init__()
 
     async def _set_state(self, workflow_args: Dict[str, Any]) -> None:
-<<<<<<< HEAD
-=======
         """Sets up the state for the workflow.
 
         This method initializes the SQL client and handler based on the workflow arguments.
@@ -130,9 +120,6 @@
         Args:
             workflow_args (Dict[str, Any]): Arguments passed to the workflow.
         """
-        credentials = StateStore.extract_credentials(workflow_args["credential_guid"])
-
->>>>>>> b703e170
         sql_client = self.sql_client_class()
         if "credential_guid" in workflow_args:
             credentials = StateStore.extract_credentials(
