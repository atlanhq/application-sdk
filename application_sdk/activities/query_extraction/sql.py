import json
import logging
import os
from datetime import datetime, timedelta
from typing import Any, Dict, List, Type

import pandas as pd
from pydantic import BaseModel, Field
from temporalio import activity

from application_sdk import activity_pd
from application_sdk.activities import ActivitiesInterface
from application_sdk.activities.utils import get_workflow_id
<<<<<<< HEAD
from application_sdk.clients.sql_client import SQLClient
=======
from application_sdk.clients.sql import SQLClient
>>>>>>> faea771f
from application_sdk.common.logger_adaptors import AtlanLoggerAdapter
from application_sdk.handlers.sql import SQLHandler
from application_sdk.inputs.objectstore import ObjectStore
from application_sdk.inputs.statestore import StateStore
from application_sdk.outputs.json import JsonOutput
from application_sdk.workflows.utils.activity import auto_heartbeater

logger = AtlanLoggerAdapter(logging.getLogger(__name__))


class MinerArgs(BaseModel):
    database_name_cleaned: str
    schema_name_cleaned: str
    timestamp_column: str
    chunk_size: int
    current_marker: int
    sql_replace_from: str
    sql_replace_to: str
    ranged_sql_start_key: str
    ranged_sql_end_key: str
    miner_start_time_epoch: int = Field(
        default_factory=lambda: int((datetime.now() - timedelta(days=14)).timestamp())
    )


class StateModel(BaseModel):
    model_config = {"arbitrary_types_allowed": True}

    sql_client: SQLClient
    handler: SQLHandler
    workflow_args: Dict[str, Any]


class SQLQueryExtractionActivities(ActivitiesInterface):
    _state: Dict[str, StateModel] = {}

    sql_client_class: Type[SQLClient] = SQLClient
    handler_class: Type[SQLHandler] = SQLHandler

    fetch_queries_sql: str

    def __init__(
        self,
        sql_client_class: Type[SQLClient] = SQLClient,
        handler_class: Type[SQLHandler] = SQLHandler,
    ):
        self.sql_client_class = sql_client_class
        self.handler_class = handler_class

        super().__init__()

    async def _set_state(self, workflow_args: Dict[str, Any]) -> None:
<<<<<<< HEAD
        credentials = StateStore.extract_credentials(workflow_args["credential_guid"])

        sql_client = self.sql_client_class()
        await sql_client.load(credentials)

        handler = self.handler_class(sql_client)

        self._state[get_workflow_id()] = {
            "sql_client": sql_client,
            "handler": handler,
        }
=======
        sql_client = self.sql_client_class()
        handler = self.handler_class(sql_client=sql_client)
        self._state[get_workflow_id()] = StateModel(
            sql_client=sql_client,
            handler=handler,
            workflow_args=workflow_args,
        )
>>>>>>> faea771f

    @activity.defn
    @auto_heartbeater
    @activity_pd(
        batch_input=lambda self,
        workflow_args,
        state,
<<<<<<< HEAD
        **kwargs: self.sql_client_class.sql_input(
            engine=state["sql_client"].engine, query=self.fetch_queries_sql
=======
        activity_input,
        **kwargs: self.sql_client.sql_input(
            engine=state.sql_client.engine, query=activity_input["sql_query"]
>>>>>>> faea771f
        ),
        raw_output=lambda self, workflow_args: JsonOutput(
            output_path=f"{workflow_args['output_path']}/raw/query",
            upload_file_prefix=workflow_args["output_prefix"],
            path_gen=lambda chunk_start,
            chunk_count: f"{workflow_args['start_marker']}_{workflow_args['end_marker']}.json",
        ),
    )
    async def fetch_queries(
        self, batch_input: pd.DataFrame, raw_output: JsonOutput, **kwargs
    ):
        """
        Fetch and process queries from the database.

        :param workflow_args: The workflow arguments.
        :return: The fetched queries.
        """
        await raw_output.write_df(batch_input)

    async def parallelize_query(
        self,
        query: str,
        timestamp_column: str,
        chunk_size: int,
        current_marker: str,
        sql_ranged_replace_from: str,
        sql_ranged_replace_to: str,
        ranged_sql_start_key: str,
        ranged_sql_end_key: str,
        sql_client: SQLClient,
    ):
        """
        Processes a single chunk of the query, collecting timestamp ranges.

        Args:
            query: The SQL query to process
            timestamp_column: Column name containing the timestamp
            chunk_size: Number of records per chunk
            current_marker: Starting timestamp marker
            sql_ranged_replace_from: Original SQL fragment to replace
            sql_ranged_replace_to: SQL fragment with range placeholders
            ranged_sql_start_key: Placeholder for range start timestamp
            ranged_sql_end_key: Placeholder for range end timestamp
            parallel_markers: List to store the chunked queries

        Returns:
            Tuple of (final chunk count, records in last chunk)
        """
        if chunk_size <= 0:
            raise ValueError("Chunk size must be greater than 0")

        parallel_markers: List[Dict[str, Any]] = []

        marked_sql = query.replace(ranged_sql_start_key, current_marker)
        rewritten_query = f"WITH T AS ({marked_sql}) SELECT {timestamp_column} FROM T ORDER BY {timestamp_column} ASC"
        logger.info(f"Executing query: {rewritten_query}")

        chunk_start_marker = None
        chunk_end_marker = None
        record_count = 0
        last_marker = None

        async for result_batch in sql_client.run_query(rewritten_query):
            for row in result_batch:
                timestamp = row[timestamp_column.lower()]
                new_marker = str(int(timestamp.timestamp() * 1000))

                if last_marker == new_marker:
                    logger.info("Skipping duplicate start time")
                    record_count += 1
                    continue

                if not chunk_start_marker:
                    chunk_start_marker = new_marker
                chunk_end_marker = new_marker
                record_count += 1
                last_marker = new_marker

                if record_count >= chunk_size:
                    self._create_chunked_query(
                        query=query,
                        start_marker=chunk_start_marker,
                        end_marker=chunk_end_marker,
                        parallel_markers=parallel_markers,
                        record_count=record_count,
                        sql_ranged_replace_from=sql_ranged_replace_from,
                        sql_ranged_replace_to=sql_ranged_replace_to,
                        ranged_sql_start_key=ranged_sql_start_key,
                        ranged_sql_end_key=ranged_sql_end_key,
                    )
                    record_count = 0
                    chunk_start_marker = None
                    chunk_end_marker = None

        if record_count > 0:
            self._create_chunked_query(
                query=query,
                start_marker=chunk_start_marker,
                end_marker=chunk_end_marker,
                parallel_markers=parallel_markers,
                record_count=record_count,
                sql_ranged_replace_from=sql_ranged_replace_from,
                sql_ranged_replace_to=sql_ranged_replace_to,
                ranged_sql_start_key=ranged_sql_start_key,
                ranged_sql_end_key=ranged_sql_end_key,
            )

        logger.info(f"Parallelized queries into {len(parallel_markers)} chunks")

        return parallel_markers

    def _create_chunked_query(
        self,
        query: str,
        start_marker: str | None,
        end_marker: str | None,
        parallel_markers: List[Dict[str, Any]],
        record_count: int,
        sql_ranged_replace_from: str,
        sql_ranged_replace_to: str,
        ranged_sql_start_key: str,
        ranged_sql_end_key: str,
    ) -> None:
        """
        Creates a chunked query with the specified time range and adds it to parallel_markers.

        Args:
            query: The base SQL query
            chunk_count: Current chunk number
            start_marker: Start timestamp for the chunk
            end_marker: End timestamp for the chunk
            parallel_markers: List to store the chunked queries
            record_count: Number of records in this chunk
            sql_ranged_replace_from: Original SQL fragment to replace
            sql_ranged_replace_to: SQL fragment with range placeholders
            ranged_sql_start_key: Placeholder for range start timestamp
            ranged_sql_end_key: Placeholder for range end timestamp
        """
        if not start_marker or not end_marker:
            return

        chunked_sql = query.replace(
            sql_ranged_replace_from,
            sql_ranged_replace_to.replace(ranged_sql_start_key, start_marker).replace(
                ranged_sql_end_key, end_marker
            ),
        )

        logger.info(
            f"Processed {record_count} records in chunk {len(parallel_markers)}, "
            f"with start marker {start_marker} and end marker {end_marker}"
        )
        logger.info(f"Chunked SQL: {chunked_sql}")

        parallel_markers.append(
            {
                "sql": chunked_sql,
                "start": start_marker,
                "end": end_marker,
                "count": record_count,
            }
        )

    @activity.defn
    @auto_heartbeater
    async def get_query_batches(
        self, workflow_args: Dict[str, Any], **kwargs
    ) -> List[Dict[str, Any]]:
        state = await self._get_state(workflow_args)
        sql_client = state["sql_client"]

        miner_args = MinerArgs(**workflow_args.get("miner_args", {}))

        queries_sql_query = self.fetch_queries_sql.format(
            database_name_cleaned=miner_args.database_name_cleaned,
            schema_name_cleaned=miner_args.schema_name_cleaned,
            miner_start_time_epoch=miner_args.miner_start_time_epoch,
        )

        try:
            parallel_markers = await self.parallelize_query(
                query=queries_sql_query,
                timestamp_column=miner_args.timestamp_column,
                chunk_size=miner_args.chunk_size,
                current_marker=str(miner_args.current_marker),
                sql_ranged_replace_from=miner_args.sql_replace_from,
                sql_ranged_replace_to=miner_args.sql_replace_to,
                ranged_sql_start_key=miner_args.ranged_sql_start_key,
                ranged_sql_end_key=miner_args.ranged_sql_end_key,
                sql_client=sql_client,
            )
        except Exception as e:
            logger.error(f"Failed to parallelize queries: {e}")
            raise e

        logger.info(f"Parallelized queries into {len(parallel_markers)} chunks")

        # Write the results to a metadata file
        output_path = os.path.join(workflow_args["output_path"], "raw", "query")
        metadata_file_path = os.path.join(output_path, "metadata.json")
        os.makedirs(os.path.dirname(metadata_file_path), exist_ok=True)
        with open(metadata_file_path, "w") as f:
            f.write(json.dumps(parallel_markers))

        await ObjectStore.push_file_to_object_store(
            workflow_args["output_prefix"], metadata_file_path
        )

        return parallel_markers

    @activity.defn(name="preflight_check")
    @auto_heartbeater
    async def preflight_check(self, workflow_args: Dict[str, Any]):
        state = await self._get_state(workflow_args)

        result = await state.handler.preflight_check(
            {
                "metadata": workflow_args["metadata"],
            }
        )
        if not result or "error" in result:
            raise ValueError("Preflight check failed")<|MERGE_RESOLUTION|>--- conflicted
+++ resolved
@@ -11,11 +11,7 @@
 from application_sdk import activity_pd
 from application_sdk.activities import ActivitiesInterface
 from application_sdk.activities.utils import get_workflow_id
-<<<<<<< HEAD
-from application_sdk.clients.sql_client import SQLClient
-=======
 from application_sdk.clients.sql import SQLClient
->>>>>>> faea771f
 from application_sdk.common.logger_adaptors import AtlanLoggerAdapter
 from application_sdk.handlers.sql import SQLHandler
 from application_sdk.inputs.objectstore import ObjectStore
@@ -68,7 +64,6 @@
         super().__init__()
 
     async def _set_state(self, workflow_args: Dict[str, Any]) -> None:
-<<<<<<< HEAD
         credentials = StateStore.extract_credentials(workflow_args["credential_guid"])
 
         sql_client = self.sql_client_class()
@@ -76,19 +71,11 @@
 
         handler = self.handler_class(sql_client)
 
-        self._state[get_workflow_id()] = {
-            "sql_client": sql_client,
-            "handler": handler,
-        }
-=======
-        sql_client = self.sql_client_class()
-        handler = self.handler_class(sql_client=sql_client)
         self._state[get_workflow_id()] = StateModel(
             sql_client=sql_client,
             handler=handler,
             workflow_args=workflow_args,
         )
->>>>>>> faea771f
 
     @activity.defn
     @auto_heartbeater
@@ -96,14 +83,8 @@
         batch_input=lambda self,
         workflow_args,
         state,
-<<<<<<< HEAD
         **kwargs: self.sql_client_class.sql_input(
             engine=state["sql_client"].engine, query=self.fetch_queries_sql
-=======
-        activity_input,
-        **kwargs: self.sql_client.sql_input(
-            engine=state.sql_client.engine, query=activity_input["sql_query"]
->>>>>>> faea771f
         ),
         raw_output=lambda self, workflow_args: JsonOutput(
             output_path=f"{workflow_args['output_path']}/raw/query",
