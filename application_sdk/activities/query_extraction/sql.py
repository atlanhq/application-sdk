--- conflicted
+++ resolved
@@ -261,9 +261,6 @@
     async def get_query_batches(
         self, workflow_args: Dict[str, Any], **kwargs
     ) -> List[Dict[str, Any]]:
-<<<<<<< HEAD
-        state: SQLQueryExtractionActivitiesState = await self._get_state(workflow_args)
-=======
         """Gets batches of queries by parallelizing the main query.
 
         Args:
@@ -276,8 +273,7 @@
         Raises:
             Exception: If query parallelization fails
         """
-        state = await self._get_state(workflow_args)
->>>>>>> b6b62445
+        state: SQLQueryExtractionActivitiesState = await self._get_state(workflow_args)
         sql_client = state.sql_client
 
         miner_args = MinerArgs(**workflow_args.get("miner_args", {}))
