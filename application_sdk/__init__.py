--- conflicted
+++ resolved
@@ -43,7 +43,6 @@
 
             # if chunk_size is set, we'll get the data in chunks and write it to the outputs provided
             rets = []
-<<<<<<< HEAD
             # Check if async method is implemented for getting the batched dataframe
             if inspect.iscoroutinefunction(batch_input_obj.get_batched_dataframe):
                 df_batches = await batch_input_obj.get_batched_dataframe()
@@ -51,16 +50,10 @@
                 df_batches = batch_input_obj.get_batched_dataframe()
 
             for df_batch in df_batches:
-                fn_kwargs["batch_input"] = df_batch
-                rets.append(await f(self, **fn_kwargs))
-                del fn_kwargs["batch_input"]
-=======
-            for df_batch in await batch_input_obj.get_batched_dataframe():
                 if len(df_batch) > 0:
                     fn_kwargs["batch_input"] = df_batch
                     rets.append(await f(self, **fn_kwargs))
                     del fn_kwargs["batch_input"]
->>>>>>> 4b64bc84
 
             # In the end, we'll return the df to the caller method
             return rets
