--- conflicted
+++ resolved
@@ -78,15 +78,13 @@
             host=config["server_config"]["server_host"],
             version=config["server_config"]["server_version"],
         )
-<<<<<<< HEAD
+
         cls.run_scale_test = config["scale_tests"]["enabled"]
         cls.scale_test_config_path = config["scale_tests"]["scale_test_config_path"]
         cls.scale_test_output_dir = config["scale_tests"]["output_dir"]
         cls.scale_test_output_format = config["scale_tests"]["output_format"]
         cls.scale_test_app_type = config["scale_tests"]["app_type"]
-=======
         cls.test_name = config["test_name"]
->>>>>>> 51d9b675
 
     @abstractmethod
     def test_health_check(self) -> None:
@@ -166,12 +164,8 @@
                 raise ValueError("Workflow ID or Run ID is missing")
 
             workflow_status_response = self.client.get_workflow_status(
-<<<<<<< HEAD
-                workflow_id, run_id
-=======
                 workflow_details[self.test_name]["workflow_id"],
                 workflow_details[self.test_name]["run_id"],
->>>>>>> 51d9b675
             )
 
             self.run_id = workflow_status_response["data"]["last_executed_run_id"]
