# Request/Response DTOs for workflows

<<<<<<< HEAD
from enum import Enum
=======
>>>>>>> e7f07686
from typing import Any, Dict, List, Optional

from pydantic import BaseModel, Field, RootModel


class TestAuthRequest(RootModel):
    root: Dict[str, Any] = Field(
        ..., description="Root JSON object containing database credentials"
    )


class TestAuthResponse(BaseModel):
    success: bool
    message: str


class MetadataType(str, Enum):
    DATABASE = "database"
    SCHEMA = "schema"


class FetchMetadataRequest(BaseModel):
    type: Optional[MetadataType] = None
    database: Optional[str] = None
    model_config = {
        "json_schema_extra": {
            "examples": [
                {
                    "type": None,  # Fetch both databases and schemas
                    "database": None,
                },
                {
                    "type": "database",  # Fetch only databases
                    "database": None,
                },
                {
                    "type": "schema",  # Fetch schemas for a specific database
                    "database": "example_db",
                },
            ]
        }
    }


class FetchMetadataResponse(BaseModel):
    success: bool
    data: List[Dict[str, str]]


class PreflightCheckRequest(BaseModel):
    credentials: Dict[str, Any] = Field(
        ..., description="Required JSON field containing database credentials"
    )
    form_data: Dict[str, Any] = Field(
        ...,
        description="Required JSON field containing form data for filtering and configuration",
    )

    class Config:
        schema_extra = {
            "example": {
                "credentials": {
                    "host": "host",
                    "port": 5432,
                    "user": "username",
                    "password": "password",
                    "database": "databasename",
                },
                "form_data": {
                    "include_filter": '{"^dbengine$":["^public$","^airflow$"]}',
                    "exclude_filter": "{}",
                    "temp_table_regex": "",
                },
            }
        }


class PreflightCheckResponse(BaseModel):
    success: bool = Field(
        ..., description="Indicates if the overall operation was successful"
    )
    data: Dict[str, Any] = Field(..., description="Response data")

    class Config:
        schema_extra = {
            "example": {
                "success": True,
                "data": {
                    "successMessage": "Successfully checked",
                    "failureMessage": "",
                },
            }
        }


class WorkflowRequest(RootModel):
    root: Dict[str, Any] = Field(
        ..., description="Root JSON object containing workflow configuration"
    )

    class Config:
        schema_extra = {
            "example": {
                "miner_args": {},
                "credentials": {
                    "host": "",
                    "port": 5432,
                    "user": "username",
                    "password": "password",
                    "database": "databasename",
                },
                "connection": {"connection": "dev"},
                "metadata": {
                    "include_filter": '{"^dbengine$":["^public$","^airflow$"]}',
                    "exclude_filter": "{}",
                    "temp_table_regex": "",
                    "advanced_config_strategy": "default",
                    "use_source_schema_filtering": "false",
                    "use_jdbc_internal_methods": "true",
                    "authentication": "BASIC",
                },
            }
        }


class WorkflowData(BaseModel):
    workflow_id: str = Field(..., description="Unique identifier for the workflow")
    run_id: str = Field(..., description="Unique identifier for the workflow run")


class WorkflowResponse(BaseModel):
    success: bool = Field(
        ..., description="Indicates whether the operation was successful"
    )
    message: str = Field(
        ..., description="Message describing the result of the operation"
    )
    data: WorkflowData = Field(..., description="Details about the workflow and run")

    class Config:
        schema_extra = {
            "example": {
                "success": True,
                "message": "Workflow started successfully",
                "data": {
                    "workflow_id": "4b805f36-48c5-4dd3-942f-650e06f75bbc",
                    "run_id": "efe16ffe-24b2-4391-a7ec-7000c32c5893",
                },
            }
        }


class WorkflowConfigRequest(BaseModel):
    credential_guid: Optional[str] = Field(
        default=None, description="Optional GUID field containing database credentials"
    )
    connection: Optional[Dict[str, Any]] = Field(
        default=None,
        description="Optional JSON field containing connection configuration",
    )
    metadata: Optional[Dict[str, Any]] = Field(
        default=None,
        description="Optional JSON field containing metadata configuration",
    )


class WorkflowConfigResponse(BaseModel):
    success: bool = Field(
        ..., description="Indicates whether the operation was successful"
    )
    message: str = Field(
        ..., description="Message describing the result of the operation"
    )
    data: Dict[str, Any] = Field(..., description="Workflow configuration")

    class Config:
        schema_extra = {
            "example": {
                "success": True,
                "message": "Workflow configuration fetched successfully",
                "data": {
                    "credential_guid": "credential_test-uuid",
                    "connection": {"connection": "dev"},
                    "metadata": {
                        "include_filter": '{"^dbengine$":["^public$","^airflow$"]}',
                        "exclude_filter": "{}",
                        "temp_table_regex": "",
                        "advanced_config_strategy": "default",
                        "use_source_schema_filtering": "false",
                        "use_jdbc_internal_methods": "true",
                        "authentication": "BASIC",
                    },
                },
            }
        }<|MERGE_RESOLUTION|>--- conflicted
+++ resolved
@@ -1,9 +1,6 @@
 # Request/Response DTOs for workflows
 
-<<<<<<< HEAD
 from enum import Enum
-=======
->>>>>>> e7f07686
 from typing import Any, Dict, List, Optional
 
 from pydantic import BaseModel, Field, RootModel
