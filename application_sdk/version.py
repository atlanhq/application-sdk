--- conflicted
+++ resolved
@@ -2,8 +2,4 @@
 Version information for the application_sdk package.
 """
 
-<<<<<<< HEAD
-__version__ = "0.1.1rc12"
-=======
-__version__ = "0.1.1rc13"
->>>>>>> 85abc0dd
+__version__ = "0.1.1rc13"