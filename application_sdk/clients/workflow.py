<<<<<<< HEAD
=======
import os
from abc import ABC, abstractmethod
from datetime import timedelta
>>>>>>> dadde92d
from enum import Enum
from typing import Any, Dict, Optional, Sequence, Type

from application_sdk.workflows import WorkflowInterface


<<<<<<< HEAD
=======
class WorkflowConstants(Enum):
    HOST = os.getenv("ATLAN_WORKFLOW_HOST", "localhost")
    PORT = os.getenv("ATLAN_WORKFLOW_PORT", "7233")
    NAMESPACE = os.getenv("ATLAN_WORKFLOW_NAMESPACE", "default")
    APPLICATION_NAME = os.getenv("ATLAN_APPLICATION_NAME", "default")
    UI_HOST = os.getenv("ATLAN_WORKFLOW_UI_HOST", "localhost")
    UI_PORT = os.getenv("ATLAN_WORKFLOW_UI_PORT", "8233")

    WORKFLOW_MAX_TIMEOUT_HOURS = timedelta(
        hours=int(os.getenv("ATLAN_WORKFLOW_MAX_TIMEOUT_HOURS", "1"))
    )
    MAX_CONCURRENT_ACTIVITIES = int(os.getenv("ATLAN_MAX_CONCURRENT_ACTIVITIES", "5"))


>>>>>>> dadde92d
class WorkflowEngineType(Enum):
    TEMPORAL = "temporal"
    DAPR = "dapr"


class WorkflowClient(ABC):
    """Abstract base class defining workflow operations independent of technology."""

    @abstractmethod
    async def load(self) -> None:
        """Initialize the workflow client connection."""
        pass

    @abstractmethod
    async def close(self) -> None:
        """Close the workflow client connection."""
        pass

    @abstractmethod
    async def start_workflow(
        self, workflow_args: Dict[str, Any], workflow_class: Type["WorkflowInterface"]
    ) -> Dict[str, Any]:
        """Start a workflow execution.

        Args:
            workflow_args: Arguments for the workflow
            workflow_class: The workflow class to execute

        Returns:
            Dict containing workflow_id, run_id and other implementation-specific details
        """
        pass

    @abstractmethod
    async def stop_workflow(self, workflow_id: str, run_id: str) -> None:
        """Stop a workflow execution.

        Args:
            workflow_id: The ID of the workflow
            run_id: The run ID of the workflow
        """
        pass

    @abstractmethod
    async def get_workflow_run_status(
        self,
        workflow_id: str,
        run_id: Optional[str] = None,
        include_last_executed_run_id: bool = False,
    ) -> Dict[str, Any]:
        """Get the status of a workflow run.

        Args:
            workflow_id: The workflow ID
            run_id: Optional run ID
            include_last_executed_run_id: Whether to include the last executed run ID

        Returns:
            Dict containing status information
        """
        pass

    @abstractmethod
    def create_worker(
        self,
        activities: Sequence[Any],
        workflow_classes: Sequence[Any],
        passthrough_modules: Sequence[str],
        max_concurrent_activities: Optional[int] = None,
    ) -> Any:
        """Create a workflow worker.

        Args:
            activities: Activity functions to register
            workflow_classes: Workflow classes to register
            passthrough_modules: Modules to pass through to worker
            max_concurrent_activities: Maximum concurrent activities

        Returns:
            Worker instance specific to the implementation
        """
        pass<|MERGE_RESOLUTION|>--- conflicted
+++ resolved
@@ -1,32 +1,10 @@
-<<<<<<< HEAD
-=======
-import os
 from abc import ABC, abstractmethod
-from datetime import timedelta
->>>>>>> dadde92d
 from enum import Enum
 from typing import Any, Dict, Optional, Sequence, Type
 
 from application_sdk.workflows import WorkflowInterface
 
 
-<<<<<<< HEAD
-=======
-class WorkflowConstants(Enum):
-    HOST = os.getenv("ATLAN_WORKFLOW_HOST", "localhost")
-    PORT = os.getenv("ATLAN_WORKFLOW_PORT", "7233")
-    NAMESPACE = os.getenv("ATLAN_WORKFLOW_NAMESPACE", "default")
-    APPLICATION_NAME = os.getenv("ATLAN_APPLICATION_NAME", "default")
-    UI_HOST = os.getenv("ATLAN_WORKFLOW_UI_HOST", "localhost")
-    UI_PORT = os.getenv("ATLAN_WORKFLOW_UI_PORT", "8233")
-
-    WORKFLOW_MAX_TIMEOUT_HOURS = timedelta(
-        hours=int(os.getenv("ATLAN_WORKFLOW_MAX_TIMEOUT_HOURS", "1"))
-    )
-    MAX_CONCURRENT_ACTIVITIES = int(os.getenv("ATLAN_MAX_CONCURRENT_ACTIVITIES", "5"))
-
-
->>>>>>> dadde92d
 class WorkflowEngineType(Enum):
     TEMPORAL = "temporal"
     DAPR = "dapr"
