--- conflicted
+++ resolved
@@ -68,11 +68,7 @@
         self,
         use_server_side_cursor: bool = USE_SERVER_SIDE_CURSOR,
         credentials: Dict[str, Any] = {},
-<<<<<<< HEAD
-        sql_alchemy_connect_args: Dict[str, Any] = {},
         chunk_size: int = 5000,
-=======
->>>>>>> 64e6fb96
     ):
         """
         Initialize the SQL client.
@@ -84,11 +80,7 @@
         """
         self.use_server_side_cursor = use_server_side_cursor
         self.credentials = credentials
-<<<<<<< HEAD
-        self.sql_alchemy_connect_args = sql_alchemy_connect_args
         self.chunk_size = chunk_size
-=======
->>>>>>> 64e6fb96
 
     async def load(self, credentials: Dict[str, Any]) -> None:
         """Load credentials and prepare engine for lazy connections.
