--- conflicted
+++ resolved
@@ -274,19 +274,12 @@
             ValueError: If required connection parameters are missing.
         """
         extra = parse_credentials_extra(self.resolved_credentials)
-<<<<<<< HEAD
-        # If the compiled_url is present, use it directly
-        sqlalchemy_url = extra.get("compiled_url")
-        if sqlalchemy_url:
-            return self.get_supported_sqlalchemy_url(sqlalchemy_url)
-=======
 
         # TODO: Uncomment this when the native deployment is ready
         # If the compiled_url is present, use it directly
         # sqlalchemy_url = extra.get("compiled_url")
         # if sqlalchemy_url:
         #     return self.get_supported_sqlalchemy_url(sqlalchemy_url)
->>>>>>> 85abc0dd
 
         auth_token = self.get_auth_token()
 
