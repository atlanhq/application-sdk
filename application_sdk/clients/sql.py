"""
SQL client implementation for database connections.

This module provides SQL client classes for both synchronous and asynchronous
database operations, supporting batch processing and server-side cursors.
"""

import asyncio
import os
from concurrent.futures import ThreadPoolExecutor
from typing import Any, Dict, List
from urllib.parse import quote_plus

from sqlalchemy.ext.asyncio import AsyncConnection, AsyncEngine
from temporalio import activity

from application_sdk.clients import ClientInterface
from application_sdk.common.aws_utils import (
    generate_aws_rds_token_with_iam_role,
    generate_aws_rds_token_with_iam_user,
)
from application_sdk.common.logger_adaptors import get_logger
from application_sdk.common.utils import parse_credentials_extra
from application_sdk.constants import USE_SERVER_SIDE_CURSOR

logger = get_logger(__name__)
activity.logger = logger


class BaseSQLClient(ClientInterface):
    """SQL client for database operations.

    This class provides functionality for connecting to and querying SQL databases,
    with support for batch processing and server-side cursors.

    Attributes:
        connection: Database connection instance.
        engine: SQLAlchemy engine instance.
        sql_alchemy_connect_args (Dict[str, Any]): Additional connection arguments.
        credentials (Dict[str, Any]): Database credentials.
        use_server_side_cursor (bool): Whether to use server-side cursors.
    """

    connection = None
    engine = None
    sql_alchemy_connect_args: Dict[str, Any] = {}
    credentials: Dict[str, Any] = {}
    use_server_side_cursor: bool = USE_SERVER_SIDE_CURSOR
    DB_CONFIG: Dict[str, Any] = {}

    def __init__(
        self,
        use_server_side_cursor: bool = USE_SERVER_SIDE_CURSOR,
        credentials: Dict[str, Any] = {},
        sql_alchemy_connect_args: Dict[str, Any] = {},
    ):
        """
        Initialize the SQL client.

        Args:
            use_server_side_cursor (bool, optional): Whether to use server-side cursors.
                Defaults to USE_SERVER_SIDE_CURSOR.
            credentials (Dict[str, Any], optional): Database credentials. Defaults to {}.
            sql_alchemy_connect_args (Dict[str, Any], optional): Additional SQLAlchemy
                connection arguments. Defaults to {}.
        """
        self.use_server_side_cursor = use_server_side_cursor
        self.credentials = credentials
        self.sql_alchemy_connect_args = sql_alchemy_connect_args

    async def load(self, credentials: Dict[str, Any]) -> None:
        """Load and establish the database connection.

        Args:
            credentials (Dict[str, Any]): Database connection credentials.

        Raises:
            ValueError: If connection fails due to authentication or connection issues
        """
        self.credentials = credentials
        try:
            from sqlalchemy import create_engine

            self.engine = create_engine(
                self.get_sqlalchemy_connection_string(),
                connect_args=self.sql_alchemy_connect_args,
                pool_pre_ping=True,
            )
            self.connection = self.engine.connect()
        except Exception as e:
            logger.error(f"Error loading SQL client: {str(e)}")
            if self.engine:
                self.engine.dispose()
                self.engine = None
            raise ValueError(str(e))

    async def close(self) -> None:
        """Close the database connection."""
        if self.connection:
            self.connection.close()

    def get_iam_user_token(self):
        """Get an IAM user token for AWS RDS database authentication.

        This method generates a temporary authentication token for IAM user-based
        authentication with AWS RDS databases. It requires AWS access credentials
        and database connection details.

        Returns:
            str: A temporary authentication token for database access.

        Raises:
            ValueError: If required credentials (username or database) are missing.
        """
        extra = parse_credentials_extra(self.credentials)
        aws_access_key_id = self.credentials["username"]
        aws_secret_access_key = self.credentials["password"]
        host = self.credentials["host"]
        user = extra.get("username")
        database = extra.get("database")
        if not user:
            raise ValueError("username is required for IAM user authentication")
        if not database:
            raise ValueError("database is required for IAM user authentication")

        port = self.credentials["port"]
        region = self.credentials.get("region", None)
        token = generate_aws_rds_token_with_iam_user(
            aws_access_key_id=aws_access_key_id,
            aws_secret_access_key=aws_secret_access_key,
            host=host,
            user=user,
            port=port,
            region=region,
        )

        return token

    def get_iam_role_token(self):
        """Get an IAM role token for AWS RDS database authentication.

        This method generates a temporary authentication token for IAM role-based
        authentication with AWS RDS databases. It requires an AWS role ARN and
        database connection details.

        Returns:
            str: A temporary authentication token for database access.

        Raises:
            ValueError: If required credentials (aws_role_arn or database) are missing.
        """
        extra = parse_credentials_extra(self.credentials)
        aws_role_arn = extra.get("aws_role_arn")
        database = extra.get("database")
        external_id = extra.get("aws_external_id")

        if not aws_role_arn:
            raise ValueError("aws_role_arn is required for IAM role authentication")
        if not database:
            raise ValueError("database is required for IAM role authentication")

        session_name = os.getenv("AWS_SESSION_NAME", "temp-session")
        username = self.credentials["username"]
        host = self.credentials["host"]
        port = self.credentials.get("port", 5432)
        region = self.credentials.get("region", None)
        token = generate_aws_rds_token_with_iam_role(
            role_arn=aws_role_arn,
            host=host,
            user=username,
            external_id=external_id,
            session_name=session_name,
            port=port,
            region=region,
        )
        return token

    def get_auth_token(self) -> str:
        """Get the appropriate authentication token based on auth type.

        This method determines the authentication type from credentials and returns
        the corresponding token. Supports basic auth, IAM user, and IAM role
        authentication methods.

        Returns:
            str: URL-encoded authentication token.

        Raises:
            ValueError: If an invalid authentication type is specified.
        """
        authType = self.credentials.get("authType", "basic")  # Default to basic auth
        token = None

        match authType:
            case "iam_user":
                token = self.get_iam_user_token()
            case "iam_role":
                token = self.get_iam_role_token()
            case "basic":
                token = self.credentials["password"]
            case _:
                raise ValueError(f"Invalid auth type: {authType}")

        encoded_token = quote_plus(token)
        return encoded_token

    def add_connection_params(
        self, connection_string: str, source_connection_params: Dict[str, Any]
    ) -> str:
        """Add additional connection parameters to a SQLAlchemy connection string.

        Args:
            connection_string (str): Base SQLAlchemy connection string.
            source_connection_params (Dict[str, Any]): Additional connection parameters
                to append to the connection string.

        Returns:
            str: Connection string with additional parameters appended.
        """
        for key, value in source_connection_params.items():
            if "?" not in connection_string:
                connection_string += "?"
            else:
                connection_string += "&"
            connection_string += f"{key}={value}"

        return connection_string

    def get_sqlalchemy_connection_string(self) -> str:
        """Generate a SQLAlchemy connection string for database connection.

        This method constructs a connection string using the configured database
        parameters and credentials. It handles different authentication methods
        and includes necessary connection parameters.

        Returns:
            str: Complete SQLAlchemy connection string.

        Raises:
            ValueError: If required connection parameters are missing.
        """
        extra = parse_credentials_extra(self.credentials)
        auth_token = self.get_auth_token()

        # Prepare parameters
        param_values = {}
        for param in self.DB_CONFIG["required"]:
            if param == "password":
                param_values[param] = auth_token
            else:
                value = self.credentials.get(param) or extra.get(param)
                if value is None:
                    raise ValueError(f"{param} is required")
                param_values[param] = value

        # Fill in base template
        conn_str = self.DB_CONFIG["template"].format(**param_values)

        # Append defaults if not already in the template
        if self.DB_CONFIG.get("defaults"):
            conn_str = self.add_connection_params(conn_str, self.DB_CONFIG["defaults"])

        if self.DB_CONFIG.get("parameters"):
            parameter_keys = self.DB_CONFIG["parameters"]
            self.DB_CONFIG["parameters"] = {
                key: self.credentials.get(key) or extra.get(key)
                for key in parameter_keys
            }
            conn_str = self.add_connection_params(
                conn_str, self.DB_CONFIG["parameters"]
            )

        return conn_str

    async def run_query(self, query: str, batch_size: int = 100000):
        """Execute a SQL query and return results in batches.

        This method executes the provided SQL query and yields results in batches
        to efficiently manage memory usage for large result sets. It supports both
        server-side and client-side cursors based on configuration.

        Args:
            query (str): SQL query to execute.
            batch_size (int, optional): Number of records to fetch in each batch.
                Defaults to 100000.

        Yields:
            List[Dict[str, Any]]: Batches of query results, where each result is
                a dictionary mapping column names to values.

        Raises:
            ValueError: If database connection is not established.
            Exception: If query execution fails.
        """
        if not self.connection:
            raise ValueError("Connection is not established")
        loop = asyncio.get_running_loop()

        if self.use_server_side_cursor:
            self.connection.execution_options(yield_per=batch_size)

<<<<<<< HEAD
        logger.info("Running query: {query}", query=query)
=======
        activity.logger.info(f"Running query: {query}")
>>>>>>> 46f0f183

        with ThreadPoolExecutor() as pool:
            try:
                from sqlalchemy import text

                cursor = await loop.run_in_executor(
                    pool, self.connection.execute, text(query)
                )
                if not cursor or not cursor.cursor:
                    raise ValueError("Cursor is not supported")
                column_names: List[str] = [
                    description.name.lower()
                    for description in cursor.cursor.description
                ]

                while True:
                    rows = await loop.run_in_executor(
                        pool, cursor.fetchmany, batch_size
                    )
                    if not rows:
                        break

                    results = [dict(zip(column_names, row)) for row in rows]
                    yield results
            except Exception as e:
                logger.error("Error running query in batch: {error}", error=str(e))
                raise e

        logger.info("Query execution completed")


class AsyncBaseSQLClient(BaseSQLClient):
    """Asynchronous SQL client for database operations.

    This class extends BaseSQLClient to provide asynchronous database operations,
    with support for batch processing and server-side cursors. It uses SQLAlchemy's
    async engine and connection interfaces for non-blocking database operations.

    Attributes:
        connection (AsyncConnection): Async database connection instance.
        engine (AsyncEngine): Async SQLAlchemy engine instance.
        sql_alchemy_connect_args (Dict[str, Any]): Additional connection arguments.
        credentials (Dict[str, Any]): Database credentials.
        use_server_side_cursor (bool): Whether to use server-side cursors.
    """

    connection: "AsyncConnection"
    engine: "AsyncEngine"

    async def load(self, credentials: Dict[str, Any]) -> None:
        """Load and establish an asynchronous database connection.

        This method creates an async SQLAlchemy engine and establishes a connection
        to the database using the provided credentials.

        Args:
            credentials (Dict[str, Any]): Database connection credentials including
                host, port, username, password, and other connection parameters.

        Raises:
            ValueError: If connection fails due to invalid credentials or connection issues.
        """
        self.credentials = credentials
        try:
            from sqlalchemy.ext.asyncio import create_async_engine

            self.engine = create_async_engine(
                self.get_sqlalchemy_connection_string(),
                connect_args=self.sql_alchemy_connect_args,
                pool_pre_ping=True,
            )
            if not self.engine:
                raise ValueError("Failed to create async engine")
            self.connection = await self.engine.connect()
        except Exception as e:
            logger.error(f"Error establishing database connection: {str(e)}")
            if self.engine:
                await self.engine.dispose()
                self.engine = None
            raise ValueError(str(e))

    async def run_query(self, query: str, batch_size: int = 100000):
        """Execute a SQL query asynchronously and return results in batches.

        This method executes the provided SQL query using an async connection and
        yields results in batches to manage memory usage for large result sets.

        Args:
            query (str): SQL query to execute.
            batch_size (int, optional): Number of records to fetch in each batch.
                Defaults to 100000.

        Yields:
            List[Dict[str, Any]]: Batches of query results, where each result is
                a dictionary mapping column names to values.

        Raises:
            Exception: If query execution fails.
        """
        if not self.connection:
            raise ValueError("Connection is not established")

<<<<<<< HEAD
        logger.info("Running query: {query}", query=query)
=======
        activity.logger.info(f"Running query: {query}")
>>>>>>> 46f0f183
        use_server_side_cursor = self.use_server_side_cursor

        try:
            from sqlalchemy import text

            if use_server_side_cursor:
                await self.connection.execution_options(yield_per=batch_size)

            result = (
                await self.connection.stream(text(query))
                if use_server_side_cursor
                else await self.connection.execute(text(query))
            )

            column_names = list(result.keys())

            while True:
                rows = (
                    await result.fetchmany(batch_size)
                    if use_server_side_cursor
                    else result.cursor.fetchmany(batch_size)
                    if result.cursor
                    else None
                )
                if not rows:
                    break
                yield [dict(zip(column_names, row)) for row in rows]

        except Exception as e:
<<<<<<< HEAD
            logger.error("Error executing query: {error}", error=str(e))
=======
            activity.logger.error(f"Error executing query: {str(e)}")
>>>>>>> 46f0f183
            raise

        logger.info("Query execution completed")<|MERGE_RESOLUTION|>--- conflicted
+++ resolved
@@ -299,11 +299,7 @@
         if self.use_server_side_cursor:
             self.connection.execution_options(yield_per=batch_size)
 
-<<<<<<< HEAD
-        logger.info("Running query: {query}", query=query)
-=======
         activity.logger.info(f"Running query: {query}")
->>>>>>> 46f0f183
 
         with ThreadPoolExecutor() as pool:
             try:
@@ -406,11 +402,7 @@
         if not self.connection:
             raise ValueError("Connection is not established")
 
-<<<<<<< HEAD
-        logger.info("Running query: {query}", query=query)
-=======
         activity.logger.info(f"Running query: {query}")
->>>>>>> 46f0f183
         use_server_side_cursor = self.use_server_side_cursor
 
         try:
@@ -440,11 +432,7 @@
                 yield [dict(zip(column_names, row)) for row in rows]
 
         except Exception as e:
-<<<<<<< HEAD
-            logger.error("Error executing query: {error}", error=str(e))
-=======
             activity.logger.error(f"Error executing query: {str(e)}")
->>>>>>> 46f0f183
             raise
 
         logger.info("Query execution completed")