--- conflicted
+++ resolved
@@ -12,11 +12,7 @@
 from typing import Any, Dict, List
 from urllib.parse import quote_plus
 
-<<<<<<< HEAD
-from sqlalchemy import create_engine, text
-from sqlalchemy.ext.asyncio import AsyncConnection, AsyncEngine, create_async_engine
-=======
->>>>>>> 79867b11
+from sqlalchemy.ext.asyncio import AsyncConnection, AsyncEngine
 from temporalio import activity
 
 from application_sdk.clients import ClientInterface
