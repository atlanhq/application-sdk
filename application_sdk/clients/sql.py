--- conflicted
+++ resolved
@@ -273,17 +273,12 @@
         Raises:
             ValueError: If required connection parameters are missing.
         """
-<<<<<<< HEAD
         extra = parse_credentials_extra(self.resolved_credentials)
-=======
-        extra = parse_credentials_extra(self.credentials)
-
         # If the compiled_url is present, use it directly
         sqlalchemy_url = extra.get("compiled_url")
         if sqlalchemy_url:
             return self.get_supported_sqlalchemy_url(sqlalchemy_url)
 
->>>>>>> c6445506
         auth_token = self.get_auth_token()
 
         # Prepare parameters
