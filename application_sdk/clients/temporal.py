--- conflicted
+++ resolved
@@ -487,14 +487,9 @@
                 }
             )
 
-<<<<<<< HEAD
-            StateStoreOutput.store_configuration(workflow_id, workflow_args)
-=======
             await StateStoreOutput.save_state_object(
                 id=workflow_id, value=workflow_args, type=StateType.WORKFLOWS
             )
-
->>>>>>> 5c0e8039
             logger.info(f"Created workflow config with ID: {workflow_id}")
         try:
             # Pass the full workflow_args to the workflow
