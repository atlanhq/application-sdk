--- conflicted
+++ resolved
@@ -190,16 +190,12 @@
         activity.logger = AtlanLoggerAdapter(logging.getLogger(__name__))
 
     def get_worker_task_queue(self) -> str:
-<<<<<<< HEAD
+        """Get the worker task queue name.
+
+        Returns:
+            str: The task queue name.
+        """
         return self.application_name
-=======
-        """Get the worker task queue name.
-
-        Returns:
-            str: The task queue name.
-        """
-        return f"{self.application_name}"
->>>>>>> b703e170
 
     def get_connection_string(self) -> str:
         """Get the Temporal server connection string.
@@ -209,9 +205,6 @@
         """
         return f"{self.host}:{self.port}"
 
-<<<<<<< HEAD
-    async def load(self):
-=======
     def get_namespace(self) -> str:
         """Get the Temporal namespace.
 
@@ -222,7 +215,6 @@
 
     async def load(self) -> None:
         """Connect to the Temporal server."""
->>>>>>> b703e170
         self.client = await Client.connect(
             self.get_connection_string(),
             namespace=self.namespace,
