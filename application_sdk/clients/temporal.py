import asyncio
import uuid
from concurrent.futures import ThreadPoolExecutor
from typing import Any, Dict, Optional, Sequence, Type

from temporalio import activity, workflow
from temporalio.client import Client, WorkflowExecutionStatus, WorkflowFailureError
from temporalio.types import CallableType, ClassType
from temporalio.worker import (
    ActivityInboundInterceptor,
    ExecuteActivityInput,
    ExecuteWorkflowInput,
    Interceptor,
    Worker,
    WorkflowInboundInterceptor,
    WorkflowInterceptorClassInput,
)
from temporalio.worker.workflow_sandbox import (
    SandboxedWorkflowRunner,
    SandboxRestrictions,
)

from application_sdk.clients.atlan_auth import AtlanAuthClient
from application_sdk.clients.workflow import WorkflowClient
from application_sdk.constants import (
    APPLICATION_NAME,
    DEPLOYMENT_NAME,
    DEPLOYMENT_NAME_KEY,
    MAX_CONCURRENT_ACTIVITIES,
    WORKFLOW_HOST,
    WORKFLOW_MAX_TIMEOUT_HOURS,
    WORKFLOW_NAMESPACE,
    WORKFLOW_PORT,
    WORKFLOW_TLS_ENABLED_KEY,
)
from application_sdk.inputs.secretstore import SecretStoreInput
from application_sdk.inputs.statestore import StateType
from application_sdk.observability.logger_adaptor import get_logger
from application_sdk.outputs.eventstore import (
    ApplicationEventNames,
    Event,
    EventMetadata,
    EventStore,
    EventTypes,
    WorkflowStates,
)
from application_sdk.outputs.secretstore import SecretStoreOutput
from application_sdk.outputs.statestore import StateStoreOutput
from application_sdk.workflows import WorkflowInterface

logger = get_logger(__name__)

TEMPORAL_NOT_FOUND_FAILURE = (
    "type.googleapis.com/temporal.api.errordetails.v1.NotFoundFailure"
)


class EventActivityInboundInterceptor(ActivityInboundInterceptor):
    """Interceptor for tracking activity execution events.

    This interceptor captures the start and end of activity executions,
    creating events that can be used for monitoring and tracking.
    """

    async def execute_activity(self, input: ExecuteActivityInput) -> Any:
        """Execute an activity with event tracking.

        Args:
            input (ExecuteActivityInput): The activity execution input.

        Returns:
            Any: The result of the activity execution.
        """
        event = Event(
            event_type=EventTypes.APPLICATION_EVENT.value,
            event_name=ApplicationEventNames.ACTIVITY_START.value,
            data={},
        )
        EventStore.publish_event(event)

        output = None
        try:
            output = await super().execute_activity(input)
        except Exception as e:
            end_event = Event(
                event_type=EventTypes.APPLICATION_EVENT.value,
                event_name=ApplicationEventNames.ACTIVITY_END.value,
                data={},
            )
            EventStore.publish_event(end_event)
            raise e

        end_event = Event(
            event_type=EventTypes.APPLICATION_EVENT.value,
            event_name=ApplicationEventNames.ACTIVITY_END.value,
            data={},
        )
        EventStore.publish_event(end_event)
        return output


class EventWorkflowInboundInterceptor(WorkflowInboundInterceptor):
    """Interceptor for tracking workflow execution events.

    This interceptor captures the start and end of workflow executions,
    creating events that can be used for monitoring and tracking.
    """

    async def execute_workflow(self, input: ExecuteWorkflowInput) -> Any:
        """Execute a workflow with event tracking.

        Args:
            input (ExecuteWorkflowInput): The workflow execution input.

        Returns:
            Any: The result of the workflow execution.
        """
        with workflow.unsafe.sandbox_unrestricted():
            EventStore.publish_event(
                Event(
                    metadata=EventMetadata(workflow_state=WorkflowStates.RUNNING.value),
                    event_type=EventTypes.APPLICATION_EVENT.value,
                    event_name=ApplicationEventNames.WORKFLOW_START.value,
                    data={},
                )
            )

        output = None
        try:
            output = await super().execute_workflow(input)
        except Exception as e:
            with workflow.unsafe.sandbox_unrestricted():
                EventStore.publish_event(
                    Event(
                        metadata=EventMetadata(
                            workflow_state=WorkflowStates.FAILED.value
                        ),
                        event_type=EventTypes.APPLICATION_EVENT.value,
                        event_name=ApplicationEventNames.WORKFLOW_END.value,
                        data={},
                    ),
                )
            raise e

        with workflow.unsafe.sandbox_unrestricted():
            EventStore.publish_event(
                Event(
                    metadata=EventMetadata(
                        workflow_state=WorkflowStates.COMPLETED.value
                    ),
                    event_type=EventTypes.APPLICATION_EVENT.value,
                    event_name=ApplicationEventNames.WORKFLOW_END.value,
                    data={
                        "workflow_id": workflow.info().workflow_id,
                        "workflow_run_id": workflow.info().run_id,
                    },
                ),
            )
        return output


class EventInterceptor(Interceptor):
    """Temporal interceptor for event tracking.

    This interceptor provides event tracking capabilities for both
    workflow and activity executions.
    """

    def intercept_activity(
        self, next: ActivityInboundInterceptor
    ) -> ActivityInboundInterceptor:
        """Intercept activity executions.

        Args:
            next (ActivityInboundInterceptor): The next interceptor in the chain.

        Returns:
            ActivityInboundInterceptor: The activity interceptor.
        """
        return EventActivityInboundInterceptor(super().intercept_activity(next))

    def workflow_interceptor_class(
        self, input: WorkflowInterceptorClassInput
    ) -> Optional[Type[WorkflowInboundInterceptor]]:
        """Get the workflow interceptor class.

        Args:
            input (WorkflowInterceptorClassInput): The interceptor input.

        Returns:
            Optional[Type[WorkflowInboundInterceptor]]: The workflow interceptor class.
        """
        return EventWorkflowInboundInterceptor


class TemporalWorkflowClient(WorkflowClient):
    """Temporal-specific implementation of WorkflowClient with simple token refresh.

    This class provides an implementation of the WorkflowClient interface for
    the Temporal workflow engine. It handles connection management, workflow
    execution, and worker creation specific to Temporal. The client uses a
    simple token refresh mechanism that updates client.rpc_metadata periodically.

    Attributes:
        client: Temporal client instance.
        worker: Temporal worker instance.
        application_name (str): Name of the application.
        worker_task_queue (str): Name of the worker task queue.
        host (str): Temporal server host.
        port (str): Temporal server port.
        namespace (str): Temporal namespace.
        _token_refresh_task: Background task for token refresh.
        _token_refresh_interval: Interval in seconds for token refresh.
    """

    def __init__(
        self,
        host: str | None = None,
        port: str | None = None,
        application_name: str | None = None,
        namespace: str | None = "default",
    ):
        """Initialize the Temporal workflow client.

        Args:
            host (str | None, optional): Temporal server host. Defaults to
                environment variable WORKFLOW_HOST.
            port (str | None, optional): Temporal server port. Defaults to
                environment variable WORKFLOW_PORT.
            application_name (str | None, optional): Name of the application.
                Defaults to environment variable APPLICATION_NAME.
            namespace (str | None, optional): Temporal namespace. Defaults to
                "default" or environment variable WORKFLOW_NAMESPACE.
        """
        self.client = None
        self.worker = None
        self.application_name = (
            application_name if application_name else APPLICATION_NAME
        )
        self.host = host if host else WORKFLOW_HOST
        self.port = port if port else WORKFLOW_PORT
        self.namespace = namespace if namespace else WORKFLOW_NAMESPACE

        self.deployment_config: Dict[str, Any] = (
            SecretStoreInput.get_deployment_secret()
        )
        self.worker_task_queue = self.get_worker_task_queue()
        self.auth_manager = AtlanAuthClient()

        # Token refresh configuration - will be determined dynamically
        self._token_refresh_interval: Optional[int] = None
        self._token_refresh_task: Optional[asyncio.Task] = None

        logger = get_logger(__name__)
        workflow.logger = logger
        activity.logger = logger

    def get_worker_task_queue(self) -> str:
        """Get the worker task queue name.

        The task queue name is derived from the application name and deployment name
        and is used to route workflow tasks to appropriate workers.

        Returns:
            str: The task queue name in format "app_name-deployment_name".
        """
        deployment_name = self.deployment_config.get(
            DEPLOYMENT_NAME_KEY, DEPLOYMENT_NAME
        )

        if deployment_name:
            return f"atlan-{self.application_name}-{deployment_name}"
        else:
            return self.application_name

    def get_connection_string(self) -> str:
        """Get the Temporal server connection string.

        Constructs a connection string from the configured host and port in
        the format "host:port".

        Returns:
            str: The connection string for the Temporal server.
        """
        return f"{self.host}:{self.port}"

    def get_namespace(self) -> str:
        """Get the Temporal namespace.

        Returns the configured namespace where workflows will be executed.
        The namespace provides isolation between different environments or
        applications.

        Returns:
            str: The Temporal namespace.
        """
        return self.namespace

    async def _token_refresh_loop(self) -> None:
        """Background loop that refreshes the authentication token dynamically."""
        while True:
            try:
                # Recalculate refresh interval each time in case token expiry changes
                refresh_interval = self.auth_manager.calculate_refresh_interval()

                await asyncio.sleep(refresh_interval)

                # Get fresh token
                token = await self.auth_manager.get_access_token()
                if self.client:
                    self.client.api_key = token
                logger.info("Updated client RPC metadata with fresh token")

                # Update our stored refresh interval for next iteration
                self._token_refresh_interval = (
                    self.auth_manager.calculate_refresh_interval()
                )
            except asyncio.CancelledError:
                logger.info("Token refresh loop cancelled")
                break
            except Exception as e:
                logger.error(f"Error in token refresh loop: {e}")
                # Continue the loop even if there's an error, but wait a bit
                await asyncio.sleep(60)  # Wait 1 minute before retrying

    async def load(self) -> None:
        """Connect to the Temporal server and start token refresh if needed.

        Establishes a connection to the Temporal server using the configured
        connection string and namespace. If authentication is enabled, sets up
        automatic token refresh using rpc_metadata updates.

        Raises:
            ConnectionError: If connection to the Temporal server fails.
            ValueError: If authentication is enabled but credentials are missing.
        """

        connection_options: Dict[str, Any] = {
            "target_host": self.get_connection_string(),
            "namespace": self.namespace,
            "tls": False,
        }

        connection_options["tls"] = self.deployment_config.get(
            WORKFLOW_TLS_ENABLED_KEY, False
        )
        self.worker_task_queue = self.get_worker_task_queue()

        if self.auth_manager.auth_enabled:
            # Get initial token
            token = await self.auth_manager.get_access_token()
            connection_options["api_key"] = token
            logger.info("Added initial auth token to client connection")

        # Create the client
        self.client = await Client.connect(**connection_options)

        # Start token refresh loop if auth is enabled
        if self.auth_manager.auth_enabled:
            # Calculate initial refresh interval based on token expiry
            self._token_refresh_interval = (
                self.auth_manager.calculate_refresh_interval()
            )
            self._token_refresh_task = asyncio.create_task(self._token_refresh_loop())
            logger.info(
                f"Started token refresh loop with dynamic interval (initial: {self._token_refresh_interval}s)"
            )

    async def close(self) -> None:
        """Close the Temporal client connection and stop token refresh.

        Gracefully closes the connection to the Temporal server, stops the
        token refresh loop, and clears any authentication tokens.
        """
        # Cancel token refresh task
        if self._token_refresh_task:
            self._token_refresh_task.cancel()  # cancel() is synchronous, don't await
            self._token_refresh_task = None  # Enable garbage collection
            logger.info("Stopped token refresh loop")

    async def start_workflow(
        self, workflow_args: Dict[str, Any], workflow_class: Type[WorkflowInterface]
    ) -> Dict[str, Any]:
        """Start a workflow execution.

        Args:
            workflow_args (Dict[str, Any]): Arguments for the workflow.
            workflow_class (Type[WorkflowInterface]): The workflow class to execute.

        Returns:
            Dict[str, Any]: A dictionary containing:
                - workflow_id (str): The ID of the started workflow
                - run_id (str): The run ID of the workflow execution

        Raises:
            WorkflowFailureError: If the workflow fails to start.
            ValueError: If the client is not loaded.
        """
        if "credentials" in workflow_args:
            # remove credentials from workflow_args and add reference to credentials
            workflow_args["credential_guid"] = await SecretStoreOutput.save_secret(
                workflow_args["credentials"]
            )
            del workflow_args["credentials"]

        workflow_id = workflow_args.get("workflow_id")
<<<<<<< HEAD
        output_prefix = workflow_args.get("output_prefix", "/tmp/output")
        
        if not workflow_id:
            # if workflow_id is not provided, create a new one
            workflow_id = workflow_args.get("argo_workflow_name", str(uuid.uuid4()))

        # Always store the full configuration in the state store, regardless of whether
        # workflow_id was provided or generated
        workflow_args.update(
            {
                "application_name": self.application_name,
                "workflow_id": workflow_id,
                "output_prefix": output_prefix,
            }
        )

        StateStoreOutput.store_configuration(workflow_id, workflow_args)
        logger.info(f"Stored workflow config with ID: {workflow_id}")

=======
        if not workflow_id:
            # if workflow_id is not provided, create a new one
            workflow_id = workflow_args.get("argo_workflow_name", str(uuid.uuid4()))
            workflow_args.update(
                {
                    "application_name": self.application_name,
                    "workflow_id": workflow_id,
                }
            )

            await StateStoreOutput.save_state_object(
                id=workflow_id, value=workflow_args, type=StateType.WORKFLOWS
            )
            logger.info(f"Created workflow config with ID: {workflow_id}")
>>>>>>> 759a0ae1
        try:
            # Pass the full workflow_args to the workflow
            if not self.client:
                raise ValueError("Client is not loaded")

            handle = await self.client.start_workflow(
                workflow_class,  # type: ignore
                args=[{"workflow_id": workflow_id}],
                id=workflow_id,
                task_queue=self.worker_task_queue,
                cron_schedule=workflow_args.get("cron_schedule", ""),
                execution_timeout=WORKFLOW_MAX_TIMEOUT_HOURS,
            )

            logger.info(f"Workflow started: {handle.id} {handle.result_run_id}")
            return {
                "workflow_id": handle.id,
                "run_id": handle.result_run_id,
                "handle": handle,  # Return the handle so it can be used to get the result
            }
        except WorkflowFailureError as e:
            logger.error(f"Workflow failure: {e}")
            raise e

    async def stop_workflow(self, workflow_id: str, run_id: str) -> None:
        """Stop a workflow execution.

        Args:
            workflow_id (str): The ID of the workflow.
            run_id (str): The run ID of the workflow.

        Raises:
            ValueError: If the client is not loaded.
        """
        if not self.client:
            raise ValueError("Client is not loaded")

        try:
            workflow_handle = self.client.get_workflow_handle(
                workflow_id, run_id=run_id
            )
            await workflow_handle.terminate()
        except Exception as e:
            logger.error(f"Error terminating workflow {workflow_id} {run_id}: {e}")
            raise Exception(f"Error terminating workflow {workflow_id} {run_id}: {e}")

    def create_worker(
        self,
        activities: Sequence[CallableType],
        workflow_classes: Sequence[ClassType],
        passthrough_modules: Sequence[str],
        max_concurrent_activities: Optional[int] = MAX_CONCURRENT_ACTIVITIES,
        activity_executor: Optional[ThreadPoolExecutor] = None,
        auto_start_token_refresh: bool = True,
    ) -> Worker:
        """Create a Temporal worker with automatic token refresh.

        Args:
            activities (Sequence[CallableType]): Activity functions to register.
            workflow_classes (Sequence[ClassType]): Workflow classes to register.
            passthrough_modules (Sequence[str]): Modules to pass through to the sandbox.
            max_concurrent_activities (int | None): Maximum number of concurrent activities.
            activity_executor (ThreadPoolExecutor | None): Executor for running activities.
            auto_start_token_refresh (bool): Whether to automatically start token refresh.
                Set to False if you've already started it via load().
        Returns:
            Worker: The created worker instance.

        Raises:
            ValueError: If the client is not loaded.
        """
        if not self.client:
            raise ValueError("Client is not loaded")

        # Always provide an executor if none given
        if activity_executor is None:
            activity_executor = ThreadPoolExecutor(
                max_workers=max_concurrent_activities or 5,
                thread_name_prefix="activity-pool-",
            )

        # Start token refresh if not already started and auth is enabled
        if (
            auto_start_token_refresh
            and self.auth_manager.auth_enabled
            and not self._token_refresh_task
        ):
            self._token_refresh_interval = (
                self.auth_manager.calculate_refresh_interval()
            )
            self._token_refresh_task = asyncio.create_task(self._token_refresh_loop())
            logger.info(
                f"Started token refresh loop with dynamic interval (initial: {self._token_refresh_interval}s)"
            )

        return Worker(
            self.client,
            task_queue=self.worker_task_queue,
            workflows=workflow_classes,
            activities=activities,
            workflow_runner=SandboxedWorkflowRunner(
                restrictions=SandboxRestrictions.default.with_passthrough_modules(
                    *passthrough_modules
                )
            ),
            max_concurrent_activities=max_concurrent_activities,
            activity_executor=activity_executor,
            interceptors=[EventInterceptor()],
        )

    async def get_workflow_run_status(
        self,
        workflow_id: str,
        run_id: Optional[str] = None,
        include_last_executed_run_id: bool = False,
    ) -> Dict[str, Any]:
        """Get the status of a workflow run.

        Args:
            workflow_id (str): The workflow ID.
            run_id (str): The run ID.

        Returns:
            Dict[str, Any]: A dictionary containing:
                - workflow_id (str): The workflow ID
                - run_id (str): The run ID
                - status (str): The workflow execution status
                - execution_duration_seconds (int): Duration in seconds

        Raises:
            ValueError: If the client is not loaded.
            Exception: If there's an error getting the workflow status.
        """
        if not self.client:
            raise ValueError("Client is not loaded")

        try:
            workflow_handle = self.client.get_workflow_handle(
                workflow_id, run_id=run_id
            )
            workflow_execution = await workflow_handle.describe()
            execution_info = workflow_execution.raw_description.workflow_execution_info

            workflow_info = {
                "workflow_id": workflow_id,
                "run_id": run_id,
                "status": WorkflowExecutionStatus(execution_info.status).name,
                "execution_duration_seconds": execution_info.execution_duration.ToSeconds(),
            }
            if include_last_executed_run_id:
                workflow_info["last_executed_run_id"] = (
                    execution_info.root_execution.run_id
                )
            return workflow_info
        except Exception as e:
            if (
                hasattr(e, "grpc_status")
                and hasattr(e.grpc_status, "details")
                and e.grpc_status.details[0].type_url == TEMPORAL_NOT_FOUND_FAILURE
            ):
                return {
                    "workflow_id": workflow_id,
                    "run_id": run_id,
                    "status": "NOT_FOUND",
                    "execution_duration_seconds": 0,
                }
            logger.error(f"Error getting workflow status: {e}")
            raise Exception(
                f"Error getting workflow status for {workflow_id} {run_id}: {e}"
            )<|MERGE_RESOLUTION|>--- conflicted
+++ resolved
@@ -404,27 +404,6 @@
             del workflow_args["credentials"]
 
         workflow_id = workflow_args.get("workflow_id")
-<<<<<<< HEAD
-        output_prefix = workflow_args.get("output_prefix", "/tmp/output")
-        
-        if not workflow_id:
-            # if workflow_id is not provided, create a new one
-            workflow_id = workflow_args.get("argo_workflow_name", str(uuid.uuid4()))
-
-        # Always store the full configuration in the state store, regardless of whether
-        # workflow_id was provided or generated
-        workflow_args.update(
-            {
-                "application_name": self.application_name,
-                "workflow_id": workflow_id,
-                "output_prefix": output_prefix,
-            }
-        )
-
-        StateStoreOutput.store_configuration(workflow_id, workflow_args)
-        logger.info(f"Stored workflow config with ID: {workflow_id}")
-
-=======
         if not workflow_id:
             # if workflow_id is not provided, create a new one
             workflow_id = workflow_args.get("argo_workflow_name", str(uuid.uuid4()))
@@ -439,7 +418,6 @@
                 id=workflow_id, value=workflow_args, type=StateType.WORKFLOWS
             )
             logger.info(f"Created workflow config with ID: {workflow_id}")
->>>>>>> 759a0ae1
         try:
             # Pass the full workflow_args to the workflow
             if not self.client:
