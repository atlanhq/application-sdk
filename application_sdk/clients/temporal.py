import os
import uuid
from enum import Enum
from typing import Any, Dict, Optional, Sequence, Type

from temporalio import activity, workflow
from temporalio.client import Client, WorkflowExecutionStatus, WorkflowFailureError
from temporalio.types import CallableType, ClassType
from temporalio.worker import (
    ActivityInboundInterceptor,
    ExecuteActivityInput,
    ExecuteWorkflowInput,
    Interceptor,
    Worker,
    WorkflowInboundInterceptor,
    WorkflowInterceptorClassInput,
)
from temporalio.worker.workflow_sandbox import (
    SandboxedWorkflowRunner,
    SandboxRestrictions,
)

from application_sdk.clients import ClientInterface
from application_sdk.common.constants import ApplicationConstants
from application_sdk.common.logger_adaptors import get_logger
from application_sdk.outputs.eventstore import (
    ActivityEndEvent,
    ActivityStartEvent,
    EventStore,
    WorkflowEndEvent,
    WorkflowStartEvent,
)
from application_sdk.outputs.secretstore import SecretStoreOutput
from application_sdk.outputs.statestore import StateStoreOutput
from application_sdk.workflows import WorkflowInterface

logger = get_logger(__name__)

TEMPORAL_NOT_FOUND_FAILURE = (
    "type.googleapis.com/temporal.api.errordetails.v1.NotFoundFailure"
)


class TemporalConstants(Enum):
    HOST = os.getenv("ATLAN_TEMPORAL_HOST", "localhost")
    PORT = os.getenv("ATLAN_TEMPORAL_PORT", "7233")
    NAMESPACE = os.getenv("ATLAN_TEMPORAL_NAMESPACE", "default")
    APPLICATION_NAME = os.getenv("ATLAN_APPLICATION_NAME", "default")


class EventActivityInboundInterceptor(ActivityInboundInterceptor):
    """Interceptor for tracking activity execution events.

    This interceptor captures the start and end of activity executions,
    creating events that can be used for monitoring and tracking.
    """

    async def execute_activity(self, input: ExecuteActivityInput) -> Any:
        """Execute an activity with event tracking.

        Args:
            input (ExecuteActivityInput): The activity execution input.

        Returns:
            Any: The result of the activity execution.
        """
        EventStore.create_event(
            ActivityStartEvent(
                activity_id=activity.info().activity_id,
                activity_type=activity.info().activity_type,
            ),
            topic_name=EventStore.TOPIC_NAME,
        )
        output = await super().execute_activity(input)
        EventStore.create_event(
            ActivityEndEvent(
                activity_id=activity.info().activity_id,
                activity_type=activity.info().activity_type,
            ),
            topic_name=EventStore.TOPIC_NAME,
        )
        return output


class EventWorkflowInboundInterceptor(WorkflowInboundInterceptor):
    """Interceptor for tracking workflow execution events.

    This interceptor captures the start and end of workflow executions,
    creating events that can be used for monitoring and tracking.
    """

    async def execute_workflow(self, input: ExecuteWorkflowInput) -> Any:
        """Execute a workflow with event tracking.

        Args:
            input (ExecuteWorkflowInput): The workflow execution input.

        Returns:
            Any: The result of the workflow execution.
        """
        with workflow.unsafe.sandbox_unrestricted():
            EventStore.create_event(
                WorkflowStartEvent(
                    workflow_name=workflow.info().workflow_type,
                    workflow_id=workflow.info().workflow_id,
                    workflow_run_id=workflow.info().run_id,
                ),
                topic_name=EventStore.TOPIC_NAME,
            )
        output = await super().execute_workflow(input)
        with workflow.unsafe.sandbox_unrestricted():
            EventStore.create_event(
                WorkflowEndEvent(
                    workflow_name=workflow.info().workflow_type,
                    workflow_id=workflow.info().workflow_id,
                    workflow_run_id=workflow.info().run_id,
                    workflow_output=output or {},
                ),
                topic_name=EventStore.TOPIC_NAME,
            )
        return output


class EventInterceptor(Interceptor):
    """Temporal interceptor for event tracking.

    This interceptor provides event tracking capabilities for both
    workflow and activity executions.
    """

    def intercept_activity(
        self, next: ActivityInboundInterceptor
    ) -> ActivityInboundInterceptor:
        """Intercept activity executions.

        Args:
            next (ActivityInboundInterceptor): The next interceptor in the chain.

        Returns:
            ActivityInboundInterceptor: The activity interceptor.
        """
        return EventActivityInboundInterceptor(super().intercept_activity(next))

    def workflow_interceptor_class(
        self, input: WorkflowInterceptorClassInput
    ) -> Optional[Type[WorkflowInboundInterceptor]]:
        """Get the workflow interceptor class.

        Args:
            input (WorkflowInterceptorClassInput): The interceptor input.

        Returns:
            Optional[Type[WorkflowInboundInterceptor]]: The workflow interceptor class.
        """
        return EventWorkflowInboundInterceptor


class TemporalClient(ClientInterface):
    """Client for interacting with Temporal workflow service.

    This class provides functionality for managing workflow executions,
    including starting workflows, creating workers, and checking workflow status.

    Attributes:
        client: Temporal client instance.
        worker: Temporal worker instance.
        application_name (str): Name of the application.
        worker_task_queue (str): Task queue for the worker.
        host (str): Temporal server host.
        port (str): Temporal server port.
        namespace (str): Temporal namespace.
    """

    def __init__(
        self,
        host: str | None = None,
        port: str | None = None,
        application_name: str | None = None,
        namespace: str | None = "default",
    ):
        """Initialize the Temporal client.

        Args:
            host (str | None, optional): Temporal server host. Defaults to None.
            port (str | None, optional): Temporal server port. Defaults to None.
            application_name (str | None, optional): Application name. Defaults to None.
            namespace (str | None, optional): Temporal namespace. Defaults to "default".
        """
        self.client = None
        self.worker = None
        self.application_name = (
            application_name
            if application_name
            else ApplicationConstants.APPLICATION_NAME.value
        )
        self.worker_task_queue = self.get_worker_task_queue()
        self.host = host if host else TemporalConstants.HOST.value
        self.port = port if port else TemporalConstants.PORT.value
        self.namespace = namespace if namespace else TemporalConstants.NAMESPACE.value

        workflow.logger = get_logger(__name__)
        activity.logger = get_logger(__name__)

    def get_worker_task_queue(self) -> str:
        """Get the worker task queue name.

        Returns:
            str: The task queue name.
        """
        return self.application_name

    def get_connection_string(self) -> str:
        """Get the Temporal server connection string.

        Returns:
            str: The connection string.
        """
        return f"{self.host}:{self.port}"

    def get_namespace(self) -> str:
        """Get the Temporal namespace.

        Returns:
            str: The namespace.
        """
        return self.namespace

    async def load(self) -> None:
        """Connect to the Temporal server."""
        self.client = await Client.connect(
            self.get_connection_string(),
            namespace=self.namespace,
        )

    async def close(self) -> None:
        """Close the Temporal client connection."""
        return

    async def start_workflow(
        self, workflow_args: Dict[str, Any], workflow_class: Type[WorkflowInterface]
    ) -> Dict[str, Any]:
        """Start a workflow execution.

        Args:
            workflow_args (Dict[str, Any]): Arguments for the workflow.
            workflow_class (Type[WorkflowInterface]): The workflow class to execute.

        Returns:
            Dict[str, Any]: A dictionary containing:
                - workflow_id (str): The ID of the started workflow
                - run_id (str): The run ID of the workflow execution

        Raises:
            WorkflowFailureError: If the workflow fails to start.
        """
        if "credentials" in workflow_args:
            # remove credentials from workflow_args and add reference to credentials
            workflow_args["credential_guid"] = SecretStoreOutput.store_credentials(
                workflow_args["credentials"]
            )
            del workflow_args["credentials"]

        workflow_id = workflow_args.get("workflow_id")
        if not workflow_id:
            # if workflow_id is not provided, create a new one
            workflow_id = workflow_args.get("argo_workflow_name", str(uuid.uuid4()))

            workflow_args.update(
                {
                    "application_name": self.application_name,
                    "workflow_id": workflow_id,
                    "output_prefix": "/tmp/output",
                }
            )

            StateStoreOutput.store_configuration(workflow_id, workflow_args)

            logger.info(f"Created workflow config with ID: {workflow_id}")

        try:
            handle = await self.client.start_workflow(
                workflow_class,
                {
                    "workflow_id": workflow_id,
                },
                id=workflow_id,
                task_queue=self.worker_task_queue,
                cron_schedule=workflow_args.get("cron_schedule", ""),
            )
            workflow.logger.info(
                f"Workflow started: {handle.id} {handle.result_run_id}"
            )

            return {
                "workflow_id": handle.id,
                "run_id": handle.result_run_id,
            }
        except WorkflowFailureError as e:
            logger.error(f"Workflow failure: {e}")
            raise e

    async def stop_workflow(self, workflow_id: str, run_id: str) -> None:
        """Stop a workflow execution.

        Args:
            workflow_id (str): The ID of the workflow.
            run_id (str): The run ID of the workflow.
        """
        try:
            workflow_handle = self.client.get_workflow_handle(
                workflow_id, run_id=run_id
            )
            await workflow_handle.terminate()
        except Exception as e:
            logger.error(f"Error terminating workflow {workflow_id} {run_id}: {e}")
            raise e

    def create_worker(
        self,
        activities: Sequence[CallableType],
        workflow_classes: Sequence[ClassType],
        passthrough_modules: Sequence[str],
        max_concurrent_activities: Optional[int] = None,
    ) -> Worker:
        """Create a Temporal worker.

        Args:
            activities (Sequence[CallableType]): Activity functions to register.
            workflow_classes (Sequence[ClassType]): Workflow classes to register.
            passthrough_modules (Sequence[str]): Modules to pass through to the sandbox.
            max_concurrent_activities (int | None): Maximum number of concurrent activities.
        Returns:
            Worker: The created worker instance.

        Raises:
            ValueError: If the client is not loaded.
        """
        if not self.client:
            raise ValueError("Client is not loaded")

        return Worker(
            self.client,
            task_queue=self.worker_task_queue,
            workflows=workflow_classes,
            activities=activities,
            workflow_runner=SandboxedWorkflowRunner(
                restrictions=SandboxRestrictions.default.with_passthrough_modules(
                    *passthrough_modules
                )
            ),
<<<<<<< HEAD
            interceptors=[EventInterceptor()],
            max_concurrent_activities=max_concurrent_activities,
=======
            # Disabled EventInterceptor for now
            # interceptors=[EventInterceptor()],
            interceptors=[],
>>>>>>> ac102708
        )

    async def get_workflow_run_status(
        self,
        workflow_id: str,
        run_id: Optional[str] = None,
        include_last_executed_run_id: bool = False,
    ) -> Dict[str, Any]:
        """Get the status of a workflow run.

        Args:
            workflow_id (str): The workflow ID.
            run_id (str): The run ID.

        Returns:
            Dict[str, Any]: A dictionary containing:
                - workflow_id (str): The workflow ID
                - run_id (str): The run ID
                - status (str): The workflow execution status
                - execution_duration_seconds (int): Duration in seconds

        Raises:
            ValueError: If the client is not loaded.
            Exception: If there's an error getting the workflow status.
        """
        if not self.client:
            raise ValueError("Client is not loaded")

        workflow_handle = self.client.get_workflow_handle(workflow_id, run_id=run_id)
        try:
            workflow_execution = await workflow_handle.describe()
            execution_info = workflow_execution.raw_description.workflow_execution_info
        except Exception as e:
            # if the workflow is not found, return the status as not found
            if e.grpc_status.details[0].type_url == TEMPORAL_NOT_FOUND_FAILURE:
                return {
                    "workflow_id": workflow_id,
                    "run_id": run_id,
                    "status": "NOT_FOUND",
                    "execution_duration_seconds": 0,
                }
            logger.error(f"Error getting workflow status: {e}")
            raise Exception(
                f"Error getting workflow status for {workflow_id} {run_id}: {e}"
            )

        workflow_info = {
            "workflow_id": workflow_id,
            "run_id": run_id,
            "status": WorkflowExecutionStatus(execution_info.status).name,
            "execution_duration_seconds": execution_info.execution_duration.ToSeconds(),
        }
        if include_last_executed_run_id:
            workflow_info["last_executed_run_id"] = execution_info.root_execution.run_id
        return workflow_info<|MERGE_RESOLUTION|>--- conflicted
+++ resolved
@@ -348,14 +348,10 @@
                     *passthrough_modules
                 )
             ),
-<<<<<<< HEAD
-            interceptors=[EventInterceptor()],
             max_concurrent_activities=max_concurrent_activities,
-=======
             # Disabled EventInterceptor for now
             # interceptors=[EventInterceptor()],
             interceptors=[],
->>>>>>> ac102708
         )
 
     async def get_workflow_run_status(
