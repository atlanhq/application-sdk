--- conflicted
+++ resolved
@@ -122,17 +122,11 @@
         Raises:
             Exception: If there's an error downloading the file from the object store.
         """
-<<<<<<< HEAD
+        if not os.path.exists(os.path.dirname(file_path)):
+            os.makedirs(os.path.dirname(file_path), exist_ok=True)
+
         relative_path = os.path.relpath(file_path, download_file_prefix)
         metadata = {"key": relative_path, "fileName": relative_path}
-=======
-        if not os.path.exists(os.path.dirname(file_path)):
-            os.makedirs(os.path.dirname(file_path), exist_ok=True)
-
-        with DaprClient() as client:
-            relative_path = os.path.relpath(file_path, download_file_prefix)
-            metadata = {"key": relative_path, "fileName": relative_path}
->>>>>>> ca035006
 
         try:
             response_data = cls._invoke_dapr_binding(
