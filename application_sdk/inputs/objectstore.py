"""Object store interface for the application."""

import logging
import os

from dapr.clients import DaprClient
from temporalio import activity

from application_sdk.common.logger_adaptors import AtlanLoggerAdapter

activity.logger = AtlanLoggerAdapter(logging.getLogger(__name__))
activity.logger.setLevel(logging.INFO)


class ObjectStoreInput:
    OBJECT_STORE_NAME = "objectstore"
    OBJECT_GET_OPERATION = "get"

    @classmethod
    def download_file_from_object_store(
        cls,
        download_file_prefix: str,
        file_path: str,
    ) -> None:
        """Downloads a single file from the object store.

        Args:
            download_file_prefix (str): The base path to calculate relative paths from.
            file_path (str): The full path to where the file should be downloaded.

        Raises:
            Exception: If there's an error downloading the file from the object store.
        """
        with DaprClient() as client:
            relative_path = os.path.relpath(file_path, download_file_prefix)
            metadata = {"key": relative_path, "fileName": relative_path}

            try:
                response = client.invoke_binding(
                    binding_name=cls.OBJECT_STORE_NAME,
                    operation=cls.OBJECT_GET_OPERATION,
                    binding_metadata=metadata,
                )
                with open(file_path, "w") as f:
                    f.write(response.data.decode("utf-8"))
                    f.close()

                activity.logger.info(f"Successfully downloaded file: {relative_path}")
            except Exception as e:
                activity.logger.error(
                    f"Error downloading file {relative_path} to object store: {str(e)}"
                )
<<<<<<< HEAD
                raise e

    @classmethod
    async def push_file_to_object_store(
        cls, output_prefix: str, file_path: str
    ) -> None:
        """Pushes a single file to the object store.

        Args:
            output_prefix (str): The base path to calculate relative paths from.
            file_path (str): The full path to the file to be pushed.

        Raises:
            IOError: If there's an error reading the file.
            Exception: If there's an error pushing the file to the object store.
        """
        with DaprClient() as client:
            try:
                with open(file_path, "rb") as f:
                    file_content = f.read()
            except IOError as e:
                activity.logger.error(f"Error reading file {file_path}: {str(e)}")
                raise e

            relative_path = os.path.relpath(file_path, output_prefix)
            metadata = {"key": relative_path, "fileName": relative_path}

            try:
                client.invoke_binding(
                    binding_name=cls.OBJECT_STORE_NAME,
                    operation=cls.OBJECT_CREATE_OPERATION,
                    data=file_content,
                    binding_metadata=metadata,
                )
                activity.logger.info(f"Successfully pushed file: {relative_path}")
            except Exception as e:
                activity.logger.error(
                    f"Error pushing file {relative_path} to object store: {str(e)}"
                )
                raise e

    @classmethod
    async def push_to_object_store(
        cls, output_prefix: str, input_files_path: str
    ) -> None:
        """Pushes files from a directory to the object store.

        Args:
            output_prefix (str): The base path to calculate relative paths from.
            input_files_path (str): The path to the directory containing files to push.

        Raises:
            ValueError: If the input_files_path doesn't exist or is not a directory.
            IOError: If there's an error reading files.
            Exception: If there's an error with the Dapr client operations.

        Example:
            >>> ObjectStore.push_to_object_store("logs", "/tmp/logs")
        """
        if not os.path.isdir(input_files_path):
            raise ValueError(
                f"The provided output_path '{input_files_path}' is not a valid directory."
            )

        try:
            for root, _, files in os.walk(input_files_path):
                for file in files:
                    file_path = os.path.join(root, file)
                    await cls.push_file_to_object_store(output_prefix, file_path)

            activity.logger.info(
                f"Completed pushing data from {input_files_path} to object store"
            )
        except Exception as e:
            activity.logger.error(
                f"An unexpected error occurred while pushing files to object store: {str(e)}"
            )
            raise e
=======
                raise e
>>>>>>> 9a231f3b
<|MERGE_RESOLUTION|>--- conflicted
+++ resolved
@@ -50,85 +50,4 @@
                 activity.logger.error(
                     f"Error downloading file {relative_path} to object store: {str(e)}"
                 )
-<<<<<<< HEAD
-                raise e
-
-    @classmethod
-    async def push_file_to_object_store(
-        cls, output_prefix: str, file_path: str
-    ) -> None:
-        """Pushes a single file to the object store.
-
-        Args:
-            output_prefix (str): The base path to calculate relative paths from.
-            file_path (str): The full path to the file to be pushed.
-
-        Raises:
-            IOError: If there's an error reading the file.
-            Exception: If there's an error pushing the file to the object store.
-        """
-        with DaprClient() as client:
-            try:
-                with open(file_path, "rb") as f:
-                    file_content = f.read()
-            except IOError as e:
-                activity.logger.error(f"Error reading file {file_path}: {str(e)}")
-                raise e
-
-            relative_path = os.path.relpath(file_path, output_prefix)
-            metadata = {"key": relative_path, "fileName": relative_path}
-
-            try:
-                client.invoke_binding(
-                    binding_name=cls.OBJECT_STORE_NAME,
-                    operation=cls.OBJECT_CREATE_OPERATION,
-                    data=file_content,
-                    binding_metadata=metadata,
-                )
-                activity.logger.info(f"Successfully pushed file: {relative_path}")
-            except Exception as e:
-                activity.logger.error(
-                    f"Error pushing file {relative_path} to object store: {str(e)}"
-                )
-                raise e
-
-    @classmethod
-    async def push_to_object_store(
-        cls, output_prefix: str, input_files_path: str
-    ) -> None:
-        """Pushes files from a directory to the object store.
-
-        Args:
-            output_prefix (str): The base path to calculate relative paths from.
-            input_files_path (str): The path to the directory containing files to push.
-
-        Raises:
-            ValueError: If the input_files_path doesn't exist or is not a directory.
-            IOError: If there's an error reading files.
-            Exception: If there's an error with the Dapr client operations.
-
-        Example:
-            >>> ObjectStore.push_to_object_store("logs", "/tmp/logs")
-        """
-        if not os.path.isdir(input_files_path):
-            raise ValueError(
-                f"The provided output_path '{input_files_path}' is not a valid directory."
-            )
-
-        try:
-            for root, _, files in os.walk(input_files_path):
-                for file in files:
-                    file_path = os.path.join(root, file)
-                    await cls.push_file_to_object_store(output_prefix, file_path)
-
-            activity.logger.info(
-                f"Completed pushing data from {input_files_path} to object store"
-            )
-        except Exception as e:
-            activity.logger.error(
-                f"An unexpected error occurred while pushing files to object store: {str(e)}"
-            )
-            raise e
-=======
-                raise e
->>>>>>> 9a231f3b
+                raise e