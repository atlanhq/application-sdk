import glob
import os
from typing import TYPE_CHECKING, AsyncIterator, Iterator, List, Optional, Union

from application_sdk.activities.common.utils import get_object_store_prefix
from application_sdk.inputs import Input
from application_sdk.observability.logger_adaptor import get_logger
from application_sdk.services.objectstore import ObjectStore

logger = get_logger(__name__)

if TYPE_CHECKING:
    import daft
    import pandas as pd


class ParquetInput(Input):
    """
    Parquet Input class to read data from Parquet files using daft and pandas.
    Supports reading both single files and directories containing multiple parquet files.
    """

    def __init__(
        self,
        path: Optional[str] = None,
        chunk_size: Optional[int] = 100000,
        input_prefix: Optional[str] = None,
        file_names: Optional[List[str]] = None,
    ):
        """Initialize the Parquet input class.

        Args:
            path (str): Path to parquet file or directory containing parquet files.
            chunk_size (Optional[int], optional): Number of rows per batch.
                Defaults to 100000.
            input_prefix (Optional[str], optional): Prefix for files when reading from object store.
                If provided, files will be read from object store. Defaults to None.
            file_names (Optional[List[str]], optional): List of file names to read.
                Defaults to None.
        """
        self.path = path
        self.chunk_size = chunk_size
        self.input_prefix = input_prefix
        self.file_names = file_names

    async def download_files(self, local_path: str) -> Optional[str]:
        """Read a file from the object store.

        Args:
            local_path (str): Path to the local data in the temp directory.

        Returns:
            Optional[str]: Path to the downloaded local file.
        """
<<<<<<< HEAD
        parquet_files = glob.glob(local_path)
=======
        # if the path is a directory, then check if the directory has any parquet files
        parquet_files = []
        if os.path.isdir(local_file_path):
            parquet_files = glob.glob(os.path.join(local_file_path, "*.parquet"))
        else:
            parquet_files = glob.glob(local_file_path)
>>>>>>> 88416606
        if not parquet_files:
            if self.input_prefix:
                logger.info(
                    f"Reading file from object store: {local_path} from {self.input_prefix}"
                )
                if os.path.isdir(local_path):
                    await ObjectStore.download_prefix(
                        source=get_object_store_prefix(local_path),
                        destination=local_path,
                    )
                else:
                    await ObjectStore.download_file(
                        source=get_object_store_prefix(local_path),
                        destination=local_path,
                    )
            else:
                raise ValueError(
                    f"No parquet files found in {local_path} and no input prefix provided"
                )

    async def get_dataframe(self) -> "pd.DataFrame":
        """
        Method to read the data from the parquet file(s)
        and return as a single combined pandas dataframe.

        Returns:
            "pd.DataFrame": Combined dataframe from all parquet files.
        """
        try:
            import pandas as pd

            path = self.path
            if self.input_prefix and self.path:
                path = await self.download_files(self.path)
            # Use pandas native read_parquet which can handle both single files and directories
            return pd.read_parquet(path)
        except Exception as e:
            logger.error(f"Error reading data from parquet file(s): {str(e)}")
            # Re-raise to match IcebergInput behavior
            raise

    async def get_batched_dataframe(
        self,
    ) -> Union[AsyncIterator["pd.DataFrame"], Iterator["pd.DataFrame"]]:
        """
        Method to read the data from the parquet file(s) in batches
        and return as an async iterator of pandas dataframes.

        Returns:
            AsyncIterator["pd.DataFrame"]: Async iterator of pandas dataframes.
        """
        try:
            import pandas as pd

            path = self.path
            if self.input_prefix and self.path:
                path = await self.download_files(self.path)
            df = pd.read_parquet(path)
            if self.chunk_size:
                for i in range(0, len(df), self.chunk_size):
                    yield df.iloc[i : i + self.chunk_size]
            else:
                yield df
        except Exception as e:
            logger.error(
                f"Error reading data from parquet file(s) in batches: {str(e)}"
            )
            raise

    async def get_daft_dataframe(self) -> "daft.DataFrame":  # noqa: F821
        """
        Method to read the data from the parquet file(s)
        and return as a single combined daft dataframe.

        Returns:
            daft.DataFrame: Combined daft dataframe from all parquet files.
        """
        try:
            import daft

            if self.file_names:
                path = f"{self.path}/{self.file_names[0].split('/')[0]}"
            else:
                path = self.path
            if self.input_prefix and path:
                await self.download_files(path)
            return daft.read_parquet(f"{path}/*.parquet")
        except Exception as e:
            logger.error(
                f"Error reading data from parquet file(s) using daft: {str(e)}"
            )
            # Re-raise to match IcebergInput behavior
            raise

    async def get_batched_daft_dataframe(self) -> AsyncIterator["daft.DataFrame"]:  # type: ignore
        """
        Get batched daft dataframe from parquet file(s)

        Returns:
            AsyncIterator[daft.DataFrame]: An async iterator of daft DataFrames, each containing
            a batch of data from the parquet file(s).
        """
        try:
            import daft

            if self.file_names:
                for file_name in self.file_names:
                    path = f"{self.path}/{file_name.replace('.json', '.parquet')}"
                    if self.input_prefix and path:
                        await self.download_files(path)
                        yield daft.read_parquet(path)
            else:
                if self.path and self.input_prefix:
                    await self.download_files(self.path)
                    yield daft.read_parquet(f"{self.path}/*.parquet")

        except Exception as error:
            logger.error(
                f"Error reading data from parquet file(s) in batches using daft: {error}"
            )
            raise<|MERGE_RESOLUTION|>--- conflicted
+++ resolved
@@ -52,16 +52,12 @@
         Returns:
             Optional[str]: Path to the downloaded local file.
         """
-<<<<<<< HEAD
-        parquet_files = glob.glob(local_path)
-=======
         # if the path is a directory, then check if the directory has any parquet files
         parquet_files = []
-        if os.path.isdir(local_file_path):
-            parquet_files = glob.glob(os.path.join(local_file_path, "*.parquet"))
+        if os.path.isdir(local_path):
+            parquet_files = glob.glob(os.path.join(local_path, "*.parquet"))
         else:
-            parquet_files = glob.glob(local_file_path)
->>>>>>> 88416606
+            parquet_files = glob.glob(local_path)
         if not parquet_files:
             if self.input_prefix:
                 logger.info(
