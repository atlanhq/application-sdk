import os
<<<<<<< HEAD
from typing import (
    TYPE_CHECKING,
    Any,
    AsyncGenerator,
    AsyncIterator,
    Dict,
    Iterator,
    List,
    Optional,
    Union,
)

import pandas as pd
=======
from typing import Iterator, List, Optional
>>>>>>> 79867b11

from application_sdk.common.logger_adaptors import get_logger
from application_sdk.config import get_settings
from application_sdk.inputs import Input
from application_sdk.inputs.objectstore import ObjectStoreInput

logger = get_logger(__name__)

if TYPE_CHECKING:
    import daft


class AsyncDataFrameIterator(AsyncIterator[pd.DataFrame]):
    """Adapter class to convert an async generator to an AsyncIterator"""

    def __init__(self, async_gen: AsyncGenerator[pd.DataFrame, None]):
        self.async_gen = async_gen

    def __aiter__(self):
        return self

    async def __anext__(self):
        try:
            return await self.async_gen.__anext__()
        except StopAsyncIteration:
            raise StopAsyncIteration


class AsyncDaftDataFrameIterator(AsyncIterator["daft.DataFrame"]):  # noqa: F821
    """Adapter class to convert an async generator to an AsyncIterator for daft.DataFrame"""

    def __init__(self, async_gen: AsyncGenerator["daft.DataFrame", None]):  # noqa: F821
        self.async_gen = async_gen

    def __aiter__(self):
        return self

    async def __anext__(self):
        try:
            return await self.async_gen.__anext__()
        except StopAsyncIteration:
            raise StopAsyncIteration


class JsonInput(Input):
    path: str
    chunk_size: Optional[int]
    file_names: Optional[List[str]]
    download_file_prefix: Optional[str]

    def __init__(
        self,
        path: str,
        file_names: Optional[List[str]] = None,
        download_file_prefix: Optional[str] = None,
        chunk_size: Optional[int] = None,
    ):
        """Initialize the JsonInput class.

        Args:
            path (str): The path to the input directory.
            file_names (Optional[List[str]]): The list of files to read.
            download_file_prefix (Optional[str]): The prefix path in object store.
            chunk_size (Optional[int]): The chunk size to read the data. If None, uses config value.
        """
        self.path = path
        settings = get_settings()
        self.chunk_size = chunk_size or settings.chunk_size
        self.file_names = file_names
        self.download_file_prefix = download_file_prefix

    async def download_files(self):
        """Download the files from the object store to the local path"""
        if not self.file_names:
            logger.debug("No files to download")
            return

        for file_name in self.file_names or []:
            try:
                # Ensure path is not None before joining
                local_path = os.path.join(self.path or "", file_name)
                if not os.path.exists(local_path):
                    # Ensure download_file_prefix is not None before joining
                    prefix = self.download_file_prefix or ""
                    remote_path = os.path.join(prefix, file_name)
                    ObjectStoreInput.download_file_from_object_store(
                        remote_path,
                        local_path,
                    )
            except Exception as e:
                logger.error(f"Error downloading file {file_name}: {str(e)}")
                raise e

<<<<<<< HEAD
    @classmethod
    def re_init(cls, **kwargs: Any):
        """Re-initialize the input class with given keyword arguments.

        Args:
            **kwargs (Any): Keyword arguments for re-initialization.

        Returns:
            JsonInput: A new instance of the JsonInput class
        """
        # Extract path parameter, defaulting to empty string if missing
        path = kwargs.get("path", "")
        if not isinstance(path, str):
            path = str(path) if path is not None else ""

        # Get output path to construct the full path
        output_path = kwargs.get("output_path", "")
        if not isinstance(output_path, str):
            output_path = str(output_path) if output_path is not None else ""

        # Combine paths properly for the full path
        full_path = f"{output_path}{path}"

        # Get the output prefix for downloads
        output_prefix = kwargs.get("output_prefix", "")
        if not isinstance(output_prefix, str):
            output_prefix = str(output_prefix) if output_prefix is not None else ""

        # Extract and clean up the file_names input
        file_names_input = kwargs.get("file_names")

        # Handle file_names correctly
        file_names = None

        if file_names_input is not None:
            # Convert to a list of strings
            if isinstance(file_names_input, list):
                # Clean list by converting all items to strings and filtering None
                file_names = []  # Start with empty list
                for item in file_names_input:
                    if item is not None:
                        # Ensure each item is a string
                        file_names.append(str(item))
            elif isinstance(file_names_input, str):
                # Single string case - wrap in a list
                file_names = [file_names_input]
            else:
                # Try to convert a single item to string
                try:
                    file_names = [str(file_names_input)]
                except (ValueError, TypeError):
                    file_names = None

        # Handle chunk_size conversion
        chunk_size = None
        chunk_size_raw = kwargs.get("chunk_size")
        if chunk_size_raw is not None:
            if isinstance(chunk_size_raw, int):
                chunk_size = chunk_size_raw
            else:
                try:
                    # Convert to int if it's a string or other numeric type
                    if isinstance(chunk_size_raw, (str, float)):
                        chunk_size = int(chunk_size_raw)
                except (ValueError, TypeError):
                    pass  # Keep as None if conversion fails

        # Create a new instance with properly typed parameters
        return cls(
            path=full_path,
            file_names=file_names,
            download_file_prefix=output_prefix,
            chunk_size=chunk_size,
        )

    def get_batched_dataframe(
        self,
    ) -> Union[Iterator[pd.DataFrame], AsyncIterator[pd.DataFrame]]:
        """Get an iterator of batched pandas DataFrames.

        Returns:
            Union[Iterator[pd.DataFrame], AsyncIterator[pd.DataFrame]]:
                An iterator of batched pandas DataFrames.
        """
=======
    async def get_batched_dataframe(self) -> Iterator["pd.DataFrame"]:
        """
        Method to read the data from the json files in the path
        and return as a batched pandas dataframe
        """
        try:
            import pandas as pd

            await self.download_files()
>>>>>>> 79867b11

        # Create a helper function to get batched dataframes
        async def _get_batched_dataframe_helper() -> AsyncGenerator[pd.DataFrame, None]:
            try:
                await self.download_files()
                for file_name in self.file_names or []:
                    local_path = os.path.join(self.path or "", file_name)
                    json_reader_obj = pd.read_json(
                        local_path,
                        chunksize=self.chunk_size,
                        lines=True,
                    )
                    for chunk in json_reader_obj:
                        yield chunk
            except Exception as e:
                logger.error(f"Error reading batched data from JSON: {str(e)}")

        # Return an AsyncIterator that wraps the async generator
        return AsyncDataFrameIterator(_get_batched_dataframe_helper())

<<<<<<< HEAD
    async def get_dataframe(self) -> pd.DataFrame:
        """Get a single pandas DataFrame.

        Returns:
            pd.DataFrame: A pandas DataFrame.
=======
    async def get_dataframe(self) -> "pd.DataFrame":
        """
        Method to read the data from the json files in the path
        and return as a single combined pandas dataframe
>>>>>>> 79867b11
        """
        try:
            import pandas as pd

            dataframes = []
            await self.download_files()
            for file_name in self.file_names or []:
                dataframes.append(
                    pd.read_json(
                        os.path.join(self.path, file_name),
                        lines=True,
                    )
                )
            return pd.concat(dataframes, ignore_index=True)
        except Exception as e:
            logger.error(f"Error reading data from JSON: {str(e)}")
            # Return empty dataframe on error
            return pd.DataFrame()

    def get_batched_daft_dataframe(
        self,
    ) -> Union[Iterator["daft.DataFrame"], AsyncIterator["daft.DataFrame"]]:  # noqa: F821
        """Get an iterator of batched daft DataFrames.

        Returns:
            Union[Iterator["daft.DataFrame"], AsyncIterator["daft.DataFrame"]]:
                An iterator of batched daft DataFrames.
        """

        # Create a helper function to get batched daft dataframes
        async def _get_batched_daft_dataframe_helper() -> (
            AsyncGenerator["daft.DataFrame", None]
        ):  # noqa: F821
            try:
                import daft

                await self.download_files()
                for file_name in self.file_names or []:
                    local_path = os.path.join(self.path or "", file_name)
                    json_reader_obj = daft.read_json(
                        path=local_path,
                        _chunk_size=self.chunk_size,
                    )
                    yield json_reader_obj
            except Exception as e:
                logger.error(f"Error reading batched data from JSON: {str(e)}")

        # Return an AsyncIterator that wraps the async generator
        return AsyncDaftDataFrameIterator(_get_batched_daft_dataframe_helper())

    async def get_daft_dataframe(self) -> Union["daft.DataFrame", None]:  # noqa: F821
        """Get a single daft DataFrame.

        Returns:
            daft.DataFrame: A daft DataFrame.
        """
        try:
            import daft

            await self.download_files()
<<<<<<< HEAD
            for file_name in self.file_names or []:
                json_dataframe = daft.read_json(path=os.path.join(self.path, file_name))
                dataframe_concat = (
                    json_dataframe
                    if dataframe_concat is None
                    else dataframe_concat.concat(json_dataframe)
                )
            return dataframe_concat if dataframe_concat is not None else None
=======
            directory = os.path.join(self.path, self.file_names[0].split("/")[0])
            return daft.read_json(path=f"{directory}/*.json")
>>>>>>> 79867b11
        except Exception as e:
            logger.error(f"Error reading data from JSON using daft: {str(e)}")
            return None<|MERGE_RESOLUTION|>--- conflicted
+++ resolved
@@ -1,63 +1,16 @@
 import os
-<<<<<<< HEAD
-from typing import (
-    TYPE_CHECKING,
-    Any,
-    AsyncGenerator,
-    AsyncIterator,
-    Dict,
-    Iterator,
-    List,
-    Optional,
-    Union,
-)
-
-import pandas as pd
-=======
-from typing import Iterator, List, Optional
->>>>>>> 79867b11
+from typing import TYPE_CHECKING, AsyncIterator, Iterator, List, Optional, Union
 
 from application_sdk.common.logger_adaptors import get_logger
 from application_sdk.config import get_settings
 from application_sdk.inputs import Input
 from application_sdk.inputs.objectstore import ObjectStoreInput
 
-logger = get_logger(__name__)
-
 if TYPE_CHECKING:
     import daft
-
-
-class AsyncDataFrameIterator(AsyncIterator[pd.DataFrame]):
-    """Adapter class to convert an async generator to an AsyncIterator"""
-
-    def __init__(self, async_gen: AsyncGenerator[pd.DataFrame, None]):
-        self.async_gen = async_gen
-
-    def __aiter__(self):
-        return self
-
-    async def __anext__(self):
-        try:
-            return await self.async_gen.__anext__()
-        except StopAsyncIteration:
-            raise StopAsyncIteration
-
-
-class AsyncDaftDataFrameIterator(AsyncIterator["daft.DataFrame"]):  # noqa: F821
-    """Adapter class to convert an async generator to an AsyncIterator for daft.DataFrame"""
-
-    def __init__(self, async_gen: AsyncGenerator["daft.DataFrame", None]):  # noqa: F821
-        self.async_gen = async_gen
-
-    def __aiter__(self):
-        return self
-
-    async def __anext__(self):
-        try:
-            return await self.async_gen.__anext__()
-        except StopAsyncIteration:
-            raise StopAsyncIteration
+    import pandas as pd
+
+logger = get_logger(__name__)
 
 
 class JsonInput(Input):
@@ -93,223 +46,165 @@
             logger.debug("No files to download")
             return
 
-        for file_name in self.file_names or []:
+        for file_name in self.file_names:
             try:
-                # Ensure path is not None before joining
-                local_path = os.path.join(self.path or "", file_name)
-                if not os.path.exists(local_path):
-                    # Ensure download_file_prefix is not None before joining
-                    prefix = self.download_file_prefix or ""
-                    remote_path = os.path.join(prefix, file_name)
+                if self.download_file_prefix is not None and not os.path.exists(
+                    os.path.join(self.path, file_name)
+                ):
                     ObjectStoreInput.download_file_from_object_store(
-                        remote_path,
-                        local_path,
+                        os.path.join(self.download_file_prefix, file_name),
+                        os.path.join(self.path, file_name),
                     )
             except Exception as e:
                 logger.error(f"Error downloading file {file_name}: {str(e)}")
                 raise e
 
-<<<<<<< HEAD
-    @classmethod
-    def re_init(cls, **kwargs: Any):
-        """Re-initialize the input class with given keyword arguments.
-
-        Args:
-            **kwargs (Any): Keyword arguments for re-initialization.
-
-        Returns:
-            JsonInput: A new instance of the JsonInput class
-        """
-        # Extract path parameter, defaulting to empty string if missing
-        path = kwargs.get("path", "")
-        if not isinstance(path, str):
-            path = str(path) if path is not None else ""
-
-        # Get output path to construct the full path
-        output_path = kwargs.get("output_path", "")
-        if not isinstance(output_path, str):
-            output_path = str(output_path) if output_path is not None else ""
-
-        # Combine paths properly for the full path
-        full_path = f"{output_path}{path}"
-
-        # Get the output prefix for downloads
-        output_prefix = kwargs.get("output_prefix", "")
-        if not isinstance(output_prefix, str):
-            output_prefix = str(output_prefix) if output_prefix is not None else ""
-
-        # Extract and clean up the file_names input
-        file_names_input = kwargs.get("file_names")
-
-        # Handle file_names correctly
-        file_names = None
-
-        if file_names_input is not None:
-            # Convert to a list of strings
-            if isinstance(file_names_input, list):
-                # Clean list by converting all items to strings and filtering None
-                file_names = []  # Start with empty list
-                for item in file_names_input:
-                    if item is not None:
-                        # Ensure each item is a string
-                        file_names.append(str(item))
-            elif isinstance(file_names_input, str):
-                # Single string case - wrap in a list
-                file_names = [file_names_input]
-            else:
-                # Try to convert a single item to string
-                try:
-                    file_names = [str(file_names_input)]
-                except (ValueError, TypeError):
-                    file_names = None
-
-        # Handle chunk_size conversion
-        chunk_size = None
-        chunk_size_raw = kwargs.get("chunk_size")
-        if chunk_size_raw is not None:
-            if isinstance(chunk_size_raw, int):
-                chunk_size = chunk_size_raw
-            else:
-                try:
-                    # Convert to int if it's a string or other numeric type
-                    if isinstance(chunk_size_raw, (str, float)):
-                        chunk_size = int(chunk_size_raw)
-                except (ValueError, TypeError):
-                    pass  # Keep as None if conversion fails
-
-        # Create a new instance with properly typed parameters
-        return cls(
-            path=full_path,
-            file_names=file_names,
-            download_file_prefix=output_prefix,
-            chunk_size=chunk_size,
-        )
-
-    def get_batched_dataframe(
-        self,
-    ) -> Union[Iterator[pd.DataFrame], AsyncIterator[pd.DataFrame]]:
-        """Get an iterator of batched pandas DataFrames.
-
-        Returns:
-            Union[Iterator[pd.DataFrame], AsyncIterator[pd.DataFrame]]:
-                An iterator of batched pandas DataFrames.
-        """
-=======
-    async def get_batched_dataframe(self) -> Iterator["pd.DataFrame"]:
+    def get_batched_dataframe(self) -> Iterator["pd.DataFrame"]:
         """
         Method to read the data from the json files in the path
         and return as a batched pandas dataframe
         """
+        # This is a synchronous wrapper for the async method
+        import asyncio
+
+        async def _wrapper_coroutine():
+            result = []
+            async for item in self._get_batched_dataframe_async():
+                result.append(item)
+            return result
+
+        return iter(asyncio.run(_wrapper_coroutine()))
+
+    async def _get_batched_dataframe_async(self) -> AsyncIterator["pd.DataFrame"]:
+        """
+        Async implementation of get_batched_dataframe
+        """
         try:
             import pandas as pd
 
             await self.download_files()
->>>>>>> 79867b11
-
-        # Create a helper function to get batched dataframes
-        async def _get_batched_dataframe_helper() -> AsyncGenerator[pd.DataFrame, None]:
-            try:
-                await self.download_files()
-                for file_name in self.file_names or []:
-                    local_path = os.path.join(self.path or "", file_name)
-                    json_reader_obj = pd.read_json(
-                        local_path,
-                        chunksize=self.chunk_size,
-                        lines=True,
-                    )
-                    for chunk in json_reader_obj:
-                        yield chunk
-            except Exception as e:
-                logger.error(f"Error reading batched data from JSON: {str(e)}")
-
-        # Return an AsyncIterator that wraps the async generator
-        return AsyncDataFrameIterator(_get_batched_dataframe_helper())
-
-<<<<<<< HEAD
-    async def get_dataframe(self) -> pd.DataFrame:
-        """Get a single pandas DataFrame.
-
-        Returns:
-            pd.DataFrame: A pandas DataFrame.
-=======
-    async def get_dataframe(self) -> "pd.DataFrame":
+
+            for file_name in self.file_names or []:
+                file_path = os.path.join(self.path, file_name)
+                json_reader_obj = pd.read_json(
+                    file_path,
+                    chunksize=self.chunk_size,
+                    lines=True,
+                )
+                for chunk in json_reader_obj:
+                    yield chunk
+        except Exception as e:
+            logger.error(f"Error reading batched data from JSON: {str(e)}")
+            raise e
+
+    def get_dataframe(self) -> "pd.DataFrame":
         """
         Method to read the data from the json files in the path
         and return as a single combined pandas dataframe
->>>>>>> 79867b11
+        """
+        import asyncio
+
+        return asyncio.run(self._get_dataframe_async())
+
+    async def _get_dataframe_async(self) -> "pd.DataFrame":
+        """
+        Async implementation of get_dataframe
         """
         try:
             import pandas as pd
 
             dataframes = []
             await self.download_files()
-            for file_name in self.file_names or []:
+
+            if not self.file_names:
+                return pd.DataFrame()
+
+            for file_name in self.file_names:
+                file_path = os.path.join(self.path, file_name)
                 dataframes.append(
                     pd.read_json(
-                        os.path.join(self.path, file_name),
+                        file_path,
                         lines=True,
                     )
                 )
             return pd.concat(dataframes, ignore_index=True)
         except Exception as e:
             logger.error(f"Error reading data from JSON: {str(e)}")
-            # Return empty dataframe on error
-            return pd.DataFrame()
+            raise e
 
     def get_batched_daft_dataframe(
         self,
-    ) -> Union[Iterator["daft.DataFrame"], AsyncIterator["daft.DataFrame"]]:  # noqa: F821
-        """Get an iterator of batched daft DataFrames.
-
-        Returns:
-            Union[Iterator["daft.DataFrame"], AsyncIterator["daft.DataFrame"]]:
-                An iterator of batched daft DataFrames.
-        """
-
-        # Create a helper function to get batched daft dataframes
-        async def _get_batched_daft_dataframe_helper() -> (
-            AsyncGenerator["daft.DataFrame", None]
-        ):  # noqa: F821
-            try:
-                import daft
-
-                await self.download_files()
-                for file_name in self.file_names or []:
-                    local_path = os.path.join(self.path or "", file_name)
-                    json_reader_obj = daft.read_json(
-                        path=local_path,
-                        _chunk_size=self.chunk_size,
-                    )
-                    yield json_reader_obj
-            except Exception as e:
-                logger.error(f"Error reading batched data from JSON: {str(e)}")
-
-        # Return an AsyncIterator that wraps the async generator
-        return AsyncDaftDataFrameIterator(_get_batched_daft_dataframe_helper())
-
-    async def get_daft_dataframe(self) -> Union["daft.DataFrame", None]:  # noqa: F821
-        """Get a single daft DataFrame.
-
-        Returns:
-            daft.DataFrame: A daft DataFrame.
+    ) -> Union[Iterator["daft.DataFrame"], AsyncIterator["daft.DataFrame"]]:
+        """
+        Method to read the data from the json files in the path
+        and return as a batched daft dataframe
+        """
+        import asyncio
+
+        async def _wrapper_coroutine():
+            result = []
+            async for item in self._get_batched_daft_dataframe_async():
+                result.append(item)
+            return result
+
+        return iter(asyncio.run(_wrapper_coroutine()))
+
+    async def _get_batched_daft_dataframe_async(
+        self,
+    ) -> AsyncIterator["daft.DataFrame"]:
+        """
+        Async implementation of get_batched_daft_dataframe
         """
         try:
             import daft
 
             await self.download_files()
-<<<<<<< HEAD
-            for file_name in self.file_names or []:
-                json_dataframe = daft.read_json(path=os.path.join(self.path, file_name))
-                dataframe_concat = (
-                    json_dataframe
-                    if dataframe_concat is None
-                    else dataframe_concat.concat(json_dataframe)
+
+            if not self.file_names:
+                return
+
+            for file_name in self.file_names:
+                file_path = os.path.join(self.path, file_name)
+                json_reader_obj = daft.read_json(
+                    path=file_path,
+                    _chunk_size=self.chunk_size,
                 )
-            return dataframe_concat if dataframe_concat is not None else None
-=======
-            directory = os.path.join(self.path, self.file_names[0].split("/")[0])
+                yield json_reader_obj
+        except Exception as e:
+            logger.error(f"Error reading batched data from JSON: {str(e)}")
+            raise e
+
+    def get_daft_dataframe(self) -> "daft.DataFrame":
+        """
+        Method to read the data from the json files in the path
+        and return as a single combined daft dataframe
+        """
+        import asyncio
+
+        return asyncio.run(self._get_daft_dataframe_async())
+
+    async def _get_daft_dataframe_async(self) -> "daft.DataFrame":
+        """
+        Async implementation of get_daft_dataframe
+        """
+        try:
+            import daft
+
+            await self.download_files()
+
+            if not self.file_names or len(self.file_names) == 0:
+                # Return empty DataFrame if no files
+                return daft.DataFrame()
+
+            # Get directory from the first file name, safely handling potential None
+            first_file = self.file_names[0]
+            parts = first_file.split("/") if first_file else []
+
+            if not parts:
+                return daft.DataFrame()
+
+            directory = os.path.join(self.path, parts[0])
             return daft.read_json(path=f"{directory}/*.json")
->>>>>>> 79867b11
         except Exception as e:
             logger.error(f"Error reading data from JSON using daft: {str(e)}")
-            return None+            raise e