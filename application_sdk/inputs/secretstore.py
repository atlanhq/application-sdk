"""Secret store for the application."""

import collections.abc
import copy
import json
from typing import Any, Dict

from dapr.clients import DaprClient

<<<<<<< HEAD
from application_sdk.constants import LOCAL_DEVELOPMENT, SECRET_STORE_NAME
=======
from application_sdk.constants import (
    DEPLOYMENT_SECRET_PATH,
    DEPLOYMENT_SECRET_STORE_NAME,
    LOCAL_DEVELOPMENT,
    SECRET_STORE_NAME,
)
>>>>>>> 5a79169b
from application_sdk.observability.logger_adaptor import get_logger

logger = get_logger(__name__)


class SecretStoreInput:
    @classmethod
<<<<<<< HEAD
    async def get_secret(
=======
    def get_deployment_secret(cls) -> Dict[str, Any]:
        """Get deployment config with caching."""
        try:
            return cls.get_secret(DEPLOYMENT_SECRET_PATH, DEPLOYMENT_SECRET_STORE_NAME)
        except Exception as e:
            logger.error(f"Failed to fetch deployment config: {e}")
            return {}

    @classmethod
    def get_secret(
>>>>>>> 5a79169b
        cls, secret_key: str, component_name: str = SECRET_STORE_NAME
    ) -> Dict[str, Any]:
        """Get secret from the Dapr component.

        Args:
            secret_key: Key of the secret to fetch
            component_name: Name of the Dapr component to fetch from

        Returns:
            Dict with processed secret data
        """
        if LOCAL_DEVELOPMENT:
            return {}

        try:
            with DaprClient() as client:
                dapr_secret_object = client.get_secret(
                    store_name=component_name, key=secret_key
                )
<<<<<<< HEAD
            return cls._process_secret_data(dapr_secret_object.secret)
=======
                return cls._process_secret_data(dapr_secret_object.secret)
>>>>>>> 5a79169b
        except Exception as e:
            logger.error(
                f"Failed to fetch secret using component {component_name}: {str(e)}"
            )
            raise

    @classmethod
    def _process_secret_data(cls, secret_data: Any) -> Dict[str, Any]:
        """Process raw secret data into a standardized dictionary format.

        Args:
            secret_data: Raw secret data from various sources.

        Returns:
            Dict[str, Any]: Processed secret data as a dictionary.
        """
        # Convert ScalarMapContainer to dict if needed
        if isinstance(secret_data, collections.abc.Mapping):
            secret_data = dict(secret_data)

        # If the dict has a single key and its value is a JSON string, parse it
        if len(secret_data) == 1 and isinstance(next(iter(secret_data.values())), str):
            try:
                parsed = json.loads(next(iter(secret_data.values())))
                if isinstance(parsed, dict):
                    secret_data = parsed
            except Exception as e:
                logger.error(f"Failed to parse secret data: {e}")
                pass

        return secret_data

    @classmethod
    def apply_secret_values(
        cls, source_data: Dict[str, Any], secret_data: Dict[str, Any]
    ) -> Dict[str, Any]:
        """Apply secret values to source data by substituting references.

        This function replaces values in the source data with values
        from the secret data when the source value exists as a key in the secrets.

        Args:
            source_data: Original data with potential references to secrets
            secret_data: Secret data containing actual values

        Returns:
            Dict[str, Any]: Data with secret values applied
        """
        result_data = copy.deepcopy(source_data)

        # Replace values with secret values
        for key, value in list(result_data.items()):
            if isinstance(value, str) and value in secret_data:
                result_data[key] = secret_data[value]

        # Apply the same substitution to the 'extra' dictionary if it exists
        if "extra" in result_data and isinstance(result_data["extra"], dict):
            for key, value in list(result_data["extra"].items()):
                if isinstance(value, str) and value in secret_data:
                    result_data["extra"][key] = secret_data[value]

        return result_data<|MERGE_RESOLUTION|>--- conflicted
+++ resolved
@@ -7,16 +7,12 @@
 
 from dapr.clients import DaprClient
 
-<<<<<<< HEAD
-from application_sdk.constants import LOCAL_DEVELOPMENT, SECRET_STORE_NAME
-=======
 from application_sdk.constants import (
     DEPLOYMENT_SECRET_PATH,
     DEPLOYMENT_SECRET_STORE_NAME,
     LOCAL_DEVELOPMENT,
     SECRET_STORE_NAME,
 )
->>>>>>> 5a79169b
 from application_sdk.observability.logger_adaptor import get_logger
 
 logger = get_logger(__name__)
@@ -24,9 +20,6 @@
 
 class SecretStoreInput:
     @classmethod
-<<<<<<< HEAD
-    async def get_secret(
-=======
     def get_deployment_secret(cls) -> Dict[str, Any]:
         """Get deployment config with caching."""
         try:
@@ -37,7 +30,6 @@
 
     @classmethod
     def get_secret(
->>>>>>> 5a79169b
         cls, secret_key: str, component_name: str = SECRET_STORE_NAME
     ) -> Dict[str, Any]:
         """Get secret from the Dapr component.
@@ -57,11 +49,7 @@
                 dapr_secret_object = client.get_secret(
                     store_name=component_name, key=secret_key
                 )
-<<<<<<< HEAD
-            return cls._process_secret_data(dapr_secret_object.secret)
-=======
                 return cls._process_secret_data(dapr_secret_object.secret)
->>>>>>> 5a79169b
         except Exception as e:
             logger.error(
                 f"Failed to fetch secret using component {component_name}: {str(e)}"
