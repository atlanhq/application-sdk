import asyncio
import concurrent
<<<<<<< HEAD
from typing import TYPE_CHECKING, Any, AsyncIterator, Dict, Iterator, Optional, Union
=======
from typing import Iterator, Optional, Union
>>>>>>> 79867b11

from application_sdk.common.logger_adaptors import get_logger
from application_sdk.inputs import Input

logger = get_logger(__name__)

if TYPE_CHECKING:
    import daft


<<<<<<< HEAD
def _get_sql_query(
    query_attribute: str,
    workflow_args: Dict[str, Any],
    parent_class: Optional[Any],
    temp_table_sql_query: Optional[str] = None,
) -> Union[str, None]:
    """Get the SQL query to execute.

    Returns:
        Union[str, None]: The SQL query to execute.
    """
    # Check if the parent class has the query defined and process the same
    if parent_class and hasattr(parent_class, query_attribute):
        query_value = getattr(parent_class, query_attribute)
        if temp_table_sql_query and hasattr(parent_class, temp_table_sql_query):
            temp_value = getattr(parent_class, temp_table_sql_query)
            result = prepare_query(query_value, workflow_args, temp_value)
            return result if isinstance(result, str) else None
        else:
            result = prepare_query(query_value, workflow_args)
            return result if isinstance(result, str) else None

    # Check if the workflow_args have the query defined and process the same
    # This is applicable in case of query miner workflow
    if (
        workflow_args
        and isinstance(workflow_args, dict)
        and workflow_args.get(query_attribute)
    ):
        query = workflow_args.get(query_attribute)
        if isinstance(query, str):
            return query

    # Return the query attribute itself if it's a string, otherwise return None
    return query_attribute if isinstance(query_attribute, str) else None


=======
>>>>>>> 79867b11
class SQLQueryInput(Input):
    """Input handler for SQL queries.

    This class provides asynchronous functionality to execute SQL queries and return
    results as DataFrames, with support for both pandas and daft formats.

    Attributes:
        query (str): The SQL query to execute.
        engine (Union[Engine, str]): SQLAlchemy engine or connection string.
        chunk_size (Optional[int]): Number of rows to fetch per batch.
    """

    query: str
    engine: Union["Engine", str]
    chunk_size: Optional[int]

    def __init__(
        self,
        query: str,
        engine: Union["Engine", str],
        chunk_size: Optional[int] = 100000,
    ):
        """Initialize the async SQL query input handler.

        Args:
            engine (Union[Engine, str]): SQLAlchemy engine or connection string.
            query (str): The SQL query to execute.
            chunk_size (Optional[int], optional): Number of rows per batch.
                Defaults to 100000.
        """
        self.query = query
        self.engine = engine
        self.chunk_size = chunk_size
<<<<<<< HEAD
        self.temp_table_sql_query = temp_table_sql_query
        if self.engine and isinstance(self.engine, AsyncEngine):
            self.async_session = sessionmaker(
                self.engine, expire_on_commit=False, class_=AsyncSession
            )

    @classmethod
    def re_init(cls, **kwargs: Dict[str, Any]):
        """Re-initialize the input class with given keyword arguments.

        Args:
            **kwargs (Dict[str, Any]): Keyword arguments for re-initialization.

        Returns:
            SQLQueryInput: An instance of the SQLQueryInput class.
        """
        # Extract the key parameters from kwargs
        query = str(kwargs.get("query", ""))
        state = kwargs.get("state")
        parent_class = kwargs.get("parent_class")
        temp_table_sql_query = kwargs.get("temp_table_sql_query")

        if isinstance(temp_table_sql_query, str) or temp_table_sql_query is None:
            processed_temp_table_sql_query = temp_table_sql_query
        else:
            # Convert to string or set to None if invalid
            processed_temp_table_sql_query = (
                str(temp_table_sql_query) if temp_table_sql_query else None
            )

        # Extract the engine from state or parent_class
        engine = kwargs.get("engine")
        if not engine:
            if (
                state
                and hasattr(state, "sql_client")
                and state.sql_client
                and hasattr(state.sql_client, "engine")
            ):
                engine = state.sql_client.engine
            elif (
                parent_class
                and hasattr(parent_class, "sql_client")
                and parent_class.sql_client
                and hasattr(parent_class.sql_client, "engine")
            ):
                engine = parent_class.sql_client.engine

        # Get the processed SQL query
        processed_query = _get_sql_query(
            query, kwargs, parent_class, processed_temp_table_sql_query
        )
        if processed_query is None:
            raise ValueError("Query is not defined")

        # Create a new instance with cleaned parameters
        chunk_size = kwargs.get("chunk_size")
        if not isinstance(chunk_size, (int, type(None))):
            chunk_size = 100000  # Default if invalid type

        return cls(
            query=processed_query,
            engine=engine,
            chunk_size=chunk_size,
            temp_table_sql_query=processed_temp_table_sql_query,
        )
=======
        self.engine = engine
>>>>>>> 79867b11

    def _read_sql_query(
        self, session: "Session"
    ) -> Union["pd.DataFrame", Iterator["pd.DataFrame"]]:
        """Execute SQL query using the provided session.

        Args:
            session: SQLAlchemy session for database operations.

        Returns:
            Union["pd.DataFrame", Iterator["pd.DataFrame"]]: Query results as DataFrame
                or iterator of DataFrames if chunked.
        """
        import pandas as pd
        from sqlalchemy import text

        conn = session.connection()
        return pd.read_sql_query(text(self.query), conn, chunksize=self.chunk_size)

    def _execute_query_daft(
        self,
    ) -> Union["daft.DataFrame", Iterator["daft.DataFrame"]]:
        """Execute SQL query using the provided engine and daft.

        Returns:
            Union["daft.DataFrame", Iterator["daft.DataFrame"]]: Query results as DataFrame
                or iterator of DataFrames if chunked.
        """
        # Daft uses ConnectorX to read data from SQL by default for supported connectors
        # If a connection string is passed, it will use ConnectorX to read data
        # For unsupported connectors and if directly engine is passed, it will use SQLAlchemy
        import daft

        if isinstance(self.engine, str):
            return daft.read_sql(self.query, self.engine)
        return daft.read_sql(self.query, self.engine.connect)

    def _execute_query(self) -> Union["pd.DataFrame", Iterator["pd.DataFrame"]]:
        """Execute SQL query using the provided engine and pandas.

        Returns:
            Union["pd.DataFrame", Iterator["pd.DataFrame"]]: Query results as DataFrame
                or iterator of DataFrames if chunked.
        """
        if not self.engine:
            raise ValueError("Engine is not defined")

        with self.engine.connect() as conn:
            import pandas as pd
            from sqlalchemy import text

            return pd.read_sql_query(text(self.query), conn, chunksize=self.chunk_size)

<<<<<<< HEAD
    async def get_batched_dataframe(self) -> AsyncIterator[pd.DataFrame]:
        """Get query results as batched pandas DataFrames asynchronously.

        Returns:
            AsyncIterator[pd.DataFrame]: Iterator yielding batches of query results.
=======
    async def get_batched_dataframe(self) -> Iterator["pd.DataFrame"]:
        """Get query results as batched pandas DataFrames asynchronously.

        Returns:
            Iterator["pd.DataFrame"]: Iterator yielding batches of query results.
>>>>>>> 79867b11

        Raises:
            ValueError: If engine is a string instead of SQLAlchemy engine.
            Exception: If there's an error executing the query.
        """
        try:
            if isinstance(self.engine, str):
                raise ValueError("Engine should be an SQLAlchemy engine object")

<<<<<<< HEAD
            if self.async_session:
                async with self.async_session() as session:
                    result = await session.run_sync(self._read_sql_query)
                    if isinstance(result, pd.DataFrame):
                        yield result
                    return
=======
            from sqlalchemy.ext.asyncio import AsyncEngine, AsyncSession

            async_session = None
            if self.engine and isinstance(self.engine, AsyncEngine):
                from sqlalchemy.orm import sessionmaker

                async_session = sessionmaker(
                    self.engine, expire_on_commit=False, class_=AsyncSession
                )

            if async_session:
                async with async_session() as session:
                    return await session.run_sync(self._read_sql_query)
>>>>>>> 79867b11
            else:
                # Run the blocking operation in a thread pool
                with concurrent.futures.ThreadPoolExecutor() as executor:
                    result = await asyncio.get_event_loop().run_in_executor(
                        executor, self._execute_query
                    )
                    if isinstance(result, pd.DataFrame):
                        yield result
                    return
        except Exception as e:
            logger.error(f"Error reading batched data(pandas) from SQL: {str(e)}")
            raise e

    async def get_dataframe(self) -> "pd.DataFrame":
        """Get all query results as a single pandas DataFrame asynchronously.

        Returns:
            pd.DataFrame: Query results as a DataFrame.

        Raises:
            ValueError: If engine is a string instead of SQLAlchemy engine.
            Exception: If there's an error executing the query.
        """
        try:
            if isinstance(self.engine, str):
                raise ValueError("Engine should be an SQLAlchemy engine object")

            from sqlalchemy.ext.asyncio import AsyncEngine, AsyncSession

            async_session = None
            if self.engine and isinstance(self.engine, AsyncEngine):
                from sqlalchemy.orm import sessionmaker

                async_session = sessionmaker(
                    self.engine, expire_on_commit=False, class_=AsyncSession
                )

            if async_session:
                async with async_session() as session:
                    return await session.run_sync(self._read_sql_query)
            else:
                # Run the blocking operation in a thread pool
                with concurrent.futures.ThreadPoolExecutor() as executor:
                    return await asyncio.get_event_loop().run_in_executor(
                        executor, self._execute_query
                    )
        except Exception as e:
            logger.error(f"Error reading data(pandas) from SQL: {str(e)}")
            raise e

    async def get_daft_dataframe(self) -> "daft.DataFrame":  # noqa: F821
        """Get query results as a daft DataFrame.

        This method uses ConnectorX to read data from SQL for supported connectors.
        For unsupported connectors and direct engine usage, it falls back to SQLAlchemy.

        Returns:
            daft.DataFrame: Query results as a daft DataFrame.

        Raises:
            ValueError: If engine is a string instead of SQLAlchemy engine.
            Exception: If there's an error executing the query.

        Note:
            For ConnectorX supported sources, see:
            https://sfu-db.github.io/connector-x/intro.html#sources
        """
        try:
            # Run the blocking operation in a thread pool
            with concurrent.futures.ThreadPoolExecutor() as executor:
                return await asyncio.get_event_loop().run_in_executor(
                    executor, self._execute_query_daft
                )
        except Exception as e:
            logger.error(f"Error reading data(daft) from SQL: {str(e)}")

    async def get_batched_daft_dataframe(self) -> AsyncIterator["daft.DataFrame"]:  # noqa: F821
        """Get query results as batched daft DataFrames.

        This method reads data using pandas in batches since daft does not support
        batch reading. Each pandas DataFrame is then converted to a daft DataFrame.

        Returns:
            AsyncIterator[daft.DataFrame]: Iterator yielding batches of query results
                as daft DataFrames.

        Raises:
            ValueError: If engine is a string instead of SQLAlchemy engine.
            Exception: If there's an error executing the query.

        Note:
            This method uses pandas for batch reading since daft does not support
            reading data in batches natively.
        """
        try:
            import daft

            if isinstance(self.engine, str):
                raise ValueError("Engine should be an SQLAlchemy engine object")

            async for dataframe in self.get_batched_dataframe():
                daft_dataframe = daft.from_pandas(dataframe)
                yield daft_dataframe
        except Exception as e:
            logger.error(f"Error reading batched data(daft) from SQL: {str(e)}")
            raise e<|MERGE_RESOLUTION|>--- conflicted
+++ resolved
@@ -1,10 +1,13 @@
 import asyncio
 import concurrent
-<<<<<<< HEAD
-from typing import TYPE_CHECKING, Any, AsyncIterator, Dict, Iterator, Optional, Union
-=======
-from typing import Iterator, Optional, Union
->>>>>>> 79867b11
+from typing import (
+    TYPE_CHECKING,
+    AsyncGenerator,
+    AsyncIterator,
+    Iterator,
+    Optional,
+    Union,
+)
 
 from application_sdk.common.logger_adaptors import get_logger
 from application_sdk.inputs import Input
@@ -13,48 +16,11 @@
 
 if TYPE_CHECKING:
     import daft
-
-
-<<<<<<< HEAD
-def _get_sql_query(
-    query_attribute: str,
-    workflow_args: Dict[str, Any],
-    parent_class: Optional[Any],
-    temp_table_sql_query: Optional[str] = None,
-) -> Union[str, None]:
-    """Get the SQL query to execute.
-
-    Returns:
-        Union[str, None]: The SQL query to execute.
-    """
-    # Check if the parent class has the query defined and process the same
-    if parent_class and hasattr(parent_class, query_attribute):
-        query_value = getattr(parent_class, query_attribute)
-        if temp_table_sql_query and hasattr(parent_class, temp_table_sql_query):
-            temp_value = getattr(parent_class, temp_table_sql_query)
-            result = prepare_query(query_value, workflow_args, temp_value)
-            return result if isinstance(result, str) else None
-        else:
-            result = prepare_query(query_value, workflow_args)
-            return result if isinstance(result, str) else None
-
-    # Check if the workflow_args have the query defined and process the same
-    # This is applicable in case of query miner workflow
-    if (
-        workflow_args
-        and isinstance(workflow_args, dict)
-        and workflow_args.get(query_attribute)
-    ):
-        query = workflow_args.get(query_attribute)
-        if isinstance(query, str):
-            return query
-
-    # Return the query attribute itself if it's a string, otherwise return None
-    return query_attribute if isinstance(query_attribute, str) else None
-
-
-=======
->>>>>>> 79867b11
+    import pandas as pd
+    from sqlalchemy.engine import Engine
+    from sqlalchemy.orm import Session
+
+
 class SQLQueryInput(Input):
     """Input handler for SQL queries.
 
@@ -88,76 +54,6 @@
         self.query = query
         self.engine = engine
         self.chunk_size = chunk_size
-<<<<<<< HEAD
-        self.temp_table_sql_query = temp_table_sql_query
-        if self.engine and isinstance(self.engine, AsyncEngine):
-            self.async_session = sessionmaker(
-                self.engine, expire_on_commit=False, class_=AsyncSession
-            )
-
-    @classmethod
-    def re_init(cls, **kwargs: Dict[str, Any]):
-        """Re-initialize the input class with given keyword arguments.
-
-        Args:
-            **kwargs (Dict[str, Any]): Keyword arguments for re-initialization.
-
-        Returns:
-            SQLQueryInput: An instance of the SQLQueryInput class.
-        """
-        # Extract the key parameters from kwargs
-        query = str(kwargs.get("query", ""))
-        state = kwargs.get("state")
-        parent_class = kwargs.get("parent_class")
-        temp_table_sql_query = kwargs.get("temp_table_sql_query")
-
-        if isinstance(temp_table_sql_query, str) or temp_table_sql_query is None:
-            processed_temp_table_sql_query = temp_table_sql_query
-        else:
-            # Convert to string or set to None if invalid
-            processed_temp_table_sql_query = (
-                str(temp_table_sql_query) if temp_table_sql_query else None
-            )
-
-        # Extract the engine from state or parent_class
-        engine = kwargs.get("engine")
-        if not engine:
-            if (
-                state
-                and hasattr(state, "sql_client")
-                and state.sql_client
-                and hasattr(state.sql_client, "engine")
-            ):
-                engine = state.sql_client.engine
-            elif (
-                parent_class
-                and hasattr(parent_class, "sql_client")
-                and parent_class.sql_client
-                and hasattr(parent_class.sql_client, "engine")
-            ):
-                engine = parent_class.sql_client.engine
-
-        # Get the processed SQL query
-        processed_query = _get_sql_query(
-            query, kwargs, parent_class, processed_temp_table_sql_query
-        )
-        if processed_query is None:
-            raise ValueError("Query is not defined")
-
-        # Create a new instance with cleaned parameters
-        chunk_size = kwargs.get("chunk_size")
-        if not isinstance(chunk_size, (int, type(None))):
-            chunk_size = 100000  # Default if invalid type
-
-        return cls(
-            query=processed_query,
-            engine=engine,
-            chunk_size=chunk_size,
-            temp_table_sql_query=processed_temp_table_sql_query,
-        )
-=======
-        self.engine = engine
->>>>>>> 79867b11
 
     def _read_sql_query(
         self, session: "Session"
@@ -211,50 +107,60 @@
 
             return pd.read_sql_query(text(self.query), conn, chunksize=self.chunk_size)
 
-<<<<<<< HEAD
-    async def get_batched_dataframe(self) -> AsyncIterator[pd.DataFrame]:
-        """Get query results as batched pandas DataFrames asynchronously.
-
-        Returns:
-            AsyncIterator[pd.DataFrame]: Iterator yielding batches of query results.
-=======
-    async def get_batched_dataframe(self) -> Iterator["pd.DataFrame"]:
-        """Get query results as batched pandas DataFrames asynchronously.
+    def get_batched_dataframe(self) -> Iterator["pd.DataFrame"]:
+        """Get query results as batched pandas DataFrames.
 
         Returns:
             Iterator["pd.DataFrame"]: Iterator yielding batches of query results.
->>>>>>> 79867b11
-
-        Raises:
-            ValueError: If engine is a string instead of SQLAlchemy engine.
-            Exception: If there's an error executing the query.
+        """
+        import asyncio
+
+        # Define a wrapper coroutine that collects results from the async method
+        async def _wrapper():
+            results = []
+            try:
+                async for batch in self._get_batched_dataframe_async():
+                    results.append(batch)
+            except Exception as e:
+                logger.error(f"Error in get_batched_dataframe: {str(e)}")
+                raise e
+            return results
+
+        # Run the coroutine and return an iterator of the results
+        return iter(asyncio.run(_wrapper()))
+
+    async def _get_batched_dataframe_async(
+        self,
+    ) -> AsyncGenerator["pd.DataFrame", None]:
+        """Async implementation for batched dataframe retrieval
+
+        Returns:
+            AsyncGenerator["pd.DataFrame", None]: Async generator yielding batches
         """
         try:
+            import pandas as pd
+
             if isinstance(self.engine, str):
                 raise ValueError("Engine should be an SQLAlchemy engine object")
 
-<<<<<<< HEAD
-            if self.async_session:
-                async with self.async_session() as session:
+            from sqlalchemy.ext.asyncio import AsyncEngine, AsyncSession
+
+            async_session = None
+            if self.engine and isinstance(self.engine, AsyncEngine):
+                from sqlalchemy.orm import sessionmaker
+
+                async_session = sessionmaker(
+                    self.engine, expire_on_commit=False, class_=AsyncSession
+                )
+
+            if async_session:
+                async with async_session() as session:
                     result = await session.run_sync(self._read_sql_query)
                     if isinstance(result, pd.DataFrame):
                         yield result
-                    return
-=======
-            from sqlalchemy.ext.asyncio import AsyncEngine, AsyncSession
-
-            async_session = None
-            if self.engine and isinstance(self.engine, AsyncEngine):
-                from sqlalchemy.orm import sessionmaker
-
-                async_session = sessionmaker(
-                    self.engine, expire_on_commit=False, class_=AsyncSession
-                )
-
-            if async_session:
-                async with async_session() as session:
-                    return await session.run_sync(self._read_sql_query)
->>>>>>> 79867b11
+                    elif isinstance(result, Iterator):
+                        for batch in result:
+                            yield batch
             else:
                 # Run the blocking operation in a thread pool
                 with concurrent.futures.ThreadPoolExecutor() as executor:
@@ -263,22 +169,28 @@
                     )
                     if isinstance(result, pd.DataFrame):
                         yield result
-                    return
+                    elif isinstance(result, Iterator):
+                        for batch in result:
+                            yield batch
         except Exception as e:
             logger.error(f"Error reading batched data(pandas) from SQL: {str(e)}")
             raise e
 
-    async def get_dataframe(self) -> "pd.DataFrame":
-        """Get all query results as a single pandas DataFrame asynchronously.
+    def get_dataframe(self) -> "pd.DataFrame":
+        """Get all query results as a single pandas DataFrame.
 
         Returns:
             pd.DataFrame: Query results as a DataFrame.
-
-        Raises:
-            ValueError: If engine is a string instead of SQLAlchemy engine.
-            Exception: If there's an error executing the query.
-        """
+        """
+        import asyncio
+
+        return asyncio.run(self._get_dataframe_async())
+
+    async def _get_dataframe_async(self) -> "pd.DataFrame":
+        """Async implementation of get_dataframe"""
         try:
+            import pandas as pd
+
             if isinstance(self.engine, str):
                 raise ValueError("Engine should be an SQLAlchemy engine object")
 
@@ -294,60 +206,87 @@
 
             if async_session:
                 async with async_session() as session:
-                    return await session.run_sync(self._read_sql_query)
+                    result = await session.run_sync(self._read_sql_query)
+                    if isinstance(result, pd.DataFrame):
+                        return result
+                    elif isinstance(result, Iterator):
+                        # Combine all batches into a single DataFrame
+                        return pd.concat(list(result), ignore_index=True)
+                    return pd.DataFrame()
             else:
                 # Run the blocking operation in a thread pool
                 with concurrent.futures.ThreadPoolExecutor() as executor:
-                    return await asyncio.get_event_loop().run_in_executor(
+                    result = await asyncio.get_event_loop().run_in_executor(
                         executor, self._execute_query
                     )
+                    if isinstance(result, pd.DataFrame):
+                        return result
+                    elif isinstance(result, Iterator):
+                        # Combine all batches into a single DataFrame
+                        return pd.concat(list(result), ignore_index=True)
+                    return pd.DataFrame()
         except Exception as e:
             logger.error(f"Error reading data(pandas) from SQL: {str(e)}")
             raise e
 
-    async def get_daft_dataframe(self) -> "daft.DataFrame":  # noqa: F821
+    def get_daft_dataframe(self) -> "daft.DataFrame":
         """Get query results as a daft DataFrame.
 
-        This method uses ConnectorX to read data from SQL for supported connectors.
-        For unsupported connectors and direct engine usage, it falls back to SQLAlchemy.
-
         Returns:
             daft.DataFrame: Query results as a daft DataFrame.
-
-        Raises:
-            ValueError: If engine is a string instead of SQLAlchemy engine.
-            Exception: If there's an error executing the query.
-
-        Note:
-            For ConnectorX supported sources, see:
-            https://sfu-db.github.io/connector-x/intro.html#sources
-        """
+        """
+        import asyncio
+
+        return asyncio.run(self._get_daft_dataframe_async())
+
+    async def _get_daft_dataframe_async(self) -> "daft.DataFrame":
+        """Async implementation of get_daft_dataframe"""
         try:
+            import daft
+
             # Run the blocking operation in a thread pool
             with concurrent.futures.ThreadPoolExecutor() as executor:
-                return await asyncio.get_event_loop().run_in_executor(
+                result = await asyncio.get_event_loop().run_in_executor(
                     executor, self._execute_query_daft
                 )
+                if result is None:
+                    return daft.DataFrame()
+                return result
         except Exception as e:
             logger.error(f"Error reading data(daft) from SQL: {str(e)}")
-
-    async def get_batched_daft_dataframe(self) -> AsyncIterator["daft.DataFrame"]:  # noqa: F821
+            raise e
+
+    def get_batched_daft_dataframe(
+        self,
+    ) -> Union[Iterator["daft.DataFrame"], AsyncIterator["daft.DataFrame"]]:
         """Get query results as batched daft DataFrames.
 
-        This method reads data using pandas in batches since daft does not support
-        batch reading. Each pandas DataFrame is then converted to a daft DataFrame.
-
-        Returns:
-            AsyncIterator[daft.DataFrame]: Iterator yielding batches of query results
-                as daft DataFrames.
-
-        Raises:
-            ValueError: If engine is a string instead of SQLAlchemy engine.
-            Exception: If there's an error executing the query.
-
-        Note:
-            This method uses pandas for batch reading since daft does not support
-            reading data in batches natively.
+        Returns:
+            Union[Iterator["daft.DataFrame"], AsyncIterator["daft.DataFrame"]]: Iterator of daft DataFrames
+        """
+        import asyncio
+
+        # Define a wrapper coroutine that collects results from the async method
+        async def _wrapper():
+            results = []
+            try:
+                async for batch in self._get_batched_daft_dataframe_async():
+                    results.append(batch)
+            except Exception as e:
+                logger.error(f"Error in get_batched_daft_dataframe: {str(e)}")
+                raise e
+            return results
+
+        # Run the coroutine and return an iterator of the results
+        return iter(asyncio.run(_wrapper()))
+
+    async def _get_batched_daft_dataframe_async(
+        self,
+    ) -> AsyncGenerator["daft.DataFrame", None]:
+        """Async implementation for batched daft dataframe retrieval
+
+        Returns:
+            AsyncGenerator["daft.DataFrame", None]: Async generator yielding daft batches
         """
         try:
             import daft
@@ -355,9 +294,10 @@
             if isinstance(self.engine, str):
                 raise ValueError("Engine should be an SQLAlchemy engine object")
 
-            async for dataframe in self.get_batched_dataframe():
-                daft_dataframe = daft.from_pandas(dataframe)
-                yield daft_dataframe
+            async for dataframe in self._get_batched_dataframe_async():
+                if dataframe is not None:
+                    daft_dataframe = daft.from_pandas(dataframe)
+                    yield daft_dataframe
         except Exception as e:
             logger.error(f"Error reading batched data(daft) from SQL: {str(e)}")
             raise e