--- conflicted
+++ resolved
@@ -18,11 +18,8 @@
 
 from application_sdk.clients.workflow import WorkflowClient
 from application_sdk.common.logger_adaptors import get_logger
-<<<<<<< HEAD
 from application_sdk.common.metrics_adaptor import get_metrics
-=======
 from application_sdk.common.observability import DuckDBUI
->>>>>>> fdba23a6
 from application_sdk.common.utils import get_workflow_config, update_workflow_config
 from application_sdk.constants import (
     APP_DASHBOARD_HOST,
@@ -91,16 +88,12 @@
         docs_export_path (str): Path where documentation will be exported.
         workflows (List[WorkflowInterface]): List of registered workflows.
         event_triggers (List[EventWorkflowTrigger]): List of event-based workflow triggers.
-<<<<<<< HEAD
-        _duckdb_ui_con: duckdb.Connection: Store the DuckDB UI connection
+        duckdb_ui (DuckDBUI): Instance of DuckDBUI for handling DuckDB UI functionality.
 
     Args:
         lifespan: Optional lifespan manager for the FastAPI application.
         handler (Optional[HandlerInterface]): Handler for processing application operations.
         workflow_client (Optional[WorkflowClient]): Client for Temporal workflow operations.
-=======
-        duckdb_ui (DuckDBUI): Instance of DuckDBUI for handling DuckDB UI functionality.
->>>>>>> fdba23a6
     """
 
     # Declare class attributes with proper typing
@@ -118,7 +111,6 @@
 
     workflows: List[WorkflowInterface] = []
     event_triggers: List[EventWorkflowTrigger] = []
-    _duckdb_ui_con = None  # Store the DuckDB UI connection
 
     def __init__(
         self,
@@ -167,39 +159,9 @@
         # Initialize parent class
         super().__init__(handler)
 
-<<<<<<< HEAD
-    def _is_duckdb_ui_running(self, host="0.0.0.0", port=4213):
-        """Check if DuckDB UI is already running on the default port."""
-        with socket.socket(socket.AF_INET, socket.SOCK_STREAM) as sock:
-            sock.settimeout(0.5)
-            result = sock.connect_ex((host, port))
-            return result == 0
-
-    def _start_duckdb_ui(self, db_path="/tmp/observability/observability.db"):
-        """Start DuckDB UI if not already running, and attach the /tmp/observability folder."""
-        if not self._is_duckdb_ui_running():
-            os.makedirs(OBSERVABILITY_DIR, exist_ok=True)
-            con = duckdb.connect(db_path)
-            # Attach all .parquet files in /tmp/logs as tables
-            for fname in os.listdir(OBSERVABILITY_DIR):
-                fpath = os.path.join(OBSERVABILITY_DIR, fname)
-                if fname.endswith(".parquet"):
-                    tbl = os.path.splitext(fname)[0]
-                    con.execute(
-                        f"CREATE OR REPLACE VIEW {tbl} AS SELECT * FROM read_parquet('{fpath}')"
-                    )
-            # Start DuckDB UI using SQL command
-            con.execute("CALL start_ui();")
-            self._duckdb_ui_con = con  # Store the connection, do NOT close it!
-
-    def observability(self, request: Request) -> RedirectResponse:
-        """Endpoint to launch DuckDB UI for log self-serve exploration."""
-        self._start_duckdb_ui()
-=======
     def observability(self, request: Request) -> RedirectResponse:
         """Endpoint to launch DuckDB UI for log self-serve exploration."""
         self.duckdb_ui.start_ui()
->>>>>>> fdba23a6
         # Redirect to the local DuckDB UI
         return RedirectResponse(url="http://0.0.0.0:4213")
 
