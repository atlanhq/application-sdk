import time
from typing import Any, Callable, List, Optional, Type

# Import with full paths to avoid naming conflicts
from fastapi import status
from fastapi.applications import FastAPI
from fastapi.requests import Request
from fastapi.responses import HTMLResponse, JSONResponse, RedirectResponse
from fastapi.routing import APIRouter
from fastapi.staticfiles import StaticFiles
from fastapi.templating import Jinja2Templates
from pydantic import BaseModel
from uvicorn import Config, Server

from application_sdk.clients.workflow import WorkflowClient
from application_sdk.common.logger_adaptors import get_logger
from application_sdk.common.metrics_adaptor import get_metrics
from application_sdk.common.observability import DuckDBUI
from application_sdk.common.utils import get_workflow_config, update_workflow_config
from application_sdk.constants import (
    APP_DASHBOARD_HOST,
    APP_DASHBOARD_PORT,
    APP_HOST,
    APP_PORT,
    APP_TENANT_ID,
    APPLICATION_NAME,
<<<<<<< HEAD
    LOG_USE_DATE_BASED_FILES,
    OBSERVABILITY_DIR,
=======
>>>>>>> f6c4310a
    WORKFLOW_UI_HOST,
    WORKFLOW_UI_PORT,
)
from application_sdk.docgen import AtlanDocsGenerator
from application_sdk.handlers import HandlerInterface
from application_sdk.outputs.eventstore import AtlanEvent, EventStore
from application_sdk.server import ServerInterface
from application_sdk.server.fastapi.middleware.logmiddleware import LogMiddleware
from application_sdk.server.fastapi.models import (
    FetchMetadataRequest,
    FetchMetadataResponse,
    PreflightCheckRequest,
    PreflightCheckResponse,
    TestAuthRequest,
    TestAuthResponse,
    WorkflowConfigRequest,
    WorkflowConfigResponse,
    WorkflowData,
    WorkflowRequest,
    WorkflowResponse,
)
from application_sdk.server.fastapi.routers.server import get_server_router
from application_sdk.server.fastapi.utils import internal_server_error_handler
from application_sdk.workflows import WorkflowInterface

logger = get_logger(__name__)


class WorkflowTrigger(BaseModel):
    workflow_class: Optional[Type[WorkflowInterface]] = None
    model_config = {"arbitrary_types_allowed": True}


class HttpWorkflowTrigger(WorkflowTrigger):
    endpoint: str = "/start"
    methods: List[str] = ["POST"]


class EventWorkflowTrigger(WorkflowTrigger):
    should_trigger_workflow: Callable[[Any], bool]


class APIServer(ServerInterface):
    """A FastAPI-based implementation of the ServerInterface.

    This class provides a FastAPI-based web server that handles workflow management,
    authentication, metadata operations, and event processing. It supports both HTTP and
    event-based workflow triggers.

    Attributes:
        app (FastAPI): The main FastAPI application instance.
        workflow_client (Optional[WorkflowClient]): Client for interacting with Temporal workflows.
        workflow_router (APIRouter): Router for workflow-related endpoints.
        pubsub_router (APIRouter): Router for pub/sub operations.
        events_router (APIRouter): Router for event handling.
        docs_directory_path (str): Path to documentation source directory.
        docs_export_path (str): Path where documentation will be exported.
        workflows (List[WorkflowInterface]): List of registered workflows.
        event_triggers (List[EventWorkflowTrigger]): List of event-based workflow triggers.
        duckdb_ui (DuckDBUI): Instance of DuckDBUI for handling DuckDB UI functionality.

    Args:
        lifespan: Optional lifespan manager for the FastAPI application.
        handler (Optional[HandlerInterface]): Handler for processing application operations.
        workflow_client (Optional[WorkflowClient]): Client for Temporal workflow operations.
    """

    # Declare class attributes with proper typing
    app: FastAPI
    workflow_client: Optional[WorkflowClient]
    workflow_router: APIRouter
    pubsub_router: APIRouter
    events_router: APIRouter
    handler: Optional[HandlerInterface]
    templates: Jinja2Templates
    duckdb_ui: DuckDBUI

    docs_directory_path: str = "docs"
    docs_export_path: str = "dist"

    workflows: List[WorkflowInterface] = []
    event_triggers: List[EventWorkflowTrigger] = []

    def __init__(
        self,
        lifespan=None,
        handler: Optional[HandlerInterface] = None,
        workflow_client: Optional[WorkflowClient] = None,
        frontend_templates_path: str = "frontend/templates",
    ):
        """Initialize the FastAPI application.

        Args:
            lifespan: Optional lifespan manager for the FastAPI application.
            handler: Handler for processing application operations.
            workflow_client: Client for Temporal workflow operations.
        """
        # First, set the instance variables
        self.handler = handler
        self.workflow_client = workflow_client
        self.templates = Jinja2Templates(directory=frontend_templates_path)
        self.duckdb_ui = DuckDBUI()

        # Create the FastAPI app using the renamed import
        if isinstance(lifespan, Callable):
            self.app = FastAPI(lifespan=lifespan)
        else:
            self.app = FastAPI()

        # Create router instances using the renamed import
        self.workflow_router = APIRouter()
        self.pubsub_router = APIRouter()
        self.events_router = APIRouter()

        # Set up the application
        error_handler = internal_server_error_handler  # Store as local variable
        self.app.add_exception_handler(
            status.HTTP_500_INTERNAL_SERVER_ERROR, error_handler
        )

        # Add middleware
        self.app.add_middleware(LogMiddleware)

        # Register routers and setup docs
        self.register_routers()
        self.setup_atlan_docs()

        # Initialize parent class
        super().__init__(handler)

<<<<<<< HEAD
    def _is_duckdb_ui_running(self, host="0.0.0.0", port=4213):
        """Check if DuckDB UI is already running on the default port."""
        with socket.socket(socket.AF_INET, socket.SOCK_STREAM) as sock:
            sock.settimeout(0.5)
            result = sock.connect_ex((host, port))
            return result == 0

    def _start_duckdb_ui(self, db_path="/tmp/observability/observability.db"):
        """Start DuckDB UI if not already running, and attach the /tmp/observability folder."""
        if not self._is_duckdb_ui_running():
            os.makedirs(OBSERVABILITY_DIR, exist_ok=True)
            con = duckdb.connect(db_path)

            if LOG_USE_DATE_BASED_FILES:
                # Function to recursively find and attach parquet files
                def attach_parquet_files(directory):
                    for item in os.listdir(directory):
                        item_path = os.path.join(directory, item)
                        if os.path.isdir(item_path):
                            # Recursively process subdirectories
                            attach_parquet_files(item_path)
                        elif item.endswith(".parquet"):
                            # Create view name based on relative path, replacing special characters
                            rel_path = os.path.relpath(item_path, OBSERVABILITY_DIR)
                            # Replace special characters with underscores and ensure valid identifier
                            view_name = rel_path.replace("/", "_").replace(
                                ".parquet", ""
                            )
                            view_name = view_name.replace("-", "_").replace(".", "_")
                            # Ensure the view name starts with a letter or underscore
                            if not view_name[0].isalpha() and view_name[0] != "_":
                                view_name = "v_" + view_name

                            try:
                                con.execute(
                                    f"CREATE OR REPLACE VIEW {view_name} AS SELECT * FROM read_parquet('{item_path}')"
                                )
                            except Exception as e:
                                logger.error(
                                    f"Error creating view for {item_path}: {str(e)}"
                                )

                # Start with the observability directory
                attach_parquet_files(OBSERVABILITY_DIR)
            else:
                # Original behavior for single file mode
                for fname in os.listdir(OBSERVABILITY_DIR):
                    fpath = os.path.join(OBSERVABILITY_DIR, fname)
                    if fname.endswith(".parquet"):
                        # Create a valid view name
                        view_name = (
                            fname.replace(".parquet", "")
                            .replace("-", "_")
                            .replace(".", "_")
                        )
                        if not view_name[0].isalpha() and view_name[0] != "_":
                            view_name = "v_" + view_name

                        try:
                            con.execute(
                                f"CREATE OR REPLACE VIEW {view_name} AS SELECT * FROM read_parquet('{fpath}')"
                            )
                        except Exception as e:
                            logger.error(f"Error creating view for {fpath}: {str(e)}")

            # Start DuckDB UI using SQL command
            con.execute("CALL start_ui();")
            self._duckdb_ui_con = con  # Store the connection, do NOT close it!

=======
>>>>>>> f6c4310a
    def observability(self, request: Request) -> RedirectResponse:
        """Endpoint to launch DuckDB UI for log self-serve exploration."""
        self.duckdb_ui.start_ui()
        # Redirect to the local DuckDB UI
        return RedirectResponse(url="http://0.0.0.0:4213")

    def setup_atlan_docs(self):
        """Set up and serve Atlan documentation.

        Generates documentation using AtlanDocsGenerator and mounts it at the /atlandocs endpoint.
        Any exceptions during documentation generation are logged as warnings.
        """
        docs_generator = AtlanDocsGenerator(
            docs_directory_path=self.docs_directory_path,
            export_path=self.docs_export_path,
        )
        try:
            docs_generator.export()

            self.app.mount(
                "/atlandocs",
                StaticFiles(directory=f"{self.docs_export_path}/site", html=True),
                name="atlandocs",
            )
        except Exception as e:
            logger.warning(str(e))

    def register_routers(self):
        """Register all routers with the FastAPI application.

        Registers routes and includes all routers with their respective prefixes:
        - Server router
        - Workflow router (/workflows/v1)
        - Pubsub router (/dapr)
        - Events router (/events/v1)
        """
        # Register all routes first
        self.register_routes()

        # Then include all routers
        self.app.include_router(get_server_router())
        self.app.include_router(self.workflow_router, prefix="/workflows/v1")
        self.app.include_router(self.pubsub_router, prefix="/dapr")
        self.app.include_router(self.events_router, prefix="/events/v1")

    async def home(self, request: Request) -> HTMLResponse:
        return self.templates.TemplateResponse(
            "index.html",
            {
                "request": request,
                "app_dashboard_http_port": APP_DASHBOARD_PORT,
                "app_dashboard_http_host": APP_DASHBOARD_HOST,
                "app_http_port": APP_PORT,
                "app_http_host": APP_HOST,
                "tenant_id": APP_TENANT_ID,
                "app_name": APPLICATION_NAME,
                "workflow_ui_host": WORKFLOW_UI_HOST,
                "workflow_ui_port": WORKFLOW_UI_PORT,
            },
        )

    def register_workflow(
        self, workflow_class: Type[WorkflowInterface], triggers: List[WorkflowTrigger]
    ):
        """Register a workflow with its associated triggers.

        Args:
            workflow_class (Type[WorkflowInterface]): The workflow class to register.
            triggers (List[WorkflowTrigger]): List of triggers (HTTP or Event) that can start the workflow.

        Raises:
            Exception: If temporal client is not initialized for HTTP triggers.
        """
        # Validate and store workflow_class at the method level to ensure it's not None
        if workflow_class is None:
            raise ValueError("workflow_class cannot be None")

        # Create a closure for the start_workflow function that captures wf_class directly
        async def start_workflow(body: WorkflowRequest) -> WorkflowResponse:
            if not self.workflow_client:
                raise Exception("Temporal client not initialized")

            # Use the captured wf_class variable, which is guaranteed to be non-None
            workflow_data = await self.workflow_client.start_workflow(
                body.model_dump(), workflow_class=workflow_class
            )

            return WorkflowResponse(
                success=True,
                message="Workflow started successfully",
                data=WorkflowData(
                    workflow_id=workflow_data.get("workflow_id") or "",
                    run_id=workflow_data.get("run_id") or "",
                ),
            )

        for trigger in triggers:
            # Set the workflow class on the trigger
            trigger.workflow_class = workflow_class

            if isinstance(trigger, HttpWorkflowTrigger):
                # Add the route with our pre-defined handler
                # Getting routers as local variables to avoid module references
                workflow_router = self.workflow_router
                app = self.app

                workflow_router.add_api_route(
                    trigger.endpoint,
                    start_workflow,  # Use our handler with captured wf_class
                    methods=trigger.methods,
                    response_model=WorkflowResponse,
                )

                app.include_router(workflow_router, prefix="/workflows/v1")
            elif isinstance(trigger, EventWorkflowTrigger):
                self.event_triggers.append(trigger)

    def register_routes(self):
        """
        Method to register the routes for the FastAPI application
        """

        self.app.add_api_route(
            "/observability",
            self.observability,
            methods=["GET"],
            response_class=RedirectResponse,
        )

        self.workflow_router.add_api_route(
            "/auth",
            self.test_auth,
            methods=["POST"],
            response_model=TestAuthResponse,
        )
        self.workflow_router.add_api_route(
            "/metadata",
            self.fetch_metadata,
            methods=["POST"],
            response_model=FetchMetadataResponse,
        )
        self.workflow_router.add_api_route(
            "/check",
            self.preflight_check,
            methods=["POST"],
            response_model=PreflightCheckResponse,
        )
        self.workflow_router.add_api_route(
            "/config/{config_id}",
            self.get_workflow_config,
            methods=["GET"],
            response_model=WorkflowConfigResponse,
        )

        self.workflow_router.add_api_route(
            "/config/{config_id}",
            self.update_workflow_config,
            methods=["POST"],
            response_model=WorkflowConfigResponse,
        )

        self.workflow_router.add_api_route(
            "/status/{workflow_id}/{run_id:path}",
            self.get_workflow_run_status,
            description="Get the status of the current or last workflow run",
            methods=["GET"],
        )

        self.workflow_router.add_api_route(
            "/stop/{workflow_id}/{run_id:path}",
            self.stop_workflow,
            methods=["POST"],
        )

        self.pubsub_router.add_api_route(
            "/subscribe",
            self.get_dapr_subscriptions,
            methods=["GET"],
            response_model="list",
        )

        self.events_router.add_api_route(
            "/event",
            self.on_event,
            methods=["POST"],
        )

    def register_ui_routes(self):
        """Register the UI routes for the FastAPI application."""
        self.app.get("/")(self.home)
        # Mount static files
        self.app.mount("/", StaticFiles(directory="frontend/static"), name="static")

    async def get_dapr_subscriptions(
        self,
    ) -> List[dict[str, Any]]:
        """Get Dapr pubsub subscriptions configuration.

        Returns:
            List[dict[str, Any]]: List of Dapr subscription configurations including
                pubsub name, topic, and routing rules.
        """
        return [
            {
                "pubsubname": EventStore.EVENT_STORE_NAME,
                "topic": EventStore.TOPIC_NAME,
                "routes": {"rules": [{"path": "events/v1/event"}]},
            }
        ]

    async def on_event(self, event: dict[str, Any]):
        """Handle incoming events and trigger appropriate workflows.

        Args:
            event (dict[str, Any]): The event data to process.

        Raises:
            Exception: If temporal client is not initialized.
        """
        if not self.workflow_client:
            raise Exception("Temporal client not initialized")

        logger.info("Received event {}", event)
        for trigger in self.event_triggers:
            if trigger.should_trigger_workflow(AtlanEvent(**event)):
                logger.info(
                    "Triggering workflow {} with event {}",
                    trigger.workflow_class,
                    event,
                )
                if trigger.workflow_class:
                    await self.workflow_client.start_workflow(
                        workflow_args=event, workflow_class=trigger.workflow_class
                    )

    async def test_auth(self, body: TestAuthRequest) -> TestAuthResponse:
        """Test authentication credentials."""
        start_time = time.time()
        metrics = get_metrics()

        try:
            if not self.handler:
                raise Exception("Handler not initialized")

            await self.handler.load(body.model_dump())
            await self.handler.test_auth()

            # Record successful auth
            metrics.record_metric(
                name="auth_requests_total",
                value=1.0,
                metric_type="counter",
                labels={"status": "success"},
                description="Total number of authentication requests",
            )

            # Record auth duration
            duration = time.time() - start_time
            metrics.record_metric(
                name="auth_duration_seconds",
                value=duration,
                metric_type="histogram",
                labels={},
                description="Authentication request duration in seconds",
            )

            return TestAuthResponse(success=True, message="Authentication successful")
        except Exception as e:
            # Record failed auth
            metrics.record_metric(
                name="auth_requests_total",
                value=1.0,
                metric_type="counter",
                labels={"status": "error"},
                description="Total number of authentication requests",
            )
            raise e

    async def fetch_metadata(self, body: FetchMetadataRequest) -> FetchMetadataResponse:
        """Fetch metadata based on request parameters."""
        start_time = time.time()
        metrics = get_metrics()

        try:
            if not self.handler:
                raise Exception("Handler not initialized")

            await self.handler.load(body.model_dump())
            metadata = await self.handler.fetch_metadata(
                metadata_type=body.root["type"], database=body.root["database"]
            )

            # Record successful metadata fetch
            metrics.record_metric(
                name="metadata_requests_total",
                value=1.0,
                metric_type="counter",
                labels={
                    "status": "success",
                    "type": body.root["type"],
                    "database": body.root["database"],
                },
                description="Total number of metadata fetch requests",
            )

            # Record metadata fetch duration
            duration = time.time() - start_time
            metrics.record_metric(
                name="metadata_duration_seconds",
                value=duration,
                metric_type="histogram",
                labels={"type": body.root["type"], "database": body.root["database"]},
                description="Metadata fetch duration in seconds",
            )

            return FetchMetadataResponse(success=True, data=metadata)
        except Exception as e:
            # Record failed metadata fetch
            metrics.record_metric(
                name="metadata_requests_total",
                value=1.0,
                metric_type="counter",
                labels={
                    "status": "error",
                    "type": body.root["type"],
                    "database": body.root["database"],
                },
                description="Total number of metadata fetch requests",
            )
            raise e

    async def preflight_check(
        self, body: PreflightCheckRequest
    ) -> PreflightCheckResponse:
        """Perform preflight checks with provided configuration."""
        start_time = time.time()
        metrics = get_metrics()

        try:
            if not self.handler:
                raise Exception("Handler not initialized")

            await self.handler.load(body.credentials)
            preflight_check = await self.handler.preflight_check(body.model_dump())

            # Record successful preflight check
            metrics.record_metric(
                name="preflight_checks_total",
                value=1.0,
                metric_type="counter",
                labels={"status": "success"},
                description="Total number of preflight checks",
            )

            # Record preflight check duration
            duration = time.time() - start_time
            metrics.record_metric(
                name="preflight_duration_seconds",
                value=duration,
                metric_type="histogram",
                labels={},
                description="Preflight check duration in seconds",
            )

            return PreflightCheckResponse(success=True, data=preflight_check)
        except Exception as e:
            # Record failed preflight check
            metrics.record_metric(
                name="preflight_checks_total",
                value=1.0,
                metric_type="counter",
                labels={"status": "error"},
                description="Total number of preflight checks",
            )
            raise e

    def get_workflow_config(self, config_id: str) -> WorkflowConfigResponse:
        """Retrieve workflow configuration by ID.

        Args:
            config_id (str): The ID of the workflow configuration to retrieve.

        Returns:
            WorkflowConfigResponse: Response containing the workflow configuration.
        """
        config = get_workflow_config(config_id)
        return WorkflowConfigResponse(
            success=True,
            message="Workflow configuration fetched successfully",
            data=config,
        )

    async def get_workflow_run_status(
        self, workflow_id: str, run_id: str
    ) -> JSONResponse:
        """Get the status of a specific workflow run."""
        start_time = time.time()
        metrics = get_metrics()

        try:
            if not self.workflow_client:
                raise Exception("Temporal client not initialized")

            workflow_status = await self.workflow_client.get_workflow_run_status(
                workflow_id,
                run_id,
                include_last_executed_run_id=True,
            )

            # Record successful status check
            metrics.record_metric(
                name="workflow_status_checks_total",
                value=1.0,
                metric_type="counter",
                labels={"status": "success"},
                description="Total number of workflow status checks",
            )

            # Record status check duration
            duration = time.time() - start_time
            metrics.record_metric(
                name="workflow_status_duration_seconds",
                value=duration,
                metric_type="histogram",
                labels={},
                description="Workflow status check duration in seconds",
            )

            return JSONResponse(
                status_code=status.HTTP_200_OK,
                content={
                    "success": True,
                    "message": "Workflow status fetched successfully",
                    "data": workflow_status,
                },
            )
        except Exception as e:
            # Record failed status check
            metrics.record_metric(
                name="workflow_status_checks_total",
                value=1.0,
                metric_type="counter",
                labels={"status": "error"},
                description="Total number of workflow status checks",
            )
            raise e

    def update_workflow_config(
        self, config_id: str, body: WorkflowConfigRequest
    ) -> WorkflowConfigResponse:
        """Update workflow configuration.

        Args:
            config_id (str): The ID of the workflow configuration to update.
            body (WorkflowConfigRequest): The new configuration data.

        Returns:
            WorkflowConfigResponse: Response containing the updated configuration.
        """
        # note: it's assumed that the preflight check is successful if the config is being updated
        config = update_workflow_config(config_id, body.model_dump())
        return WorkflowConfigResponse(
            success=True,
            message="Workflow configuration updated successfully",
            data=config,
        )

    async def stop_workflow(self, workflow_id: str, run_id: str) -> JSONResponse:
        """Stop a running workflow."""
        start_time = time.time()
        metrics = get_metrics()

        try:
            if not self.workflow_client:
                raise Exception("Temporal client not initialized")

            await self.workflow_client.stop_workflow(workflow_id, run_id)

            # Record successful workflow stop
            metrics.record_metric(
                name="workflow_stops_total",
                value=1.0,
                metric_type="counter",
                labels={"status": "success"},
                description="Total number of workflow stop requests",
            )

            # Record stop duration
            duration = time.time() - start_time
            metrics.record_metric(
                name="workflow_stop_duration_seconds",
                value=duration,
                metric_type="histogram",
                labels={},
                description="Workflow stop duration in seconds",
            )

            return JSONResponse(
                status_code=status.HTTP_200_OK, content={"success": True}
            )
        except Exception as e:
            # Record failed workflow stop
            metrics.record_metric(
                name="workflow_stops_total",
                value=1.0,
                metric_type="counter",
                labels={"status": "error"},
                description="Total number of workflow stop requests",
            )
            raise e

    async def start(
        self,
        host: str = APP_HOST,
        port: int = APP_PORT,
    ) -> None:
        """Start the FastAPI application server.

        Args:
            host (str, optional): Host address to bind to. Defaults to "0.0.0.0".
            port (int, optional): Port to listen on. Defaults to 8000.
        """
        self.register_ui_routes()

        logger.info(f"Starting application on {host}:{port}")
        server = Server(
            Config(
                app=self.app,
                host=host,
                port=port,
            )
        )
        await server.serve()<|MERGE_RESOLUTION|>--- conflicted
+++ resolved
@@ -24,11 +24,8 @@
     APP_PORT,
     APP_TENANT_ID,
     APPLICATION_NAME,
-<<<<<<< HEAD
     LOG_USE_DATE_BASED_FILES,
     OBSERVABILITY_DIR,
-=======
->>>>>>> f6c4310a
     WORKFLOW_UI_HOST,
     WORKFLOW_UI_PORT,
 )
@@ -159,78 +156,6 @@
         # Initialize parent class
         super().__init__(handler)
 
-<<<<<<< HEAD
-    def _is_duckdb_ui_running(self, host="0.0.0.0", port=4213):
-        """Check if DuckDB UI is already running on the default port."""
-        with socket.socket(socket.AF_INET, socket.SOCK_STREAM) as sock:
-            sock.settimeout(0.5)
-            result = sock.connect_ex((host, port))
-            return result == 0
-
-    def _start_duckdb_ui(self, db_path="/tmp/observability/observability.db"):
-        """Start DuckDB UI if not already running, and attach the /tmp/observability folder."""
-        if not self._is_duckdb_ui_running():
-            os.makedirs(OBSERVABILITY_DIR, exist_ok=True)
-            con = duckdb.connect(db_path)
-
-            if LOG_USE_DATE_BASED_FILES:
-                # Function to recursively find and attach parquet files
-                def attach_parquet_files(directory):
-                    for item in os.listdir(directory):
-                        item_path = os.path.join(directory, item)
-                        if os.path.isdir(item_path):
-                            # Recursively process subdirectories
-                            attach_parquet_files(item_path)
-                        elif item.endswith(".parquet"):
-                            # Create view name based on relative path, replacing special characters
-                            rel_path = os.path.relpath(item_path, OBSERVABILITY_DIR)
-                            # Replace special characters with underscores and ensure valid identifier
-                            view_name = rel_path.replace("/", "_").replace(
-                                ".parquet", ""
-                            )
-                            view_name = view_name.replace("-", "_").replace(".", "_")
-                            # Ensure the view name starts with a letter or underscore
-                            if not view_name[0].isalpha() and view_name[0] != "_":
-                                view_name = "v_" + view_name
-
-                            try:
-                                con.execute(
-                                    f"CREATE OR REPLACE VIEW {view_name} AS SELECT * FROM read_parquet('{item_path}')"
-                                )
-                            except Exception as e:
-                                logger.error(
-                                    f"Error creating view for {item_path}: {str(e)}"
-                                )
-
-                # Start with the observability directory
-                attach_parquet_files(OBSERVABILITY_DIR)
-            else:
-                # Original behavior for single file mode
-                for fname in os.listdir(OBSERVABILITY_DIR):
-                    fpath = os.path.join(OBSERVABILITY_DIR, fname)
-                    if fname.endswith(".parquet"):
-                        # Create a valid view name
-                        view_name = (
-                            fname.replace(".parquet", "")
-                            .replace("-", "_")
-                            .replace(".", "_")
-                        )
-                        if not view_name[0].isalpha() and view_name[0] != "_":
-                            view_name = "v_" + view_name
-
-                        try:
-                            con.execute(
-                                f"CREATE OR REPLACE VIEW {view_name} AS SELECT * FROM read_parquet('{fpath}')"
-                            )
-                        except Exception as e:
-                            logger.error(f"Error creating view for {fpath}: {str(e)}")
-
-            # Start DuckDB UI using SQL command
-            con.execute("CALL start_ui();")
-            self._duckdb_ui_con = con  # Store the connection, do NOT close it!
-
-=======
->>>>>>> f6c4310a
     def observability(self, request: Request) -> RedirectResponse:
         """Endpoint to launch DuckDB UI for log self-serve exploration."""
         self.duckdb_ui.start_ui()
