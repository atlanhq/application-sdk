--- conflicted
+++ resolved
@@ -91,23 +91,16 @@
 DEPLOYMENT_SECRET_PATH = os.getenv(
     "ATLAN_DEPLOYMENT_SECRET_PATH", "ATLAN_DEPLOYMENT_SECRETS"
 )
-<<<<<<< HEAD
-=======
 WORKFLOW_AUTH_ENABLED = (
     os.getenv("ATLAN_WORKFLOW_AUTH_ENABLED", "false").lower() == "true"
 )
 
->>>>>>> 5a79169b
 # Deployment Secret Store Key Names
 WORKFLOW_AUTH_CLIENT_ID_KEY = f"{APPLICATION_NAME}_app_client_id"
 WORKFLOW_AUTH_CLIENT_SECRET_KEY = f"{APPLICATION_NAME}_app_client_secret"
 WORKFLOW_AUTH_URL_KEY = "atlan_auth_url"
 WORKFLOW_TLS_ENABLED_KEY = "workflow_tls_enabled"
 DEPLOYMENT_NAME_KEY = "deployment_name"
-<<<<<<< HEAD
-WORKFLOW_AUTH_ENABLED_KEY = "workflow_auth_enabled"
-=======
->>>>>>> 5a79169b
 
 # Workflow Constants
 #: Timeout duration for activity heartbeats
@@ -134,16 +127,6 @@
 UPSTREAM_OBJECT_STORE_NAME = os.getenv("UPSTREAM_OBJECT_STORE_NAME", "objectstore")
 #: Name of the pubsub component in DAPR
 EVENT_STORE_NAME = os.getenv("EVENT_STORE_NAME", "eventstore")
-<<<<<<< HEAD
-=======
-#: Whether to enable Atlan storage upload
-ENABLE_ATLAN_UPLOAD = os.getenv("ENABLE_ATLAN_UPLOAD", "false").lower() == "true"
-# Dapr Client Configuration
-#: Maximum gRPC message length in bytes for Dapr client (default: 16MB)
-DAPR_MAX_GRPC_MESSAGE_LENGTH = int(
-    os.getenv("DAPR_MAX_GRPC_MESSAGE_LENGTH", "16777216")
-)
->>>>>>> 5a79169b
 #: Name of the deployment secret store component in DAPR
 DEPLOYMENT_SECRET_STORE_NAME = os.getenv(
     "DEPLOYMENT_SECRET_STORE_NAME", "deployment-secret-store"
