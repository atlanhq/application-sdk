"""Application SDK configuration constants.

This module contains all the configuration constants used throughout the Application SDK.
Constants are primarily loaded from environment variables with sensible defaults.

The constants are organized into the following categories:
- Application Configuration
- Workflow Configuration
- SQL Client Configuration
- DAPR Configuration
- Logging Configuration
- OpenTelemetry Configuration

Example:
    >>> from application_sdk.constants import APPLICATION_NAME, WORKFLOW_HOST
    >>> print(f"Running application {APPLICATION_NAME} on {WORKFLOW_HOST}")

Note:
    Most constants can be configured via environment variables. See the .env.example
    file for all available configuration options.
"""

import os
from datetime import timedelta

from dotenv import load_dotenv

load_dotenv(dotenv_path=".env")

# Application Constants
#: Name of the application, used for identification
APPLICATION_NAME = os.getenv("ATLAN_APPLICATION_NAME", "default")
#: Name of the deployment, used to distinguish between different deployments of the same application
DEPLOYMENT_NAME = os.getenv("ATLAN_DEPLOYMENT_NAME", "local")
#: Host address for the application's HTTP server
APP_HOST = str(os.getenv("ATLAN_APP_HTTP_HOST", "localhost"))
#: Port number for the application's HTTP server
APP_PORT = int(os.getenv("ATLAN_APP_HTTP_PORT", "8000"))
#: Tenant ID for multi-tenant applications
APP_TENANT_ID = os.getenv("ATLAN_TENANT_ID", "default")
#: Host address for the application's dashboard
APP_DASHBOARD_HOST = str(os.getenv("ATLAN_APP_DASHBOARD_HOST", "localhost"))
#: Port number for the application's dashboard
APP_DASHBOARD_PORT = int(os.getenv("ATLAN_APP_DASHBOARD_PORT", "8000"))
#: Minimum required SQL Server version
SQL_SERVER_MIN_VERSION = os.getenv("ATLAN_SQL_SERVER_MIN_VERSION")
#: Path to the SQL queries directory
SQL_QUERIES_PATH = os.getenv("ATLAN_SQL_QUERIES_PATH", "app/sql")
#: Whether to use local development mode (used for instance to fetch secrets from the local state store)
LOCAL_DEVELOPMENT = os.getenv("ATLAN_LOCAL_DEVELOPMENT", "false").lower() == "true"

# Output Path Constants
#: Output path format for workflows (example: objectstore://bucket/artifacts/apps/{application_name}/workflows/{workflow_id}/{workflow_run_id})
WORKFLOW_OUTPUT_PATH_TEMPLATE = (
    "artifacts/apps/{application_name}/workflows/{workflow_id}/{run_id}"
)

# Temporary Path (used to store intermediate files)
TEMPORARY_PATH = os.getenv("ATLAN_TEMPORARY_PATH", "./local/tmp/")

# State Store Constants
#: Path template for state store files (example: objectstore://bucket/persistent-artifacts/apps/{application_name}/{state_type}/{id}/config.json)
STATE_STORE_PATH_TEMPLATE = (
    "persistent-artifacts/apps/{application_name}/{state_type}/{id}/config.json"
)

# Observability Constants
#: Directory for storing observability data
OBSERVABILITY_DIR = "artifacts/apps/{application_name}/observability"

# Workflow Client Constants
#: Host address for the Temporal server
WORKFLOW_HOST = os.getenv("ATLAN_WORKFLOW_HOST", "localhost")
#: Port number for the Temporal server
WORKFLOW_PORT = os.getenv("ATLAN_WORKFLOW_PORT", "7233")
#: Namespace for Temporal workflows
WORKFLOW_NAMESPACE = os.getenv("ATLAN_WORKFLOW_NAMESPACE", "default")
#: Host address for the Temporal UI
WORKFLOW_UI_HOST = os.getenv("ATLAN_WORKFLOW_UI_HOST", "localhost")
#: Port number for the Temporal UI
WORKFLOW_UI_PORT = os.getenv("ATLAN_WORKFLOW_UI_PORT", "8233")
#: Maximum timeout duration for workflows
WORKFLOW_MAX_TIMEOUT_HOURS = timedelta(
    hours=int(os.getenv("ATLAN_WORKFLOW_MAX_TIMEOUT_HOURS", "1"))
)
#: Maximum number of activities that can run concurrently
MAX_CONCURRENT_ACTIVITIES = int(os.getenv("ATLAN_MAX_CONCURRENT_ACTIVITIES", "5"))
<<<<<<< HEAD
#: Whether Temporal authentication is enabled
WORKFLOW_AUTH_ENABLED = (
    os.getenv("ATLAN_WORKFLOW_AUTH_ENABLED", "false").lower() == "true"
)
#: OAuth2 token endpoint URL for Temporal authentication
WORKFLOW_AUTH_URL = (
    os.getenv("ATLAN_WORKFLOW_AUTH_URL")
    or f"https://{WORKFLOW_HOST.replace('-temporal', '')}/auth/realms/default/protocol/openid-connect/token"
=======


#: Name of the deployment secrets in the secret store
DEPLOYMENT_SECRET_PATH = os.getenv(
    "ATLAN_DEPLOYMENT_SECRET_PATH", "ATLAN_DEPLOYMENT_SECRETS"
>>>>>>> a6586588
)
# Deployment Secret Store Key Names
WORKFLOW_AUTH_CLIENT_ID_KEY = f"{APPLICATION_NAME}_app_client_id"
WORKFLOW_AUTH_CLIENT_SECRET_KEY = f"{APPLICATION_NAME}_app_client_secret"
WORKFLOW_AUTH_URL_KEY = "atlan_auth_url"
WORKFLOW_TLS_ENABLED_KEY = "workflow_tls_enabled"
DEPLOYMENT_NAME_KEY = "deployment_name"
WORKFLOW_AUTH_ENABLED_KEY = "workflow_auth_enabled"

# Workflow Constants
#: Timeout duration for activity heartbeats
HEARTBEAT_TIMEOUT = timedelta(
    seconds=int(os.getenv("ATLAN_HEARTBEAT_TIMEOUT", 300))  # 5 minutes
)
#: Maximum duration an activity can run before timing out
START_TO_CLOSE_TIMEOUT = timedelta(
    seconds=int(os.getenv("ATLAN_START_TO_CLOSE_TIMEOUT", 2 * 60 * 60))  # 2 hours
)

# SQL Client Constants
#: Whether to use server-side cursors for SQL operations
USE_SERVER_SIDE_CURSOR = bool(os.getenv("ATLAN_SQL_USE_SERVER_SIDE_CURSOR", "true"))

# DAPR Constants
#: Name of the state store component in DAPR
STATE_STORE_NAME = os.getenv("STATE_STORE_NAME", "statestore")
#: Name of the secret store component in DAPR
SECRET_STORE_NAME = os.getenv("SECRET_STORE_NAME", "secretstore")
#: Name of the deployment object store component in DAPR
DEPLOYMENT_OBJECT_STORE_NAME = os.getenv("DEPLOYMENT_OBJECT_STORE_NAME", "objectstore")
#: Name of the upstream object store component in DAPR
UPSTREAM_OBJECT_STORE_NAME = os.getenv("UPSTREAM_OBJECT_STORE_NAME", "objectstore")
#: Name of the pubsub component in DAPR
EVENT_STORE_NAME = os.getenv("EVENT_STORE_NAME", "eventstore")
<<<<<<< HEAD
#: Whether to enable Atlan storage upload
ENABLE_ATLAN_UPLOAD = os.getenv("ENABLE_ATLAN_UPLOAD", "false").lower() == "true"

# Dapr Client Configuration
#: Maximum gRPC message length in bytes for Dapr client (default: 16MB)
DAPR_MAX_GRPC_MESSAGE_LENGTH = int(
    os.getenv("DAPR_MAX_GRPC_MESSAGE_LENGTH", "16777216")
=======
#: Name of the deployment secret store component in DAPR
DEPLOYMENT_SECRET_STORE_NAME = os.getenv(
    "DEPLOYMENT_SECRET_STORE_NAME", "deployment-secret-store"
>>>>>>> a6586588
)


# Logger Constants
#: Log level for the application (DEBUG, INFO, WARNING, ERROR, CRITICAL)
LOG_LEVEL = os.getenv("LOG_LEVEL", "INFO").upper()
#: Service name for OpenTelemetry
SERVICE_NAME: str = os.getenv("OTEL_SERVICE_NAME", "atlan-application-sdk")
#: Service version for OpenTelemetry
SERVICE_VERSION: str = os.getenv("OTEL_SERVICE_VERSION", "0.1.0")
#: Additional resource attributes for OpenTelemetry
OTEL_RESOURCE_ATTRIBUTES: str = os.getenv("OTEL_RESOURCE_ATTRIBUTES", "")
#: Endpoint for the OpenTelemetry collector
OTEL_EXPORTER_OTLP_ENDPOINT: str = os.getenv(
    "OTEL_EXPORTER_OTLP_ENDPOINT", "http://localhost:4317"
)
#: Whether to enable OpenTelemetry log export
ENABLE_OTLP_LOGS: bool = os.getenv("ENABLE_OTLP_LOGS", "false").lower() == "true"

# OTEL Constants
#: Node name for workflow telemetry
OTEL_WF_NODE_NAME = os.getenv("OTEL_WF_NODE_NAME", "")
#: Timeout for OpenTelemetry exporters in seconds
OTEL_EXPORTER_TIMEOUT_SECONDS = int(os.getenv("OTEL_EXPORTER_TIMEOUT_SECONDS", "30"))
#: Delay between batch exports in milliseconds
OTEL_BATCH_DELAY_MS = int(os.getenv("OTEL_BATCH_DELAY_MS", "5000"))
#: Maximum size of export batches
OTEL_BATCH_SIZE = int(os.getenv("OTEL_BATCH_SIZE", "512"))
#: Maximum size of the export queue
OTEL_QUEUE_SIZE = int(os.getenv("OTEL_QUEUE_SIZE", "2048"))


# AWS Constants
#: AWS Session Name
AWS_SESSION_NAME = os.getenv("AWS_SESSION_NAME", "temp-session")

# Log batching configuration
LOG_BATCH_SIZE = int(os.environ.get("ATLAN_LOG_BATCH_SIZE", 100))
LOG_FLUSH_INTERVAL_SECONDS = int(os.environ.get("ATLAN_LOG_FLUSH_INTERVAL_SECONDS", 10))

# Log Retention configuration
LOG_RETENTION_DAYS = int(os.environ.get("ATLAN_LOG_RETENTION_DAYS", 30))
LOG_CLEANUP_ENABLED = bool(os.environ.get("ATLAN_LOG_CLEANUP_ENABLED", False))

# Log Location configuration
LOG_FILE_NAME = os.environ.get("ATLAN_LOG_FILE_NAME", "log.parquet")
# Hive Partitioning Configuration
ENABLE_HIVE_PARTITIONING = (
    os.getenv("ATLAN_ENABLE_HIVE_PARTITIONING", "true").lower() == "true"
)

# Metrics Configuration
ENABLE_OTLP_METRICS = os.getenv("ATLAN_ENABLE_OTLP_METRICS", "false").lower() == "true"
METRICS_FILE_NAME = "metrics.parquet"
METRICS_BATCH_SIZE = int(os.getenv("ATLAN_METRICS_BATCH_SIZE", "100"))
METRICS_FLUSH_INTERVAL_SECONDS = int(
    os.getenv("ATLAN_METRICS_FLUSH_INTERVAL_SECONDS", "10")
)
METRICS_CLEANUP_ENABLED = (
    os.getenv("ATLAN_METRICS_CLEANUP_ENABLED", "false").lower() == "true"
)
METRICS_RETENTION_DAYS = int(os.getenv("ATLAN_METRICS_RETENTION_DAYS", "30"))

# Traces Configuration
ENABLE_OTLP_TRACES = os.getenv("ATLAN_ENABLE_OTLP_TRACES", "false").lower() == "true"
TRACES_BATCH_SIZE = int(os.getenv("ATLAN_TRACES_BATCH_SIZE", "100"))
TRACES_FLUSH_INTERVAL_SECONDS = int(
    os.getenv("ATLAN_TRACES_FLUSH_INTERVAL_SECONDS", "5")
)
TRACES_RETENTION_DAYS = int(os.getenv("ATLAN_TRACES_RETENTION_DAYS", "30"))
TRACES_CLEANUP_ENABLED = (
    os.getenv("ATLAN_TRACES_CLEANUP_ENABLED", "true").lower() == "true"
)
TRACES_FILE_NAME = "traces.parquet"

# Dapr Sink Configuration
ENABLE_OBSERVABILITY_DAPR_SINK = (
    os.getenv("ATLAN_ENABLE_OBSERVABILITY_DAPR_SINK", "false").lower() == "true"
)<|MERGE_RESOLUTION|>--- conflicted
+++ resolved
@@ -85,22 +85,11 @@
 )
 #: Maximum number of activities that can run concurrently
 MAX_CONCURRENT_ACTIVITIES = int(os.getenv("ATLAN_MAX_CONCURRENT_ACTIVITIES", "5"))
-<<<<<<< HEAD
-#: Whether Temporal authentication is enabled
-WORKFLOW_AUTH_ENABLED = (
-    os.getenv("ATLAN_WORKFLOW_AUTH_ENABLED", "false").lower() == "true"
-)
-#: OAuth2 token endpoint URL for Temporal authentication
-WORKFLOW_AUTH_URL = (
-    os.getenv("ATLAN_WORKFLOW_AUTH_URL")
-    or f"https://{WORKFLOW_HOST.replace('-temporal', '')}/auth/realms/default/protocol/openid-connect/token"
-=======
 
 
 #: Name of the deployment secrets in the secret store
 DEPLOYMENT_SECRET_PATH = os.getenv(
     "ATLAN_DEPLOYMENT_SECRET_PATH", "ATLAN_DEPLOYMENT_SECRETS"
->>>>>>> a6586588
 )
 # Deployment Secret Store Key Names
 WORKFLOW_AUTH_CLIENT_ID_KEY = f"{APPLICATION_NAME}_app_client_id"
@@ -135,19 +124,16 @@
 UPSTREAM_OBJECT_STORE_NAME = os.getenv("UPSTREAM_OBJECT_STORE_NAME", "objectstore")
 #: Name of the pubsub component in DAPR
 EVENT_STORE_NAME = os.getenv("EVENT_STORE_NAME", "eventstore")
-<<<<<<< HEAD
 #: Whether to enable Atlan storage upload
 ENABLE_ATLAN_UPLOAD = os.getenv("ENABLE_ATLAN_UPLOAD", "false").lower() == "true"
-
 # Dapr Client Configuration
 #: Maximum gRPC message length in bytes for Dapr client (default: 16MB)
 DAPR_MAX_GRPC_MESSAGE_LENGTH = int(
     os.getenv("DAPR_MAX_GRPC_MESSAGE_LENGTH", "16777216")
-=======
+)
 #: Name of the deployment secret store component in DAPR
 DEPLOYMENT_SECRET_STORE_NAME = os.getenv(
     "DEPLOYMENT_SECRET_STORE_NAME", "deployment-secret-store"
->>>>>>> a6586588
 )
 
 
