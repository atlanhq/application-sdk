"""Application SDK configuration constants.

This module contains all the configuration constants used throughout the Application SDK.
Constants are primarily loaded from environment variables with sensible defaults.

The constants are organized into the following categories:
- Application Configuration
- Workflow Configuration
- SQL Client Configuration
- DAPR Configuration
- Logging Configuration
- OpenTelemetry Configuration

Example:
    >>> from application_sdk.constants import APPLICATION_NAME, WORKFLOW_HOST
    >>> print(f"Running application {APPLICATION_NAME} on {WORKFLOW_HOST}")

Note:
    Most constants can be configured via environment variables. See the .env.example
    file for all available configuration options.
"""

import os
from datetime import timedelta

from dotenv import load_dotenv

load_dotenv(dotenv_path=".env")

# Application Constants
#: Name of the application, used for identification
APPLICATION_NAME = os.getenv("ATLAN_APPLICATION_NAME", "default")
#: Host address for the application's HTTP server
APP_HOST = str(os.getenv("ATLAN_APP_HTTP_HOST", "localhost"))
#: Port number for the application's HTTP server
APP_PORT = int(os.getenv("ATLAN_APP_HTTP_PORT", "8000"))
#: Tenant ID for multi-tenant applications
APP_TENANT_ID = os.getenv("ATLAN_TENANT_ID", "default")
#: Host address for the application's dashboard
APP_DASHBOARD_HOST = str(os.getenv("ATLAN_APP_DASHBOARD_HOST", "localhost"))
#: Port number for the application's dashboard
APP_DASHBOARD_PORT = int(os.getenv("ATLAN_APP_DASHBOARD_PORT", "8000"))
#: Minimum required SQL Server version
SQL_SERVER_MIN_VERSION = os.getenv("ATLAN_SQL_SERVER_MIN_VERSION")
#: Path to the SQL queries directory
SQL_QUERIES_PATH = os.getenv("ATLAN_SQL_QUERIES_PATH", "app/sql")

# Workflow Client Constants
#: Host address for the Temporal server
WORKFLOW_HOST = os.getenv("ATLAN_WORKFLOW_HOST", "localhost")
#: Port number for the Temporal server
WORKFLOW_PORT = os.getenv("ATLAN_WORKFLOW_PORT", "7233")
#: Namespace for Temporal workflows
WORKFLOW_NAMESPACE = os.getenv("ATLAN_WORKFLOW_NAMESPACE", "default")
#: Host address for the Temporal UI
WORKFLOW_UI_HOST = os.getenv("ATLAN_WORKFLOW_UI_HOST", "localhost")
#: Port number for the Temporal UI
WORKFLOW_UI_PORT = os.getenv("ATLAN_WORKFLOW_UI_PORT", "8233")
#: Maximum timeout duration for workflows
WORKFLOW_MAX_TIMEOUT_HOURS = timedelta(
    hours=int(os.getenv("ATLAN_WORKFLOW_MAX_TIMEOUT_HOURS", "1"))
)
#: Maximum number of activities that can run concurrently
MAX_CONCURRENT_ACTIVITIES = int(os.getenv("ATLAN_MAX_CONCURRENT_ACTIVITIES", "5"))

# Workflow Constants
#: Timeout duration for activity heartbeats
HEARTBEAT_TIMEOUT = timedelta(
    seconds=int(os.getenv("ATLAN_HEARTBEAT_TIMEOUT", 300))  # 5 minutes
)
#: Maximum duration an activity can run before timing out
START_TO_CLOSE_TIMEOUT = timedelta(
    seconds=int(os.getenv("ATLAN_START_TO_CLOSE_TIMEOUT", 2 * 60 * 60))  # 2 hours
)

# SQL Client Constants
#: Whether to use server-side cursors for SQL operations
USE_SERVER_SIDE_CURSOR = bool(os.getenv("ATLAN_SQL_USE_SERVER_SIDE_CURSOR", "true"))

# DAPR Constants
#: Name of the state store component in DAPR
STATE_STORE_NAME = os.getenv("STATE_STORE_NAME", "statestore")
#: Name of the secret store component in DAPR
SECRET_STORE_NAME = os.getenv("SECRET_STORE_NAME", "secretstore")
#: Name of the object store component in DAPR
OBJECT_STORE_NAME = os.getenv("OBJECT_STORE_NAME", "objectstore")

# Logger Constants
#: Log level for the application (DEBUG, INFO, WARNING, ERROR, CRITICAL)
LOG_LEVEL = os.getenv("LOG_LEVEL", "INFO").upper()
#: Service name for OpenTelemetry
SERVICE_NAME: str = os.getenv("OTEL_SERVICE_NAME", "atlan-application-sdk")
#: Service version for OpenTelemetry
SERVICE_VERSION: str = os.getenv("OTEL_SERVICE_VERSION", "0.1.0")
#: Additional resource attributes for OpenTelemetry
OTEL_RESOURCE_ATTRIBUTES: str = os.getenv("OTEL_RESOURCE_ATTRIBUTES", "")
#: Endpoint for the OpenTelemetry collector
OTEL_EXPORTER_OTLP_ENDPOINT: str = os.getenv(
    "OTEL_EXPORTER_OTLP_ENDPOINT", "http://localhost:4317"
)
#: Whether to enable OpenTelemetry log export
ENABLE_OTLP_LOGS: bool = os.getenv("ENABLE_OTLP_LOGS", "false").lower() == "true"

# OTEL Constants
#: Node name for workflow telemetry
OTEL_WF_NODE_NAME = os.getenv("OTEL_WF_NODE_NAME", "")
#: Timeout for OpenTelemetry exporters in seconds
OTEL_EXPORTER_TIMEOUT_SECONDS = int(os.getenv("OTEL_EXPORTER_TIMEOUT_SECONDS", "30"))
#: Delay between batch exports in milliseconds
OTEL_BATCH_DELAY_MS = int(os.getenv("OTEL_BATCH_DELAY_MS", "5000"))
#: Maximum size of export batches
OTEL_BATCH_SIZE = int(os.getenv("OTEL_BATCH_SIZE", "512"))
#: Maximum size of the export queue
OTEL_QUEUE_SIZE = int(os.getenv("OTEL_QUEUE_SIZE", "2048"))


# AWS Constants
#: AWS Session Name
AWS_SESSION_NAME = os.getenv("AWS_SESSION_NAME", "temp-session")

# Observability Constants
#: Directory for storing observability data
OBSERVABILITY_DIR = os.environ.get("OBSERVABILITY_DIR", "/tmp/observability")

# Log batching configuration
LOG_BATCH_SIZE = int(os.environ.get("LOG_BATCH_SIZE", 100))
LOG_FLUSH_INTERVAL_SECONDS = int(os.environ.get("LOG_FLUSH_INTERVAL_SECONDS", 10))

# Log Retention configuration
LOG_RETENTION_DAYS = int(os.environ.get("LOG_RETENTION_DAYS", 30))
LOG_CLEANUP_ENABLED = bool(os.environ.get("LOG_CLEANUP_ENABLED", False))

# Log Location configuration
LOG_DIR = os.environ.get("LOG_DIR", "/tmp/observability")
LOG_FILE_NAME = os.environ.get("LOG_FILE_NAME", "log.parquet")
LOG_USE_DATE_BASED_FILES = (
    os.environ.get("LOG_USE_DATE_BASED_FILES", "true").lower() == "true"
)
LOG_DATE_FORMAT = os.environ.get("LOG_DATE_FORMAT", "%Y-%m-%d")

# Metrics Configuration
ENABLE_OTLP_METRICS = os.getenv("ENABLE_OTLP_METRICS", "false").lower() == "true"
METRICS_FILE_NAME = "metrics.parquet"
METRICS_BATCH_SIZE = int(os.getenv("METRICS_BATCH_SIZE", "100"))
METRICS_FLUSH_INTERVAL_SECONDS = int(os.getenv("METRICS_FLUSH_INTERVAL_SECONDS", "10"))
METRICS_CLEANUP_ENABLED = (
    os.getenv("METRICS_CLEANUP_ENABLED", "false").lower() == "true"
)
METRICS_RETENTION_DAYS = int(os.getenv("METRICS_RETENTION_DAYS", "30"))
<<<<<<< HEAD
METRICS_USE_DATE_BASED_FILES = (
    os.getenv("METRICS_USE_DATE_BASED_FILES", "true").lower() == "true"
)
METRICS_DATE_FORMAT = os.getenv("METRICS_DATE_FORMAT", "%Y-%m-%d")
=======

# Dapr Sink Configuration
ENABLE_OBSERVABILITY_DAPR_SINK = bool(
    os.environ.get("ENABLE_OBSERVABILITY_DAPR_SINK", "true")
)
>>>>>>> f6c4310a
<|MERGE_RESOLUTION|>--- conflicted
+++ resolved
@@ -147,15 +147,12 @@
     os.getenv("METRICS_CLEANUP_ENABLED", "false").lower() == "true"
 )
 METRICS_RETENTION_DAYS = int(os.getenv("METRICS_RETENTION_DAYS", "30"))
-<<<<<<< HEAD
 METRICS_USE_DATE_BASED_FILES = (
     os.getenv("METRICS_USE_DATE_BASED_FILES", "true").lower() == "true"
 )
 METRICS_DATE_FORMAT = os.getenv("METRICS_DATE_FORMAT", "%Y-%m-%d")
-=======
 
 # Dapr Sink Configuration
 ENABLE_OBSERVABILITY_DAPR_SINK = bool(
     os.environ.get("ENABLE_OBSERVABILITY_DAPR_SINK", "true")
-)
->>>>>>> f6c4310a
+)