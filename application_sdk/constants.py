"""Application SDK configuration constants.

This module contains all the configuration constants used throughout the Application SDK.
Constants are primarily loaded from environment variables with sensible defaults.

The constants are organized into the following categories:
- Application Configuration
- Workflow Configuration
- SQL Client Configuration
- DAPR Configuration
- Logging Configuration
- OpenTelemetry Configuration

Example:
    >>> from application_sdk.constants import APPLICATION_NAME, WORKFLOW_HOST
    >>> print(f"Running application {APPLICATION_NAME} on {WORKFLOW_HOST}")

Note:
    Most constants can be configured via environment variables. See the .env.example
    file for all available configuration options.
"""

import os
from datetime import timedelta

from dotenv import load_dotenv

load_dotenv(dotenv_path=".env")

# Application Constants
#: Name of the application, used for identification
APPLICATION_NAME = os.getenv("ATLAN_APPLICATION_NAME", "default")
#: Name of the deployment, used to distinguish between different deployments of the same application
DEPLOYMENT_NAME = os.getenv("ATLAN_DEPLOYMENT_NAME", "local")
#: Host address for the application's HTTP server
APP_HOST = str(os.getenv("ATLAN_APP_HTTP_HOST", "localhost"))
#: Port number for the application's HTTP server
APP_PORT = int(os.getenv("ATLAN_APP_HTTP_PORT", "8000"))
#: Tenant ID for multi-tenant applications
APP_TENANT_ID = os.getenv("ATLAN_TENANT_ID", "default")
#: Host address for the application's dashboard
APP_DASHBOARD_HOST = str(os.getenv("ATLAN_APP_DASHBOARD_HOST", "localhost"))
#: Port number for the application's dashboard
APP_DASHBOARD_PORT = int(os.getenv("ATLAN_APP_DASHBOARD_PORT", "8000"))
#: Minimum required SQL Server version
SQL_SERVER_MIN_VERSION = os.getenv("ATLAN_SQL_SERVER_MIN_VERSION")
#: Path to the SQL queries directory
SQL_QUERIES_PATH = os.getenv("ATLAN_SQL_QUERIES_PATH", "app/sql")
#: Whether to use local development mode (used for instance to fetch secrets from the local state store)
LOCAL_DEVELOPMENT = os.getenv("ATLAN_LOCAL_DEVELOPMENT", "false").lower() == "true"
<<<<<<< HEAD

#: Whether to enable TLS for Temporal client connections
WORKFLOW_TLS_ENABLED = (
    os.getenv("ATLAN_WORKFLOW_TLS_ENABLED", "false").lower() == "true"
)
#: Name of the deployment secrets in the secret store
DEPLOYMENT_SECRET_NAME = os.getenv(
    "ATLAN_DEPLOYMENT_SECRET_NAME", "atlan-deployment-secrets"
)
#: Name of the secret store component for deployment secrets
DEPLOYMENT_SECRET_COMPONENT = os.getenv(
    "ATLAN_DEPLOYMENT_SECRET_COMPONENT", "atlan-deployment-secret-component"
)
=======
>>>>>>> 090cc286


# Output Path Constants
#: Output path format for workflows (example: objectstore://bucket/artifacts/apps/{application_name}/workflows/{workflow_id}/{workflow_run_id})
WORKFLOW_OUTPUT_PATH_TEMPLATE = (
    "artifacts/apps/{application_name}/workflows/{workflow_id}/{run_id}"
)

# Temporary Path (used to store intermediate files)
TEMPORARY_PATH = os.getenv("ATLAN_TEMPORARY_PATH", "./local/tmp/")

# State Store Constants
#: Path template for state store files (example: objectstore://bucket/persistent-artifacts/apps/{application_name}/{state_type}/{id}/config.json)
STATE_STORE_PATH_TEMPLATE = (
    "persistent-artifacts/apps/{application_name}/{state_type}/{id}/config.json"
)

# Observability Constants
#: Directory for storing observability data
OBSERVABILITY_DIR = "artifacts/apps/{application_name}/observability"

# Workflow Client Constants
#: Host address for the Temporal server
WORKFLOW_HOST = os.getenv("ATLAN_WORKFLOW_HOST", "localhost")
#: Port number for the Temporal server
WORKFLOW_PORT = os.getenv("ATLAN_WORKFLOW_PORT", "7233")
#: Namespace for Temporal workflows
WORKFLOW_NAMESPACE = os.getenv("ATLAN_WORKFLOW_NAMESPACE", "default")
#: Host address for the Temporal UI
WORKFLOW_UI_HOST = os.getenv("ATLAN_WORKFLOW_UI_HOST", "localhost")
#: Port number for the Temporal UI
WORKFLOW_UI_PORT = os.getenv("ATLAN_WORKFLOW_UI_PORT", "8233")
#: Maximum timeout duration for workflows
WORKFLOW_MAX_TIMEOUT_HOURS = timedelta(
    hours=int(os.getenv("ATLAN_WORKFLOW_MAX_TIMEOUT_HOURS", "1"))
)
#: Maximum number of activities that can run concurrently
MAX_CONCURRENT_ACTIVITIES = int(os.getenv("ATLAN_MAX_CONCURRENT_ACTIVITIES", "5"))


#: Name of the deployment secrets in the secret store
DEPLOYMENT_SECRET_PATH = os.getenv(
    "ATLAN_DEPLOYMENT_SECRET_PATH", "ATLAN_DEPLOYMENT_SECRETS"
)
# Deployment Secret Store Key Names
WORKFLOW_AUTH_CLIENT_ID_KEY = f"{APPLICATION_NAME}_app_client_id"
WORKFLOW_AUTH_CLIENT_SECRET_KEY = f"{APPLICATION_NAME}_app_client_secret"
WORKFLOW_AUTH_URL_KEY = "atlan_auth_url"
WORKFLOW_TLS_ENABLED_KEY = "workflow_tls_enabled"
DEPLOYMENT_NAME_KEY = "deployment_name"
WORKFLOW_AUTH_ENABLED_KEY = "workflow_auth_enabled"

# Workflow Constants
#: Timeout duration for activity heartbeats
HEARTBEAT_TIMEOUT = timedelta(
    seconds=int(os.getenv("ATLAN_HEARTBEAT_TIMEOUT", 300))  # 5 minutes
)
#: Maximum duration an activity can run before timing out
START_TO_CLOSE_TIMEOUT = timedelta(
    seconds=int(os.getenv("ATLAN_START_TO_CLOSE_TIMEOUT", 2 * 60 * 60))  # 2 hours
)

# SQL Client Constants
#: Whether to use server-side cursors for SQL operations
USE_SERVER_SIDE_CURSOR = bool(os.getenv("ATLAN_SQL_USE_SERVER_SIDE_CURSOR", "true"))

# DAPR Constants
#: Name of the state store component in DAPR
STATE_STORE_NAME = os.getenv("STATE_STORE_NAME", "statestore")
#: Name of the secret store component in DAPR
SECRET_STORE_NAME = os.getenv("SECRET_STORE_NAME", "secretstore")
#: Name of the object store component in DAPR
OBJECT_STORE_NAME = os.getenv("OBJECT_STORE_NAME", "objectstore")
#: Name of the pubsub component in DAPR
EVENT_STORE_NAME = os.getenv("EVENT_STORE_NAME", "eventstore")
<<<<<<< HEAD
#: Name of the HTTP binding component in DAPR
HTTP_BINDING_NAME = os.getenv("HTTP_BINDING_NAME", "http-binding")
#: Whether to send events via HTTP (defaults to False)
SEND_EVENTS_VIA_HTTP = (
    os.getenv("ATLAN_SEND_EVENTS_VIA_HTTP", "false").lower() == "true"
)
=======
#: Name of the deployment secret store component in DAPR
DEPLOYMENT_SECRET_STORE_NAME = os.getenv(
    "DEPLOYMENT_SECRET_STORE_NAME", "deployment-secret-store"
)

>>>>>>> 090cc286

# Logger Constants
#: Log level for the application (DEBUG, INFO, WARNING, ERROR, CRITICAL)
LOG_LEVEL = os.getenv("LOG_LEVEL", "INFO").upper()
#: Service name for OpenTelemetry
SERVICE_NAME: str = os.getenv("OTEL_SERVICE_NAME", "atlan-application-sdk")
#: Service version for OpenTelemetry
SERVICE_VERSION: str = os.getenv("OTEL_SERVICE_VERSION", "0.1.0")
#: Additional resource attributes for OpenTelemetry
OTEL_RESOURCE_ATTRIBUTES: str = os.getenv("OTEL_RESOURCE_ATTRIBUTES", "")
#: Endpoint for the OpenTelemetry collector
OTEL_EXPORTER_OTLP_ENDPOINT: str = os.getenv(
    "OTEL_EXPORTER_OTLP_ENDPOINT", "http://localhost:4317"
)
#: Whether to enable OpenTelemetry log export
ENABLE_OTLP_LOGS: bool = os.getenv("ENABLE_OTLP_LOGS", "false").lower() == "true"

# OTEL Constants
#: Node name for workflow telemetry
OTEL_WF_NODE_NAME = os.getenv("OTEL_WF_NODE_NAME", "")
#: Timeout for OpenTelemetry exporters in seconds
OTEL_EXPORTER_TIMEOUT_SECONDS = int(os.getenv("OTEL_EXPORTER_TIMEOUT_SECONDS", "30"))
#: Delay between batch exports in milliseconds
OTEL_BATCH_DELAY_MS = int(os.getenv("OTEL_BATCH_DELAY_MS", "5000"))
#: Maximum size of export batches
OTEL_BATCH_SIZE = int(os.getenv("OTEL_BATCH_SIZE", "512"))
#: Maximum size of the export queue
OTEL_QUEUE_SIZE = int(os.getenv("OTEL_QUEUE_SIZE", "2048"))


# AWS Constants
#: AWS Session Name
AWS_SESSION_NAME = os.getenv("AWS_SESSION_NAME", "temp-session")

# Log batching configuration
LOG_BATCH_SIZE = int(os.environ.get("ATLAN_LOG_BATCH_SIZE", 100))
LOG_FLUSH_INTERVAL_SECONDS = int(os.environ.get("ATLAN_LOG_FLUSH_INTERVAL_SECONDS", 10))

# Log Retention configuration
LOG_RETENTION_DAYS = int(os.environ.get("ATLAN_LOG_RETENTION_DAYS", 30))
LOG_CLEANUP_ENABLED = bool(os.environ.get("ATLAN_LOG_CLEANUP_ENABLED", False))

# Log Location configuration
LOG_FILE_NAME = os.environ.get("ATLAN_LOG_FILE_NAME", "log.parquet")
# Hive Partitioning Configuration
ENABLE_HIVE_PARTITIONING = (
    os.getenv("ATLAN_ENABLE_HIVE_PARTITIONING", "true").lower() == "true"
)

# Metrics Configuration
ENABLE_OTLP_METRICS = os.getenv("ATLAN_ENABLE_OTLP_METRICS", "false").lower() == "true"
METRICS_FILE_NAME = "metrics.parquet"
METRICS_BATCH_SIZE = int(os.getenv("ATLAN_METRICS_BATCH_SIZE", "100"))
METRICS_FLUSH_INTERVAL_SECONDS = int(
    os.getenv("ATLAN_METRICS_FLUSH_INTERVAL_SECONDS", "10")
)
METRICS_CLEANUP_ENABLED = (
    os.getenv("ATLAN_METRICS_CLEANUP_ENABLED", "false").lower() == "true"
)
METRICS_RETENTION_DAYS = int(os.getenv("ATLAN_METRICS_RETENTION_DAYS", "30"))

# Traces Configuration
ENABLE_OTLP_TRACES = os.getenv("ATLAN_ENABLE_OTLP_TRACES", "false").lower() == "true"
TRACES_BATCH_SIZE = int(os.getenv("ATLAN_TRACES_BATCH_SIZE", "100"))
TRACES_FLUSH_INTERVAL_SECONDS = int(
    os.getenv("ATLAN_TRACES_FLUSH_INTERVAL_SECONDS", "5")
)
TRACES_RETENTION_DAYS = int(os.getenv("ATLAN_TRACES_RETENTION_DAYS", "30"))
TRACES_CLEANUP_ENABLED = (
    os.getenv("ATLAN_TRACES_CLEANUP_ENABLED", "true").lower() == "true"
)
TRACES_FILE_NAME = "traces.parquet"

# Dapr Sink Configuration
ENABLE_OBSERVABILITY_DAPR_SINK = (
    os.getenv("ATLAN_ENABLE_OBSERVABILITY_DAPR_SINK", "false").lower() == "true"
)<|MERGE_RESOLUTION|>--- conflicted
+++ resolved
@@ -48,23 +48,6 @@
 SQL_QUERIES_PATH = os.getenv("ATLAN_SQL_QUERIES_PATH", "app/sql")
 #: Whether to use local development mode (used for instance to fetch secrets from the local state store)
 LOCAL_DEVELOPMENT = os.getenv("ATLAN_LOCAL_DEVELOPMENT", "false").lower() == "true"
-<<<<<<< HEAD
-
-#: Whether to enable TLS for Temporal client connections
-WORKFLOW_TLS_ENABLED = (
-    os.getenv("ATLAN_WORKFLOW_TLS_ENABLED", "false").lower() == "true"
-)
-#: Name of the deployment secrets in the secret store
-DEPLOYMENT_SECRET_NAME = os.getenv(
-    "ATLAN_DEPLOYMENT_SECRET_NAME", "atlan-deployment-secrets"
-)
-#: Name of the secret store component for deployment secrets
-DEPLOYMENT_SECRET_COMPONENT = os.getenv(
-    "ATLAN_DEPLOYMENT_SECRET_COMPONENT", "atlan-deployment-secret-component"
-)
-=======
->>>>>>> 090cc286
-
 
 # Output Path Constants
 #: Output path format for workflows (example: objectstore://bucket/artifacts/apps/{application_name}/workflows/{workflow_id}/{workflow_run_id})
@@ -139,20 +122,17 @@
 OBJECT_STORE_NAME = os.getenv("OBJECT_STORE_NAME", "objectstore")
 #: Name of the pubsub component in DAPR
 EVENT_STORE_NAME = os.getenv("EVENT_STORE_NAME", "eventstore")
-<<<<<<< HEAD
 #: Name of the HTTP binding component in DAPR
 HTTP_BINDING_NAME = os.getenv("HTTP_BINDING_NAME", "http-binding")
 #: Whether to send events via HTTP (defaults to False)
 SEND_EVENTS_VIA_HTTP = (
     os.getenv("ATLAN_SEND_EVENTS_VIA_HTTP", "false").lower() == "true"
 )
-=======
 #: Name of the deployment secret store component in DAPR
 DEPLOYMENT_SECRET_STORE_NAME = os.getenv(
     "DEPLOYMENT_SECRET_STORE_NAME", "deployment-secret-store"
 )
 
->>>>>>> 090cc286
 
 # Logger Constants
 #: Log level for the application (DEBUG, INFO, WARNING, ERROR, CRITICAL)
